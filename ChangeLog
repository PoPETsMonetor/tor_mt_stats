Changes in version 0.2.2.1-alpha - 2009-??-??
  o Security fixes:
    - Fix an edge case where a malicious exit relay could convince a
      controller that the client's DNS question resolves to an internal IP
      address. Bug found and fixed by "optimist"; bugfix on 0.1.2.8-beta.

  o Major features:
    - Add support for dynamic OpenSSL hardware crypto acceleration engines
      via new AccelName and AccelDir options.

  o Minor features:
    - New --digests command-line switch to output the digests of the
      source files Tor was built with.
    - The "torify" script now uses torsocks where available.
    - The memarea code now uses a sentinel value at the end of each area
      to make sure nothing writes beyond the end of an area.  This might
      help debug some conceivable causes of bug 930.
    - Directories that are configured with the --enable-geoip-stats flag
      now write their GeoIP stats to disk exactly every 24 hours.
    - Exit nodes can write statistics on the number of exit streams and
      transferred bytes per port to disk every 24 hours.  To enable this,
      run configure with the --enable-exit-stats option, and set
      "ExitPortStatistics 1" in your torrc.
<<<<<<< HEAD
    - Relays write statistics on how long cells spend in their circuit
      queues to disk every 24 hours. To enable this, run configure with
      the --enable-buffer-stats option, and set "CellStatistics 1" in your
      torrc.
=======
    - Entry nodes can write statistics on the rough number and origins of
      connecting clients to disk every 24 hours. To enable this, run
      configure with the --enable-entry-stats option, and set
      "EntryStatistics 1" in your torrc.
>>>>>>> c0b6cb13

  o Minor bugfixes
    - Hidden service clients didn't use a cached service descriptor that
      was older than 15 minutes, but wouldn't fetch a new one either. Now,
      use a cached descriptor no matter how old it is and only fetch a new
      one when all introduction points fail. Fix for bug 997. Patch from
      Marcus Griep.
    - Fix refetching of hidden service descriptors when all introduction
      points have turned out to not work. Fixes more of bug 997.

  o Deprecated and removed features:
    - The controller no longer accepts the old obsolete "addr-mappings/"
      GETINFO value.
    - Hidden services no longer publish version 0 descriptors, and clients
      do not request or use version 0 descriptors. However, the authorities
      still accept and serve version 0 descriptors when contacted by older
      hidden services/clients.
    - The EXTENDED_EVENTS and VERBOSE_NAMES controller features are now
      always on; using them is necessary for correct forward-compatible
      controllers.


Changes in version 0.2.1.17-rc - 2009-07-07
  o Major features:
    - Clients now use the bandwidth values in the consensus, rather than
      the bandwidth values in each relay descriptor. This approach opens
      the door to more accurate bandwidth estimates once the directory
      authorities start doing active measurements. Implements more of
      proposal 141.

  o Major bugfixes:
    - When Tor clients restart after 1-5 days, they discard all their
      cached descriptors as too old, but they still use the cached
      consensus document. This approach is good for robustness, but
      bad for performance: since they don't know any bandwidths, they
      end up choosing at random rather than weighting their choice by
      speed. Fixed by the above feature of putting bandwidths in the
      consensus. Bugfix on 0.2.0.x.
    - Directory authorities were neglecting to mark relays down in their
      internal histories if the relays fall off the routerlist without
      ever being found unreachable. So there were relays in the histories
      that haven't been seen for eight months, and are listed as being
      up for eight months. This wreaked havoc on the "median wfu"
      and "median mtbf" calculations, in turn making Guard and Stable
      flags very wrong, hurting network performance. Fixes bugs 696 and
      969. Bugfix on 0.2.0.6-alpha.

  o Minor bugfixes:
    - Serve the DirPortFrontPage page even when we have been approaching
      our quotas recently. Fixes bug 1013; bugfix on 0.2.1.8-alpha.
    - The control port would close the connection before flushing long
      replies, such as the network consensus, if a QUIT command was issued
      before the reply had completed. Now, the control port flushes all
      pending replies before closing the connection. Also fixed a spurious
      warning when a QUIT command is issued after a malformed or rejected
      AUTHENTICATE command, but before the connection was closed. Patch
      by Marcus Griep. Bugfix on 0.2.0.x; fixes bugs 1015 and 1016.
    - When we can't find an intro key for a v2 hidden service descriptor,
      fall back to the v0 hidden service descriptor and log a bug message.
      Workaround for bug 1024.
    - Fix a log message that did not respect the SafeLogging option.
      Resolves bug 1027.

  o Minor features:
    - If we're a relay and we change our IP address, be more verbose
      about the reason that made us change. Should help track down
      further bugs for relays on dynamic IP addresses.


Changes in version 0.2.1.16-rc - 2009-06-20
  o Security fixes:
    - Fix an edge case where a malicious exit relay could convince a
      controller that the client's DNS question resolves to an internal IP
      address. Bug found and fixed by "optimist"; bugfix on 0.1.2.8-beta.

  o Major performance improvements (on 0.2.0.x):
    - Disable and refactor some debugging checks that forced a linear scan
      over the whole server-side DNS cache. These accounted for over 50%
      of CPU time on a relatively busy exit node's gprof profile. Found
      by Jacob.
    - Disable some debugging checks that appeared in exit node profile
      data.

  o Minor features:
    - Update to the "June 3 2009" ip-to-country file.
    - Do not have tor-resolve automatically refuse all .onion addresses;
      if AutomapHostsOnResolve is set in your torrc, this will work fine.

  o Minor bugfixes (on 0.2.0.x):
    - Log correct error messages for DNS-related network errors on
      Windows.
    - Fix a race condition that could cause crashes or memory corruption
      when running as a server with a controller listening for log
      messages.
    - Avoid crashing when we have a policy specified in a DirPolicy or
      SocksPolicy or ReachableAddresses option with ports set on it,
      and we re-load the policy. May fix bug 996.
    - Hidden service clients didn't use a cached service descriptor that
      was older than 15 minutes, but wouldn't fetch a new one either,
      because there was already one in the cache. Now, fetch a v2
      descriptor unless the same descriptor was added to the cache within
      the last 15 minutes. Fixes bug 997; reported by Marcus Griep.

  o Minor bugfixes (on 0.2.1.x):
    - Don't warn users about low port and hibernation mix when they
      provide a *ListenAddress directive to fix that. Bugfix on
      0.2.1.15-rc.
    - When switching back and forth between bridge mode, do not start
      gathering GeoIP data until two hours have passed.
    - Do not complain that the user has requested an excluded node as
      an exit when the node is not really an exit. This could happen
      because the circuit was for testing, or an introduction point.
      Fix for bug 984.


Changes in version 0.2.1.15-rc - 2009-05-25
  o Major bugfixes (on 0.2.0.x):
    - Fix a timing-dependent, allocator-dependent, DNS-related crash bug
      that would occur on some exit nodes when DNS failures and timeouts
      occurred in certain patterns. Fix for bug 957.

  o Minor bugfixes (on 0.2.0.x):
    - Actually return -1 in the error case for read_bandwidth_usage().
      Harmless bug, since we currently don't care about the return value
      anywhere. Bugfix on 0.2.0.9-alpha.
    - Provide a more useful log message if bug 977 (related to buffer
      freelists) ever reappears, and do not crash right away.
    - Fix an assertion failure on 64-bit platforms when we allocated
      memory right up to the end of a memarea, then realigned the memory
      one step beyond the end. Fixes a possible cause of bug 930.
    - Protect the count of open sockets with a mutex, so we can't
      corrupt it when two threads are closing or opening sockets at once.
      Fix for bug 939. Bugfix on 0.2.0.1-alpha.
    - Don't allow a bridge to publish its router descriptor to a
      non-bridge directory authority. Fixes part of bug 932.
    - When we change to or from being a bridge, reset our counts of
      client usage by country. Fixes bug 932.
    - Fix a bug that made stream bandwidth get misreported to the
      controller.
    - Stop using malloc_usable_size() to use more area than we had
      actually allocated: it was safe, but made valgrind really unhappy.
    - Fix a memory leak when v3 directory authorities load their keys
      and cert from disk. Bugfix on 0.2.0.1-alpha.

  o Minor bugfixes (on 0.2.1.x):
    - Fix use of freed memory when deciding to mark a non-addable
      descriptor as never-downloadable. Bugfix on 0.2.1.9-alpha.


Changes in version 0.2.1.14-rc - 2009-04-12
  Tor 0.2.1.14-rc marks the first release candidate for the 0.2.1.x
  series. It begins fixing some major performance problems, and also
  finally addresses the bug that was causing relays on dynamic IP
  addresses to fall out of the directory.

  o Major features:
    - Clients replace entry guards that were chosen more than a few months
      ago. This change should significantly improve client performance,
      especially once more people upgrade, since relays that have been
      a guard for a long time are currently overloaded.

  o Major bugfixes (on 0.2.0):
    - Finally fix the bug where dynamic-IP relays disappear when their
      IP address changes: directory mirrors were mistakenly telling
      them their old address if they asked via begin_dir, so they
      never got an accurate answer about their new address, so they
      just vanished after a day. For belt-and-suspenders, relays that
      don't set Address in their config now avoid using begin_dir for
      all direct connections. Should fix bugs 827, 883, and 900.
    - Relays were falling out of the networkstatus consensus for
      part of a day if they changed their local config but the
      authorities discarded their new descriptor as "not sufficiently
      different". Now directory authorities accept a descriptor as changed
      if bandwidthrate or bandwidthburst changed. Partial fix for bug 962;
      patch by Sebastian.
    - Avoid crashing in the presence of certain malformed descriptors.
      Found by lark, and by automated fuzzing.

  o Minor features:
    - When generating circuit events with verbose nicknames for
      controllers, try harder to look up nicknames for routers on a
      circuit. (Previously, we would look in the router descriptors we had
      for nicknames, but not in the consensus.) Partial fix for bug 941.
    - If the bridge config line doesn't specify a port, assume 443.
      This makes bridge lines a bit smaller and easier for users to
      understand.
    - Raise the minimum bandwidth to be a relay from 20000 bytes to 20480
      bytes (aka 20KB/s), to match our documentation. Also update
      directory authorities so they always assign the Fast flag to relays
      with 20KB/s of capacity. Now people running relays won't suddenly
      find themselves not seeing any use, if the network gets faster
      on average.
    - Update to the "April 3 2009" ip-to-country file.

  o Minor bugfixes:
    - Avoid trying to print raw memory to the logs when we decide to
      give up on downloading a given relay descriptor. Bugfix on
      0.2.1.9-alpha.
    - In tor-resolve, when the Tor client to use is specified by
      <hostname>:<port>, actually use the specified port rather than
      defaulting to 9050. Bugfix on 0.2.1.6-alpha.
    - Make directory usage recording work again. Bugfix on 0.2.1.6-alpha.
    - When starting with a cache over a few days old, do not leak
      memory for the obsolete router descriptors in it. Bugfix on
      0.2.0.33.
    - Avoid double-free on list of successfully uploaded hidden
      service discriptors. Fix for bug 948. Bugfix on 0.2.1.6-alpha.
    - Change memarea_strndup() implementation to work even when
      duplicating a string at the end of a page. This bug was
      harmless for now, but could have meant crashes later. Fix by
      lark. Bugfix on 0.2.1.1-alpha.
    - Limit uploaded directory documents to be 16M rather than 500K.
      The directory authorities were refusing v3 consensus votes from
      other authorities, since the votes are now 504K. Fixes bug 959;
      bugfix on 0.0.2pre17 (where we raised it from 50K to 500K ;).
    - Directory authorities should never send a 503 "busy" response to
      requests for votes or keys. Bugfix on 0.2.0.8-alpha; exposed by
      bug 959.


Changes in version 0.2.1.13-alpha - 2009-03-09
  Tor 0.2.1.13-alpha includes another big pile of minor bugfixes and
  cleanups. We're finally getting close to a release candidate.

  o Major bugfixes:
    - Correctly update the list of which countries we exclude as
      exits, when the GeoIP file is loaded or reloaded. Diagnosed by
      lark. Bugfix on 0.2.1.6-alpha.

  o Minor bugfixes (on 0.2.0.x and earlier):
    - Automatically detect MacOSX versions earlier than 10.4.0, and
      disable kqueue from inside Tor when running with these versions.
      We previously did this from the startup script, but that was no
      help to people who didn't use the startup script. Resolves bug 863.
    - When we had picked an exit node for a connection, but marked it as
      "optional", and it turned out we had no onion key for the exit,
      stop wanting that exit and try again. This situation may not
      be possible now, but will probably become feasible with proposal
      158. Spotted by rovv. Fixes another case of bug 752.
    - Clients no longer cache certificates for authorities they do not
      recognize. Bugfix on 0.2.0.9-alpha.
    - When we can't transmit a DNS request due to a network error, retry
      it after a while, and eventually transmit a failing response to
      the RESOLVED cell. Bugfix on 0.1.2.5-alpha.
    - If the controller claimed responsibility for a stream, but that
      stream never finished making its connection, it would live
      forever in circuit_wait state. Now we close it after SocksTimeout
      seconds. Bugfix on 0.1.2.7-alpha; reported by Mike Perry.
    - Drop begin cells to a hidden service if they come from the middle
      of a circuit. Patch from lark.
    - When we erroneously receive two EXTEND cells for the same circuit
      ID on the same connection, drop the second. Patch from lark.
    - Fix a crash that occurs on exit nodes when a nameserver request
      timed out. Bugfix on 0.1.2.1-alpha; our CLEAR debugging code had
      been suppressing the bug since 0.1.2.10-alpha. Partial fix for
      bug 929.
    - Do not assume that a stack-allocated character array will be
      64-bit aligned on platforms that demand that uint64_t access is
      aligned. Possible fix for bug 604.
    - Parse dates and IPv4 addresses in a locale- and libc-independent
      manner, to avoid platform-dependent behavior on malformed input.
    - Build correctly when configured to build outside the main source
      path. Patch from Michael Gold.
    - We were already rejecting relay begin cells with destination port
      of 0. Now also reject extend cells with destination port or address
      of 0. Suggested by lark.

  o Minor bugfixes (on 0.2.1.x):
    - Don't re-extend introduction circuits if we ran out of RELAY_EARLY
      cells. Bugfix on 0.2.1.3-alpha. Fixes more of bug 878.
    - If we're an exit node, scrub the IP address to which we are exiting
      in the logs. Bugfix on 0.2.1.8-alpha.

  o Minor features:
    - On Linux, use the prctl call to re-enable core dumps when the user
      is option is set.
    - New controller event NEWCONSENSUS that lists the networkstatus
      lines for every recommended relay. Now controllers like Torflow
      can keep up-to-date on which relays they should be using.
    - Update to the "February 26 2009" ip-to-country file.


Changes in version 0.2.0.34 - 2009-02-08
  Tor 0.2.0.34 features several more security-related fixes. You should
  upgrade, especially if you run an exit relay (remote crash) or a
  directory authority (remote infinite loop), or you're on an older
  (pre-XP) or not-recently-patched Windows (remote exploit).

  This release marks end-of-life for Tor 0.1.2.x. Those Tor versions
  have many known flaws, and nobody should be using them. You should
  upgrade. If you're using a Linux or BSD and its packages are obsolete,
  stop using those packages and upgrade anyway.

  o Security fixes:
    - Fix an infinite-loop bug on handling corrupt votes under certain
      circumstances. Bugfix on 0.2.0.8-alpha.
    - Fix a temporary DoS vulnerability that could be performed by
      a directory mirror. Bugfix on 0.2.0.9-alpha; reported by lark.
    - Avoid a potential crash on exit nodes when processing malformed
      input. Remote DoS opportunity. Bugfix on 0.2.0.33.
    - Do not accept incomplete ipv4 addresses (like 192.168.0) as valid.
      Spec conformance issue. Bugfix on Tor 0.0.2pre27.

  o Minor bugfixes:
    - Fix compilation on systems where time_t is a 64-bit integer.
      Patch from Matthias Drochner.
    - Don't consider expiring already-closed client connections. Fixes
      bug 893. Bugfix on 0.0.2pre20.


Changes in version 0.2.1.12-alpha - 2009-02-08
  Tor 0.2.1.12-alpha features several more security-related fixes. You
  should upgrade, especially if you run an exit relay (remote crash) or
  a directory authority (remote infinite loop), or you're on an older
  (pre-XP) or not-recently-patched Windows (remote exploit). It also
  includes a big pile of minor bugfixes and cleanups.

  o Security fixes:
    - Fix an infinite-loop bug on handling corrupt votes under certain
      circumstances. Bugfix on 0.2.0.8-alpha.
    - Fix a temporary DoS vulnerability that could be performed by
      a directory mirror. Bugfix on 0.2.0.9-alpha; reported by lark.
    - Avoid a potential crash on exit nodes when processing malformed
      input. Remote DoS opportunity. Bugfix on 0.2.1.7-alpha.

  o Minor bugfixes:
    - Let controllers actually ask for the "clients_seen" event for
      getting usage summaries on bridge relays. Bugfix on 0.2.1.10-alpha;
      reported by Matt Edman.
    - Fix a compile warning on OSX Panther. Fixes bug 913; bugfix against
      0.2.1.11-alpha.
    - Fix a bug in address parsing that was preventing bridges or hidden
      service targets from being at IPv6 addresses.
    - Solve a bug that kept hardware crypto acceleration from getting
      enabled when accounting was turned on. Fixes bug 907. Bugfix on
      0.0.9pre6.
    - Remove a bash-ism from configure.in to build properly on non-Linux
      platforms. Bugfix on 0.2.1.1-alpha.
    - Fix code so authorities _actually_ send back X-Descriptor-Not-New
      headers. Bugfix on 0.2.0.10-alpha.
    - Don't consider expiring already-closed client connections. Fixes
      bug 893. Bugfix on 0.0.2pre20.
    - Fix another interesting corner-case of bug 891 spotted by rovv:
      Previously, if two hosts had different amounts of clock drift, and
      one of them created a new connection with just the wrong timing,
      the other might decide to deprecate the new connection erroneously.
      Bugfix on 0.1.1.13-alpha.
    - Resolve a very rare crash bug that could occur when the user forced
      a nameserver reconfiguration during the middle of a nameserver
      probe. Fixes bug 526. Bugfix on 0.1.2.1-alpha.
    - Support changing value of ServerDNSRandomizeCase during SIGHUP.
      Bugfix on 0.2.1.7-alpha.
    - If we're using bridges and our network goes away, be more willing
      to forgive our bridges and try again when we get an application
      request. Bugfix on 0.2.0.x.

  o Minor features:
    - Support platforms where time_t is 64 bits long. (Congratulations,
      NetBSD!) Patch from Matthias Drochner.
    - Add a 'getinfo status/clients-seen' controller command, in case
      controllers want to hear clients_seen events but connect late.

  o Build changes:
    - Disable GCC's strict alias optimization by default, to avoid the
      likelihood of its introducing subtle bugs whenever our code violates
      the letter of C99's alias rules.


Changes in version 0.2.0.33 - 2009-01-21
  Tor 0.2.0.33 fixes a variety of bugs that were making relays less
  useful to users. It also finally fixes a bug where a relay or client
  that's been off for many days would take a long time to bootstrap.

  This update also fixes an important security-related bug reported by
  Ilja van Sprundel. You should upgrade. (We'll send out more details
  about the bug once people have had some time to upgrade.)

  o Security fixes:
    - Fix a heap-corruption bug that may be remotely triggerable on
      some platforms. Reported by Ilja van Sprundel.

  o Major bugfixes:
    - When a stream at an exit relay is in state "resolving" or
      "connecting" and it receives an "end" relay cell, the exit relay
      would silently ignore the end cell and not close the stream. If
      the client never closes the circuit, then the exit relay never
      closes the TCP connection. Bug introduced in Tor 0.1.2.1-alpha;
      reported by "wood".
    - When sending CREATED cells back for a given circuit, use a 64-bit
      connection ID to find the right connection, rather than an addr:port
      combination. Now that we can have multiple OR connections between
      the same ORs, it is no longer possible to use addr:port to uniquely
      identify a connection.
    - Bridge relays that had DirPort set to 0 would stop fetching
      descriptors shortly after startup, and then briefly resume
      after a new bandwidth test and/or after publishing a new bridge
      descriptor. Bridge users that try to bootstrap from them would
      get a recent networkstatus but would get descriptors from up to
      18 hours earlier, meaning most of the descriptors were obsolete
      already. Reported by Tas; bugfix on 0.2.0.13-alpha.
    - Prevent bridge relays from serving their 'extrainfo' document
      to anybody who asks, now that extrainfo docs include potentially
      sensitive aggregated client geoip summaries. Bugfix on
      0.2.0.13-alpha.
    - If the cached networkstatus consensus is more than five days old,
      discard it rather than trying to use it. In theory it could be
      useful because it lists alternate directory mirrors, but in practice
      it just means we spend many minutes trying directory mirrors that
      are long gone from the network. Also discard router descriptors as
      we load them if they are more than five days old, since the onion
      key is probably wrong by now. Bugfix on 0.2.0.x. Fixes bug 887.

  o Minor bugfixes:
    - Do not mark smartlist_bsearch_idx() function as ATTR_PURE. This bug
      could make gcc generate non-functional binary search code. Bugfix
      on 0.2.0.10-alpha.
    - Build correctly on platforms without socklen_t.
    - Compile without warnings on solaris.
    - Avoid potential crash on internal error during signature collection.
      Fixes bug 864. Patch from rovv.
    - Correct handling of possible malformed authority signing key
      certificates with internal signature types. Fixes bug 880.
      Bugfix on 0.2.0.3-alpha.
    - Fix a hard-to-trigger resource leak when logging credential status.
      CID 349.
    - When we can't initialize DNS because the network is down, do not
      automatically stop Tor from starting. Instead, we retry failed
      dns_init() every 10 minutes, and change the exit policy to reject
      *:* until one succeeds. Fixes bug 691.
    - Use 64 bits instead of 32 bits for connection identifiers used with
      the controller protocol, to greatly reduce risk of identifier reuse.
    - When we're choosing an exit node for a circuit, and we have
      no pending streams, choose a good general exit rather than one that
      supports "all the pending streams". Bugfix on 0.1.1.x. Fix by rovv.
    - Fix another case of assuming, when a specific exit is requested,
      that we know more than the user about what hosts it allows.
      Fixes one case of bug 752. Patch from rovv.
    - Clip the MaxCircuitDirtiness config option to a minimum of 10
      seconds. Warn the user if lower values are given in the
      configuration. Bugfix on 0.1.0.1-rc. Patch by Sebastian.
    - Clip the CircuitBuildTimeout to a minimum of 30 seconds. Warn the
      user if lower values are given in the configuration. Bugfix on
      0.1.1.17-rc. Patch by Sebastian.
    - Fix a memory leak when we decline to add a v2 rendezvous descriptor to
      the cache because we already had a v0 descriptor with the same ID.
      Bugfix on 0.2.0.18-alpha.
    - Fix a race condition when freeing keys shared between main thread
      and CPU workers that could result in a memory leak. Bugfix on
      0.1.0.1-rc. Fixes bug 889.
    - Send a valid END cell back when a client tries to connect to a
      nonexistent hidden service port. Bugfix on 0.1.2.15. Fixes bug
      840. Patch from rovv.
    - Check which hops rendezvous stream cells are associated with to
      prevent possible guess-the-streamid injection attacks from
      intermediate hops. Fixes another case of bug 446. Based on patch
      from rovv.
    - If a broken client asks a non-exit router to connect somewhere,
      do not even do the DNS lookup before rejecting the connection.
      Fixes another case of bug 619. Patch from rovv.
    - When a relay gets a create cell it can't decrypt (e.g. because it's
      using the wrong onion key), we were dropping it and letting the
      client time out. Now actually answer with a destroy cell. Fixes
      bug 904. Bugfix on 0.0.2pre8.

  o Minor bugfixes (hidden services):
    - Do not throw away existing introduction points on SIGHUP. Bugfix on
      0.0.6pre1. Patch by Karsten. Fixes bug 874.

  o Minor features:
    - Report the case where all signatures in a detached set are rejected
      differently than the case where there is an error handling the
      detached set.
    - When we realize that another process has modified our cached
      descriptors, print out a more useful error message rather than
      triggering an assertion. Fixes bug 885. Patch from Karsten.
    - Implement the 0x20 hack to better resist DNS poisoning: set the
      case on outgoing DNS requests randomly, and reject responses that do
      not match the case correctly. This logic can be disabled with the
      ServerDNSRamdomizeCase setting, if you are using one of the 0.3%
      of servers that do not reliably preserve case in replies. See
      "Increased DNS Forgery Resistance through 0x20-Bit Encoding"
      for more info.
    - Check DNS replies for more matching fields to better resist DNS
      poisoning.
    - Never use OpenSSL compression: it wastes RAM and CPU trying to
      compress cells, which are basically all encrypted, compressed, or
      both.


Changes in version 0.2.1.11-alpha - 2009-01-20
  Tor 0.2.1.11-alpha finishes fixing the "if your Tor is off for a
  week it will take a long time to bootstrap again" bug. It also fixes
  an important security-related bug reported by Ilja van Sprundel. You
  should upgrade. (We'll send out more details about the bug once people
  have had some time to upgrade.)

  o Security fixes:
    - Fix a heap-corruption bug that may be remotely triggerable on
      some platforms. Reported by Ilja van Sprundel.

  o Major bugfixes:
    - Discard router descriptors as we load them if they are more than
      five days old. Otherwise if Tor is off for a long time and then
      starts with cached descriptors, it will try to use the onion
      keys in those obsolete descriptors when building circuits. Bugfix
      on 0.2.0.x. Fixes bug 887.

  o Minor features:
    - Try to make sure that the version of Libevent we're running with
      is binary-compatible with the one we built with. May address bug
      897 and others.
    - Make setting ServerDNSRandomizeCase to 0 actually work. Bugfix
      for bug 905. Bugfix on 0.2.1.7-alpha.
    - Add a new --enable-local-appdata configuration switch to change
      the default location of the datadir on win32 from APPDATA to
      LOCAL_APPDATA. In the future, we should migrate to LOCAL_APPDATA
      entirely. Patch from coderman.

  o Minor bugfixes:
    - Make outbound DNS packets respect the OutboundBindAddress setting.
      Fixes the bug part of bug 798. Bugfix on 0.1.2.2-alpha.
    - When our circuit fails at the first hop (e.g. we get a destroy
      cell back), avoid using that OR connection anymore, and also
      tell all the one-hop directory requests waiting for it that they
      should fail. Bugfix on 0.2.1.3-alpha.
    - In the torify(1) manpage, mention that tsocks will leak your
      DNS requests.


Changes in version 0.2.1.10-alpha - 2009-01-06
  Tor 0.2.1.10-alpha fixes two major bugs in bridge relays (one that
  would make the bridge relay not so useful if it had DirPort set to 0,
  and one that could let an attacker learn a little bit of information
  about the bridge's users), and a bug that would cause your Tor relay
  to ignore a circuit create request it can't decrypt (rather than reply
  with an error). It also fixes a wide variety of other bugs.

  o Major bugfixes:
    - If the cached networkstatus consensus is more than five days old,
      discard it rather than trying to use it. In theory it could
      be useful because it lists alternate directory mirrors, but in
      practice it just means we spend many minutes trying directory
      mirrors that are long gone from the network. Helps bug 887 a bit;
      bugfix on 0.2.0.x.
    - Bridge relays that had DirPort set to 0 would stop fetching
      descriptors shortly after startup, and then briefly resume
      after a new bandwidth test and/or after publishing a new bridge
      descriptor. Bridge users that try to bootstrap from them would
      get a recent networkstatus but would get descriptors from up to
      18 hours earlier, meaning most of the descriptors were obsolete
      already. Reported by Tas; bugfix on 0.2.0.13-alpha.
    - Prevent bridge relays from serving their 'extrainfo' document
      to anybody who asks, now that extrainfo docs include potentially
      sensitive aggregated client geoip summaries. Bugfix on
      0.2.0.13-alpha.

  o Minor features:
    - New controller event "clients_seen" to report a geoip-based summary
      of which countries we've seen clients from recently. Now controllers
      like Vidalia can show bridge operators that they're actually making
      a difference.
    - Build correctly against versions of OpenSSL 0.9.8 or later built
      without support for deprecated functions.
    - Update to the "December 19 2008" ip-to-country file.

  o Minor bugfixes (on 0.2.0.x):
    - Authorities now vote for the Stable flag for any router whose
      weighted MTBF is at least 5 days, regardless of the mean MTBF.
    - Do not remove routers as too old if we do not have any consensus
      document. Bugfix on 0.2.0.7-alpha.
    - Do not accept incomplete ipv4 addresses (like 192.168.0) as valid.
      Spec conformance issue. Bugfix on Tor 0.0.2pre27.
    - When an exit relay resolves a stream address to a local IP address,
      do not just keep retrying that same exit relay over and
      over. Instead, just close the stream. Addresses bug 872. Bugfix
      on 0.2.0.32. Patch from rovv.
    - If a hidden service sends us an END cell, do not consider
      retrying the connection; just close it. Patch from rovv.
    - When we made bridge authorities stop serving bridge descriptors over
      unencrypted links, we also broke DirPort reachability testing for
      bridges. So bridges with a non-zero DirPort were printing spurious
      warns to their logs. Bugfix on 0.2.0.16-alpha. Fixes bug 709.
    - When a relay gets a create cell it can't decrypt (e.g. because it's
      using the wrong onion key), we were dropping it and letting the
      client time out. Now actually answer with a destroy cell. Fixes
      bug 904. Bugfix on 0.0.2pre8.
    - Squeeze 2-5% out of client performance (according to oprofile) by
      improving the implementation of some policy-manipulation functions.

  o Minor bugfixes (on 0.2.1.x):
    - Make get_interface_address() function work properly again; stop
      guessing the wrong parts of our address as our address.
    - Do not cannibalize a circuit if we're out of RELAY_EARLY cells to
      send on that circuit. Otherwise we might violate the proposal-110
      limit. Bugfix on 0.2.1.3-alpha. Partial fix for bug 878. Diagnosis
      thanks to Karsten.
    - When we're sending non-EXTEND cells to the first hop in a circuit,
      for example to use an encrypted directory connection, we don't need
      to use RELAY_EARLY cells: the first hop knows what kind of cell
      it is, and nobody else can even see the cell type. Conserving
      RELAY_EARLY cells makes it easier to cannibalize circuits like
      this later.
    - Stop logging nameserver addresses in reverse order.
    - If we are retrying a directory download slowly over and over, do
      not automatically give up after the 254th failure. Bugfix on
      0.2.1.9-alpha.
    - Resume reporting accurate "stream end" reasons to the local control
      port. They were lost in the changes for Proposal 148. Bugfix on
      0.2.1.9-alpha.

  o Deprecated and removed features:
    - The old "tor --version --version" command, which would print out
      the subversion "Id" of most of the source files, is now removed. It
      turned out to be less useful than we'd expected, and harder to
      maintain.

  o Code simplifications and refactoring:
    - Change our header file guard macros to be less likely to conflict
      with system headers. Adam Langley noticed that we were conflicting
      with log.h on Android.
    - Tool-assisted documentation cleanup. Nearly every function or
      static variable in Tor should have its own documentation now.


Changes in version 0.2.1.9-alpha - 2008-12-25
  Tor 0.2.1.9-alpha fixes many more bugs, some of them security-related.

  o New directory authorities:
    - gabelmoo (the authority run by Karsten Loesing) now has a new
      IP address.

  o Security fixes:
    - Never use a connection with a mismatched address to extend a
      circuit, unless that connection is canonical. A canonical
      connection is one whose address is authenticated by the router's
      identity key, either in a NETINFO cell or in a router descriptor.
    - Avoid a possible memory corruption bug when receiving hidden service
      descriptors. Bugfix on 0.2.1.6-alpha.

  o Major bugfixes:
    - Fix a logic error that would automatically reject all but the first
      configured DNS server. Bugfix on 0.2.1.5-alpha. Possible fix for
      part of bug 813/868. Bug spotted by coderman.
    - When a stream at an exit relay is in state "resolving" or
      "connecting" and it receives an "end" relay cell, the exit relay
      would silently ignore the end cell and not close the stream. If
      the client never closes the circuit, then the exit relay never
      closes the TCP connection. Bug introduced in 0.1.2.1-alpha;
      reported by "wood".
    - When we can't initialize DNS because the network is down, do not
      automatically stop Tor from starting. Instead, retry failed
      dns_init() every 10 minutes, and change the exit policy to reject
      *:* until one succeeds. Fixes bug 691.

  o Minor features:
    - Give a better error message when an overzealous init script says
      "sudo -u username tor --user username". Makes Bug 882 easier for
      users to diagnose.
    - When a directory authority gives us a new guess for our IP address,
      log which authority we used. Hopefully this will help us debug
      the recent complaints about bad IP address guesses.
    - Detect svn revision properly when we're using git-svn.
    - Try not to open more than one descriptor-downloading connection
      to an authority at once. This should reduce load on directory
      authorities. Fixes bug 366.
    - Add cross-certification to newly generated certificates, so that
      a signing key is enough information to look up a certificate.
      Partial implementation of proposal 157.
    - Start serving certificates by <identity digest, signing key digest>
      pairs. Partial implementation of proposal 157.
    - Clients now never report any stream end reason except 'MISC'.
      Implements proposal 148.
    - On platforms with a maximum syslog string length, truncate syslog
      messages to that length ourselves, rather than relying on the
      system to do it for us.
    - Optimize out calls to time(NULL) that occur for every IO operation,
      or for every cell. On systems where time() is a slow syscall,
      this fix will be slightly helpful.
    - Exit servers can now answer resolve requests for ip6.arpa addresses.
    - When we download a descriptor that we then immediately (as
      a directory authority) reject, do not retry downloading it right
      away. Should save some bandwidth on authorities. Fix for bug
      888. Patch by Sebastian Hahn.
    - When a download gets us zero good descriptors, do not notify
      Tor that new directory information has arrived.
    - Avoid some nasty corner cases in the logic for marking connections
      as too old or obsolete or noncanonical for circuits.  Partial
      bugfix on bug 891.

  o Minor features (controller):
    - New CONSENSUS_ARRIVED event to note when a new consensus has
      been fetched and validated.
    - When we realize that another process has modified our cached
      descriptors file, print out a more useful error message rather
      than triggering an assertion. Fixes bug 885. Patch from Karsten.
    - Add an internal-use-only __ReloadTorrcOnSIGHUP option for
      controllers to prevent SIGHUP from reloading the
      configuration. Fixes bug 856.

  o Minor bugfixes:
    - Resume using the correct "REASON=" stream when telling the
      controller why we closed a stream. Bugfix in 0.2.1.1-alpha.
    - When a canonical connection appears later in our internal list
      than a noncanonical one for a given OR ID, always use the
      canonical one. Bugfix on 0.2.0.12-alpha. Fixes bug 805.
      Spotted by rovv.
    - Clip the MaxCircuitDirtiness config option to a minimum of 10
      seconds. Warn the user if lower values are given in the
      configuration. Bugfix on 0.1.0.1-rc. Patch by Sebastian.
    - Clip the CircuitBuildTimeout to a minimum of 30 seconds. Warn the
      user if lower values are given in the configuration. Bugfix on
      0.1.1.17-rc. Patch by Sebastian.
    - Fix a race condition when freeing keys shared between main thread
      and CPU workers that could result in a memory leak. Bugfix on
      0.1.0.1-rc. Fixes bug 889.

  o Minor bugfixes (hidden services):
    - Do not throw away existing introduction points on SIGHUP (bugfix on
      0.0.6pre1); also, do not stall hidden services because we're
      throwing away introduction points; bugfix on 0.2.1.7-alpha. Spotted
      by John Brooks. Patch by Karsten. Fixes bug 874.
    - Fix a memory leak when we decline to add a v2 rendezvous
      descriptor to the cache because we already had a v0 descriptor
      with the same ID. Bugfix on 0.2.0.18-alpha.

  o Deprecated and removed features:
    - RedirectExits has been removed. It was deprecated since
      0.2.0.3-alpha.
    - Finally remove deprecated "EXTENDED_FORMAT" controller feature. It
      has been called EXTENDED_EVENTS since 0.1.2.4-alpha.
    - Cell pools are now always enabled; --disable-cell-pools is ignored.

  o Code simplifications and refactoring:
    - Rename the confusing or_is_obsolete field to the more appropriate
      is_bad_for_new_circs, and move it to or_connection_t where it
      belongs.
    - Move edge-only flags from connection_t to edge_connection_t: not
      only is this better coding, but on machines of plausible alignment,
      it should save 4-8 bytes per connection_t. "Every little bit helps."
    - Rename ServerDNSAllowBrokenResolvConf to ServerDNSAllowBrokenConfig
      for consistency; keep old option working for backward compatibility.
    - Simplify the code for finding connections to use for a circuit.


Changes in version 0.2.1.8-alpha - 2008-12-08
  Tor 0.2.1.8-alpha fixes some crash bugs in earlier alpha releases,
  builds better on unusual platforms like Solaris and old OS X, and
  fixes a variety of other issues.

  o Major features:
    - New DirPortFrontPage option that takes an html file and publishes
      it as "/" on the DirPort. Now relay operators can provide a
      disclaimer without needing to set up a separate webserver. There's
      a sample disclaimer in contrib/tor-exit-notice.html.

  o Security fixes:
    - When the client is choosing entry guards, now it selects at most
      one guard from a given relay family. Otherwise we could end up with
      all of our entry points into the network run by the same operator.
      Suggested by Camilo Viecco. Fix on 0.1.1.11-alpha.

  o Major bugfixes:
    - Fix a DOS opportunity during the voting signature collection process
      at directory authorities. Spotted by rovv. Bugfix on 0.2.0.x.
    - Fix a possible segfault when establishing an exit connection. Bugfix
      on 0.2.1.5-alpha.

  o Minor bugfixes:
    - Get file locking working on win32. Bugfix on 0.2.1.6-alpha. Fixes
      bug 859.
    - Made Tor a little less aggressive about deleting expired
      certificates. Partial fix for bug 854.
    - Stop doing unaligned memory access that generated bus errors on
      sparc64. Bugfix on 0.2.0.10-alpha. Fix for bug 862.
    - Fix a crash bug when changing EntryNodes from the controller. Bugfix
      on 0.2.1.6-alpha. Fix for bug 867. Patched by Sebastian.
    - Make USR2 log-level switch take effect immediately. Bugfix on
      0.1.2.8-beta.
    - If one win32 nameserver fails to get added, continue adding the
      rest, and don't automatically fail.
    - Use fcntl() for locking when flock() is not available. Should fix
      compilation on Solaris. Should fix Bug 873. Bugfix on 0.2.1.6-alpha.
    - Do not mark smartlist_bsearch_idx() function as ATTR_PURE. This bug
      could make gcc generate non-functional binary search code. Bugfix
      on 0.2.0.10-alpha.
    - Build correctly on platforms without socklen_t.
    - Avoid potential crash on internal error during signature collection.
      Fixes bug 864. Patch from rovv.
    - Do not use C's stdio library for writing to log files. This will
      improve logging performance by a minute amount, and will stop
      leaking fds when our disk is full. Fixes bug 861.
    - Stop erroneous use of O_APPEND in cases where we did not in fact
      want to re-seek to the end of a file before every last write().
    - Correct handling of possible malformed authority signing key
      certificates with internal signature types. Fixes bug 880. Bugfix
      on 0.2.0.3-alpha.
    - Fix a hard-to-trigger resource leak when logging credential status.
      CID 349.

  o Minor features:
    - Directory mirrors no longer fetch the v1 directory or
      running-routers files. They are obsolete, and nobody asks for them
      anymore. This is the first step to making v1 authorities obsolete.

  o Minor features (controller):
    - Return circuit purposes in response to GETINFO circuit-status. Fixes
      bug 858.


Changes in version 0.2.0.32 - 2008-11-20
  Tor 0.2.0.32 fixes a major security problem in Debian and Ubuntu
  packages (and maybe other packages) noticed by Theo de Raadt, fixes
  a smaller security flaw that might allow an attacker to access local
  services, further improves hidden service performance, and fixes a
  variety of other issues.

  o Security fixes:
    - The "User" and "Group" config options did not clear the
      supplementary group entries for the Tor process. The "User" option
      is now more robust, and we now set the groups to the specified
      user's primary group. The "Group" option is now ignored. For more
      detailed logging on credential switching, set CREDENTIAL_LOG_LEVEL
      in common/compat.c to LOG_NOTICE or higher. Patch by Jacob Appelbaum
      and Steven Murdoch. Bugfix on 0.0.2pre14. Fixes bug 848 and 857.
    - The "ClientDNSRejectInternalAddresses" config option wasn't being
      consistently obeyed: if an exit relay refuses a stream because its
      exit policy doesn't allow it, we would remember what IP address
      the relay said the destination address resolves to, even if it's
      an internal IP address. Bugfix on 0.2.0.7-alpha; patch by rovv.

  o Major bugfixes:
    - Fix a DOS opportunity during the voting signature collection process
      at directory authorities. Spotted by rovv. Bugfix on 0.2.0.x.

  o Major bugfixes (hidden services):
    - When fetching v0 and v2 rendezvous service descriptors in parallel,
      we were failing the whole hidden service request when the v0
      descriptor fetch fails, even if the v2 fetch is still pending and
      might succeed. Similarly, if the last v2 fetch fails, we were
      failing the whole hidden service request even if a v0 fetch is
      still pending. Fixes bug 814. Bugfix on 0.2.0.10-alpha.
    - When extending a circuit to a hidden service directory to upload a
      rendezvous descriptor using a BEGIN_DIR cell, almost 1/6 of all
      requests failed, because the router descriptor has not been
      downloaded yet. In these cases, do not attempt to upload the
      rendezvous descriptor, but wait until the router descriptor is
      downloaded and retry. Likewise, do not attempt to fetch a rendezvous
      descriptor from a hidden service directory for which the router
      descriptor has not yet been downloaded. Fixes bug 767. Bugfix
      on 0.2.0.10-alpha.

  o Minor bugfixes:
    - Fix several infrequent memory leaks spotted by Coverity.
    - When testing for libevent functions, set the LDFLAGS variable
      correctly. Found by Riastradh.
    - Avoid a bug where the FastFirstHopPK 0 option would keep Tor from
      bootstrapping with tunneled directory connections. Bugfix on
      0.1.2.5-alpha. Fixes bug 797. Found by Erwin Lam.
    - When asked to connect to A.B.exit:80, if we don't know the IP for A
      and we know that server B rejects most-but-not all connections to
      port 80, we would previously reject the connection. Now, we assume
      the user knows what they were asking for. Fixes bug 752. Bugfix
      on 0.0.9rc5. Diagnosed by BarkerJr.
    - If we overrun our per-second write limits a little, count this as
      having used up our write allocation for the second, and choke
      outgoing directory writes. Previously, we had only counted this when
      we had met our limits precisely. Fixes bug 824. Patch from by rovv.
      Bugfix on 0.2.0.x (??).
    - Remove the old v2 directory authority 'lefkada' from the default
      list. It has been gone for many months.
    - Stop doing unaligned memory access that generated bus errors on
      sparc64. Bugfix on 0.2.0.10-alpha. Fixes bug 862.
    - Make USR2 log-level switch take effect immediately. Bugfix on
      0.1.2.8-beta.

  o Minor bugfixes (controller):
    - Make DNS resolved events into "CLOSED", not "FAILED". Bugfix on
      0.1.2.5-alpha. Fix by Robert Hogan. Resolves bug 807.


Changes in version 0.2.1.7-alpha - 2008-11-08
  Tor 0.2.1.7-alpha fixes a major security problem in Debian and Ubuntu
  packages (and maybe other packages) noticed by Theo de Raadt, fixes
  a smaller security flaw that might allow an attacker to access local
  services, adds better defense against DNS poisoning attacks on exit
  relays, further improves hidden service performance, and fixes a
  variety of other issues.

  o Security fixes:
    - The "ClientDNSRejectInternalAddresses" config option wasn't being
      consistently obeyed: if an exit relay refuses a stream because its
      exit policy doesn't allow it, we would remember what IP address
      the relay said the destination address resolves to, even if it's
      an internal IP address. Bugfix on 0.2.0.7-alpha; patch by rovv.
    - The "User" and "Group" config options did not clear the
      supplementary group entries for the Tor process. The "User" option
      is now more robust, and we now set the groups to the specified
      user's primary group. The "Group" option is now ignored. For more
      detailed logging on credential switching, set CREDENTIAL_LOG_LEVEL
      in common/compat.c to LOG_NOTICE or higher. Patch by Jacob Appelbaum
      and Steven Murdoch. Bugfix on 0.0.2pre14. Fixes bug 848.
    - Do not use or believe expired v3 authority certificates. Patch
      from Karsten. Bugfix in 0.2.0.x. Fixes bug 851.

  o Minor features:
    - Now NodeFamily and MyFamily config options allow spaces in
      identity fingerprints, so it's easier to paste them in.
      Suggested by Lucky Green.
    - Implement the 0x20 hack to better resist DNS poisoning: set the
      case on outgoing DNS requests randomly, and reject responses that do
      not match the case correctly. This logic can be disabled with the
      ServerDNSRandomizeCase setting, if you are using one of the 0.3%
      of servers that do not reliably preserve case in replies. See
      "Increased DNS Forgery Resistance through 0x20-Bit Encoding"
      for more info.
    - Preserve case in replies to DNSPort requests in order to support
      the 0x20 hack for resisting DNS poisoning attacks.

  o Hidden service performance improvements:
    - When the client launches an introduction circuit, retry with a
      new circuit after 30 seconds rather than 60 seconds.
    - Launch a second client-side introduction circuit in parallel
      after a delay of 15 seconds (based on work by Christian Wilms).
    - Hidden services start out building five intro circuits rather
      than three, and when the first three finish they publish a service
      descriptor using those. Now we publish our service descriptor much
      faster after restart.

  o Minor bugfixes:
    - Minor fix in the warning messages when you're having problems
      bootstrapping; also, be more forgiving of bootstrap problems when
      we're still making incremental progress on a given bootstrap phase.
    - When we're choosing an exit node for a circuit, and we have
      no pending streams, choose a good general exit rather than one that
      supports "all the pending streams". Bugfix on 0.1.1.x. Fix by rovv.
    - Send a valid END cell back when a client tries to connect to a
      nonexistent hidden service port. Bugfix on 0.1.2.15. Fixes bug
      840. Patch from rovv.
    - If a broken client asks a non-exit router to connect somewhere,
      do not even do the DNS lookup before rejecting the connection.
      Fixes another case of bug 619. Patch from rovv.
    - Fix another case of assuming, when a specific exit is requested,
      that we know more than the user about what hosts it allows.
      Fixes another case of bug 752. Patch from rovv.
    - Check which hops rendezvous stream cells are associated with to
      prevent possible guess-the-streamid injection attacks from
      intermediate hops. Fixes another case of bug 446. Based on patch
      from rovv.
    - Avoid using a negative right-shift when comparing 32-bit
      addresses. Possible fix for bug 845 and bug 811.
    - Make the assert_circuit_ok() function work correctly on circuits that
      have already been marked for close.
    - Fix read-off-the-end-of-string error in unit tests when decoding
      introduction points.
    - Fix uninitialized size field for memory area allocation: may improve
      memory performance during directory parsing.
    - Treat duplicate certificate fetches as failures, so that we do
      not try to re-fetch an expired certificate over and over and over.
    - Do not say we're fetching a certificate when we'll in fact skip it
      because of a pending download.


Changes in version 0.2.1.6-alpha - 2008-09-30
  Tor 0.2.1.6-alpha further improves performance and robustness of
  hidden services, starts work on supporting per-country relay selection,
  and fixes a variety of smaller issues.

  o Major features:
    - Implement proposal 121: make it possible to build hidden services
      that only certain clients are allowed to connect to. This is
      enforced at several points, so that unauthorized clients are unable
      to send INTRODUCE cells to the service, or even (depending on the
      type of authentication) to learn introduction points. This feature
      raises the bar for certain kinds of active attacks against hidden
      services. Code by Karsten Loesing.
    - Relays now store and serve v2 hidden service descriptors by default,
      i.e., the new default value for HidServDirectoryV2 is 1. This is
      the last step in proposal 114, which aims to make hidden service
      lookups more reliable.
    - Start work to allow node restrictions to include country codes. The
      syntax to exclude nodes in a country with country code XX is
      "ExcludeNodes {XX}". Patch from Robert Hogan. It still needs some
      refinement to decide what config options should take priority if
      you ask to both use a particular node and exclude it.
    - Allow ExitNodes list to include IP ranges and country codes, just
      like the Exclude*Nodes lists. Patch from Robert Hogan.

  o Major bugfixes:
    - Fix a bug when parsing ports in tor_addr_port_parse() that caused
      Tor to fail to start if you had it configured to use a bridge
      relay. Fixes bug 809. Bugfix on 0.2.1.5-alpha.
    - When extending a circuit to a hidden service directory to upload a
      rendezvous descriptor using a BEGIN_DIR cell, almost 1/6 of all
      requests failed, because the router descriptor had not been
      downloaded yet. In these cases, we now wait until the router
      descriptor is downloaded, and then retry. Likewise, clients
      now skip over a hidden service directory if they don't yet have
      its router descriptor, rather than futilely requesting it and
      putting mysterious complaints in the logs. Fixes bug 767. Bugfix
      on 0.2.0.10-alpha.
    - When fetching v0 and v2 rendezvous service descriptors in parallel,
      we were failing the whole hidden service request when the v0
      descriptor fetch fails, even if the v2 fetch is still pending and
      might succeed. Similarly, if the last v2 fetch fails, we were
      failing the whole hidden service request even if a v0 fetch is
      still pending. Fixes bug 814. Bugfix on 0.2.0.10-alpha.
    - DNS replies need to have names matching their requests, but
      these names should be in the questions section, not necessarily
      in the answers section. Fixes bug 823. Bugfix on 0.2.1.5-alpha.

  o Minor features:
    - Update to the "September 1 2008" ip-to-country file.
    - Allow ports 465 and 587 in the default exit policy again. We had
      rejected them in 0.1.0.15, because back in 2005 they were commonly
      misconfigured and ended up as spam targets. We hear they are better
      locked down these days.
    - Use a lockfile to make sure that two Tor processes are not
      simultaneously running with the same datadir.
    - Serve the latest v3 networkstatus consensus via the control
      port. Use "getinfo dir/status-vote/current/consensus" to fetch it.
    - Better logging about stability/reliability calculations on directory
      servers.
    - Drop the requirement to have an open dir port for storing and
      serving v2 hidden service descriptors.
    - Directory authorities now serve a /tor/dbg-stability.txt URL to
      help debug WFU and MTBF calculations.
    - Implement most of Proposal 152: allow specialized servers to permit
      single-hop circuits, and clients to use those servers to build
      single-hop circuits when using a specialized controller. Patch
      from Josh Albrecht. Resolves feature request 768.
    - Add a -p option to tor-resolve for specifying the SOCKS port: some
      people find host:port too confusing.
    - Make TrackHostExit mappings expire a while after their last use, not
      after their creation. Patch from Robert Hogan.
    - Provide circuit purposes along with circuit events to the controller.

  o Minor bugfixes:
    - Fix compile on OpenBSD 4.4-current. Bugfix on 0.2.1.5-alpha.
      Reported by Tas.
    - Fixed some memory leaks -- some quite frequent, some almost
      impossible to trigger -- based on results from Coverity.
    - When testing for libevent functions, set the LDFLAGS variable
      correctly. Found by Riastradh.
    - Fix an assertion bug in parsing policy-related options; possible fix
      for bug 811.
    - Catch and report a few more bootstrapping failure cases when Tor
      fails to establish a TCP connection. Cleanup on 0.2.1.x.
    - Avoid a bug where the FastFirstHopPK 0 option would keep Tor from
      bootstrapping with tunneled directory connections. Bugfix on
      0.1.2.5-alpha. Fixes bug 797. Found by Erwin Lam.
    - When asked to connect to A.B.exit:80, if we don't know the IP for A
      and we know that server B rejects most-but-not all connections to
      port 80, we would previously reject the connection. Now, we assume
      the user knows what they were asking for. Fixes bug 752. Bugfix
      on 0.0.9rc5. Diagnosed by BarkerJr.
    - If we are not using BEGIN_DIR cells, don't attempt to contact hidden
      service directories if they have no advertised dir port. Bugfix
      on 0.2.0.10-alpha.
    - If we overrun our per-second write limits a little, count this as
      having used up our write allocation for the second, and choke
      outgoing directory writes. Previously, we had only counted this when
      we had met our limits precisely. Fixes bug 824. Patch by rovv.
      Bugfix on 0.2.0.x (??).
    - Avoid a "0 divided by 0" calculation when calculating router uptime
      at directory authorities. Bugfix on 0.2.0.8-alpha.
    - Make DNS resolved controller events into "CLOSED", not
      "FAILED". Bugfix on 0.1.2.5-alpha. Fix by Robert Hogan. Resolves
      bug 807.
    - Fix a bug where an unreachable relay would establish enough
      reachability testing circuits to do a bandwidth test -- if
      we already have a connection to the middle hop of the testing
      circuit, then it could establish the last hop by using the existing
      connection. Bugfix on 0.1.2.2-alpha, exposed when we made testing
      circuits no longer use entry guards in 0.2.1.3-alpha.
    - If we have correct permissions on $datadir, we complain to stdout
      and fail to start. But dangerous permissions on
      $datadir/cached-status/ would cause us to open a log and complain
      there. Now complain to stdout and fail to start in both cases. Fixes
      bug 820, reported by seeess.
    - Remove the old v2 directory authority 'lefkada' from the default
      list. It has been gone for many months.

  o Code simplifications and refactoring:
    - Revise the connection_new functions so that a more typesafe variant
      exists. This will work better with Coverity, and let us find any
      actual mistakes we're making here.
    - Refactor unit testing logic so that dmalloc can be used sensibly
      with unit tests to check for memory leaks.
    - Move all hidden-service related fields from connection and circuit
      structure to substructures: this way they won't eat so much memory.


Changes in version 0.2.0.31 - 2008-09-03
  Tor 0.2.0.31 addresses two potential anonymity issues, starts to fix
  a big bug we're seeing where in rare cases traffic from one Tor stream
  gets mixed into another stream, and fixes a variety of smaller issues.

  o Major bugfixes:
    - Make sure that two circuits can never exist on the same connection
      with the same circuit ID, even if one is marked for close. This
      is conceivably a bugfix for bug 779. Bugfix on 0.1.0.4-rc.
    - Relays now reject risky extend cells: if the extend cell includes
      a digest of all zeroes, or asks to extend back to the relay that
      sent the extend cell, tear down the circuit. Ideas suggested
      by rovv.
    - If not enough of our entry guards are available so we add a new
      one, we might use the new one even if it overlapped with the
      current circuit's exit relay (or its family). Anonymity bugfix
      pointed out by rovv.

  o Minor bugfixes:
    - Recover 3-7 bytes that were wasted per memory chunk. Fixes bug
      794; bug spotted by rovv. Bugfix on 0.2.0.1-alpha.
    - Correctly detect the presence of the linux/netfilter_ipv4.h header
      when building against recent kernels. Bugfix on 0.1.2.1-alpha.
    - Pick size of default geoip filename string correctly on windows.
      Fixes bug 806. Bugfix on 0.2.0.30.
    - Make the autoconf script accept the obsolete --with-ssl-dir
      option as an alias for the actually-working --with-openssl-dir
      option. Fix the help documentation to recommend --with-openssl-dir.
      Based on a patch by "Dave". Bugfix on 0.2.0.1-alpha.
    - When using the TransPort option on OpenBSD, and using the User
      option to change UID and drop privileges, make sure to open
      /dev/pf before dropping privileges. Fixes bug 782. Patch from
      Christopher Davis. Bugfix on 0.1.2.1-alpha.
    - Try to attach connections immediately upon receiving a RENDEZVOUS2
      or RENDEZVOUS_ESTABLISHED cell. This can save a second or two
      on the client side when connecting to a hidden service. Bugfix
      on 0.0.6pre1. Found and fixed by Christian Wilms; resolves bug 743.
    - When closing an application-side connection because its circuit is
      getting torn down, generate the stream event correctly. Bugfix on
      0.1.2.x. Anonymous patch.


Changes in version 0.2.1.5-alpha - 2008-08-31
  Tor 0.2.1.5-alpha moves us closer to handling IPv6 destinations, puts
  in a lot of the infrastructure for adding authorization to hidden
  services, lays the groundwork for having clients read their load
  balancing information out of the networkstatus consensus rather than
  the individual router descriptors, addresses two potential anonymity
  issues, and fixes a variety of smaller issues.

  o Major features:
    - Convert many internal address representations to optionally hold
      IPv6 addresses.
    - Generate and accept IPv6 addresses in many protocol elements.
    - Make resolver code handle nameservers located at ipv6 addresses.
    - Begin implementation of proposal 121 ("Client authorization for
      hidden services"): configure hidden services with client
      authorization, publish descriptors for them, and configure
      authorization data for hidden services at clients. The next
      step is to actually access hidden services that perform client
      authorization.
    - More progress toward proposal 141: Network status consensus
      documents and votes now contain bandwidth information for each
      router and a summary of that router's exit policy. Eventually this
      will be used by clients so that they do not have to download every
      known descriptor before building circuits.

  o Major bugfixes (on 0.2.0.x and before):
    - When sending CREATED cells back for a given circuit, use a 64-bit
      connection ID to find the right connection, rather than an addr:port
      combination. Now that we can have multiple OR connections between
      the same ORs, it is no longer possible to use addr:port to uniquely
      identify a connection.
    - Relays now reject risky extend cells: if the extend cell includes
      a digest of all zeroes, or asks to extend back to the relay that
      sent the extend cell, tear down the circuit. Ideas suggested
      by rovv.
    - If not enough of our entry guards are available so we add a new
      one, we might use the new one even if it overlapped with the
      current circuit's exit relay (or its family). Anonymity bugfix
      pointed out by rovv.

  o Minor bugfixes:
    - Recover 3-7 bytes that were wasted per memory chunk. Fixes bug
      794; bug spotted by rovv. Bugfix on 0.2.0.1-alpha.
    - When using the TransPort option on OpenBSD, and using the User
      option to change UID and drop privileges, make sure to open /dev/pf
      before dropping privileges. Fixes bug 782. Patch from Christopher
      Davis. Bugfix on 0.1.2.1-alpha.
    - Correctly detect the presence of the linux/netfilter_ipv4.h header
      when building against recent kernels. Bugfix on 0.1.2.1-alpha.
    - Add a missing safe_str() call for a debug log message.
    - Use 64 bits instead of 32 bits for connection identifiers used with
      the controller protocol, to greatly reduce risk of identifier reuse.
    - Make the autoconf script accept the obsolete --with-ssl-dir
      option as an alias for the actually-working --with-openssl-dir
      option. Fix the help documentation to recommend --with-openssl-dir.
      Based on a patch by "Dave". Bugfix on 0.2.0.1-alpha.

  o Minor features:
    - Rate-limit too-many-sockets messages: when they happen, they happen
      a lot. Resolves bug 748.
    - Resist DNS poisoning a little better by making sure that names in
      answer sections match.
    - Print the SOCKS5 error message string as well as the error code
      when a tor-resolve request fails. Patch from Jacob.


Changes in version 0.2.1.4-alpha - 2008-08-04
  Tor 0.2.1.4-alpha fixes a pair of crash bugs in 0.2.1.3-alpha.

  o Major bugfixes:
    - The address part of exit policies was not correctly written
      to router descriptors. This generated router descriptors that failed
      their self-checks. Noticed by phobos, fixed by Karsten. Bugfix
      on 0.2.1.3-alpha.
    - Tor triggered a false assert when extending a circuit to a relay
      but we already have a connection open to that relay. Noticed by
      phobos, fixed by Karsten. Bugfix on 0.2.1.3-alpha.

  o Minor bugfixes:
    - Fix a hidden service logging bug: in some edge cases, the router
      descriptor of a previously picked introduction point becomes
      obsolete and we need to give up on it rather than continually
      complaining that it has become obsolete. Observed by xiando. Bugfix
      on 0.2.1.3-alpha.

  o Removed features:
    - Take out the TestVia config option, since it was a workaround for
      a bug that was fixed in Tor 0.1.1.21.


Changes in version 0.2.1.3-alpha - 2008-08-03
  Tor 0.2.1.3-alpha implements most of the pieces to prevent
  infinite-length circuit attacks (see proposal 110); fixes a bug that
  might cause exit relays to corrupt streams they send back; allows
  address patterns (e.g. 255.128.0.0/16) to appear in ExcludeNodes and
  ExcludeExitNodes config options; and fixes a big pile of bugs.

  o Bootstrapping bugfixes (on 0.2.1.x-alpha):
    - Send a bootstrap problem "warn" event on the first problem if the
      reason is NO_ROUTE (that is, our network is down).

  o Major features:
    - Implement most of proposal 110: The first K cells to be sent
      along a circuit are marked as special "early" cells; only K "early"
      cells will be allowed. Once this code is universal, we can block
      certain kinds of DOS attack by requiring that EXTEND commands must
      be sent using an "early" cell.

  o Major bugfixes:
    - Try to attach connections immediately upon receiving a RENDEZVOUS2
      or RENDEZVOUS_ESTABLISHED cell. This can save a second or two
      on the client side when connecting to a hidden service. Bugfix
      on 0.0.6pre1. Found and fixed by Christian Wilms; resolves bug 743.
    - Ensure that two circuits can never exist on the same connection
      with the same circuit ID, even if one is marked for close. This
      is conceivably a bugfix for bug 779; fixes a bug on 0.1.0.4-rc.

  o Minor features:
    - When relays do their initial bandwidth measurement, don't limit
      to just our entry guards for the test circuits. Otherwise we tend
      to have multiple test circuits going through a single entry guard,
      which makes our bandwidth test less accurate. Fixes part of bug 654;
      patch contributed by Josh Albrecht.
    - Add an ExcludeExitNodes option so users can list a set of nodes
      that should be be excluded from the exit node position, but
      allowed elsewhere. Implements proposal 151.
    - Allow address patterns (e.g., 255.128.0.0/16) to appear in
      ExcludeNodes and ExcludeExitNodes lists.
    - Change the implementation of ExcludeNodes and ExcludeExitNodes to
      be more efficient. Formerly it was quadratic in the number of
      servers; now it should be linear. Fixes bug 509.
    - Save 16-22 bytes per open circuit by moving the n_addr, n_port,
      and n_conn_id_digest fields into a separate structure that's
      only needed when the circuit has not yet attached to an n_conn.

  o Minor bugfixes:
    - Change the contrib/tor.logrotate script so it makes the new
      logs as "_tor:_tor" rather than the default, which is generally
      "root:wheel". Fixes bug 676, reported by Serge Koksharov.
    - Stop using __attribute__((nonnull)) with GCC: it can give us useful
      warnings (occasionally), but it can also cause the compiler to
      eliminate error-checking code. Suggested by Peter Gutmann.
    - When a hidden service is giving up on an introduction point candidate
      that was not included in the last published rendezvous descriptor,
      don't reschedule publication of the next descriptor. Fixes bug 763.
      Bugfix on 0.0.9.3.
    - Mark RendNodes, RendExcludeNodes, HiddenServiceNodes, and
      HiddenServiceExcludeNodes as obsolete: they never worked properly,
      and nobody claims to be using them. Fixes bug 754. Bugfix on
      0.1.0.1-rc. Patch from Christian Wilms.
    - Fix a small alignment and memory-wasting bug on buffer chunks.
      Spotted by rovv.

  o Minor bugfixes (controller):
    - When closing an application-side connection because its circuit
      is getting torn down, generate the stream event correctly.
      Bugfix on 0.1.2.x. Anonymous patch.

  o Removed features:
    - Remove all backward-compatibility code to support relays running
      versions of Tor so old that they no longer work at all on the
      Tor network.


Changes in version 0.2.0.30 - 2008-07-15
  o Minor bugfixes:
    - Stop using __attribute__((nonnull)) with GCC: it can give us useful
      warnings (occasionally), but it can also cause the compiler to
      eliminate error-checking code. Suggested by Peter Gutmann.


Changes in version 0.2.0.29-rc - 2008-07-08
  Tor 0.2.0.29-rc fixes two big bugs with using bridges, fixes more
  hidden-service performance bugs, and fixes a bunch of smaller bugs.

  o Major bugfixes:
    - If you have more than one bridge but don't know their keys,
      you would only launch a request for the descriptor of the first one
      on your list. (Tor considered launching requests for the others, but
      found that it already had a connection on the way for $0000...0000
      so it didn't open another.) Bugfix on 0.2.0.x.
    - If you have more than one bridge but don't know their keys, and the
      connection to one of the bridges failed, you would cancel all
      pending bridge connections. (After all, they all have the same
      digest.) Bugfix on 0.2.0.x.
    - When a hidden service was trying to establish an introduction point,
      and Tor had built circuits preemptively for such purposes, we
      were ignoring all the preemptive circuits and launching a new one
      instead. Bugfix on 0.2.0.14-alpha.
    - When a hidden service was trying to establish an introduction point,
      and Tor *did* manage to reuse one of the preemptively built
      circuits, it didn't correctly remember which one it used,
      so it asked for another one soon after, until there were no
      more preemptive circuits, at which point it launched one from
      scratch. Bugfix on 0.0.9.x.
    - Make directory servers include the X-Your-Address-Is: http header in
      their responses even for begin_dir conns. Now clients who only
      ever use begin_dir connections still have a way to learn their IP
      address. Fixes bug 737; bugfix on 0.2.0.22-rc. Reported by goldy.

  o Minor bugfixes:
    - Fix a macro/CPP interaction that was confusing some compilers:
      some GCCs don't like #if/#endif pairs inside macro arguments.
      Fixes bug 707.
    - Fix macro collision between OpenSSL 0.9.8h and Windows headers.
      Fixes bug 704; fix from Steven Murdoch.
    - When opening /dev/null in finish_daemonize(), do not pass the
      O_CREAT flag. Fortify was complaining, and correctly so. Fixes
      bug 742; fix from Michael Scherer. Bugfix on 0.0.2pre19.
    - Correctly detect transparent proxy support on Linux hosts that
      require in.h to be included before netfilter_ipv4.h. Patch
      from coderman.
    - Disallow session resumption attempts during the renegotiation
      stage of the v2 handshake protocol. Clients should never be trying
      session resumption at this point, but apparently some did, in
      ways that caused the handshake to fail. Bugfix on 0.2.0.20-rc. Bug
      found by Geoff Goodell.


Changes in version 0.2.1.2-alpha - 2008-06-20
  Tor 0.2.1.2-alpha includes a new "TestingTorNetwork" config option to
  make it easier to set up your own private Tor network; fixes several
  big bugs with using more than one bridge relay; fixes a big bug with
  offering hidden services quickly after Tor starts; and uses a better
  API for reporting potential bootstrapping problems to the controller.

  o Major features:
    - New TestingTorNetwork config option to allow adjustment of
      previously constant values that, while reasonable, could slow
      bootstrapping. Implements proposal 135. Patch from Karsten.

  o Major bugfixes:
    - If you have more than one bridge but don't know their digests,
      you would only learn a request for the descriptor of the first one
      on your list. (Tor considered launching requests for the others, but
      found that it already had a connection on the way for $0000...0000
      so it didn't open another.) Bugfix on 0.2.0.x.
    - If you have more than one bridge but don't know their digests,
      and the connection to one of the bridges failed, you would cancel
      all pending bridge connections. (After all, they all have the
      same digest.) Bugfix on 0.2.0.x.
    - When establishing a hidden service, introduction points that
      originate from cannibalized circuits are completely ignored and not
      included in rendezvous service descriptors. This might be another
      reason for delay in making a hidden service available. Bugfix
      from long ago (0.0.9.x?)

  o Minor features:
    - Allow OpenSSL to use dynamic locks if it wants.
    - When building a consensus, do not include routers that are down.
      This will cut down 30% to 40% on consensus size. Implements
      proposal 138.
    - In directory authorities' approved-routers files, allow
      fingerprints with or without space.
    - Add a "GETINFO /status/bootstrap-phase" controller option, so the
      controller can query our current bootstrap state in case it attaches
      partway through and wants to catch up.
    - Send an initial "Starting" bootstrap status event, so we have a
      state to start out in.

  o Minor bugfixes:
    - Asking for a conditional consensus at .../consensus/<fingerprints>
      would crash a dirserver if it did not already have a
      consensus. Bugfix on 0.2.1.1-alpha.
    - Clean up some macro/CPP interactions: some GCC versions don't like
      #if/#endif pairs inside macro arguments. Fixes bug 707. Bugfix on
      0.2.0.x.

  o Bootstrapping bugfixes (on 0.2.1.1-alpha):
    - Directory authorities shouldn't complain about bootstrapping
      problems just because they do a lot of reachability testing and
      some of the connection attempts fail.
    - Start sending "count" and "recommendation" key/value pairs in
      bootstrap problem status events, so the controller can hear about
      problems even before Tor decides they're worth reporting for sure.
    - If you're using bridges, generate "bootstrap problem" warnings
      as soon as you run out of working bridges, rather than waiting
      for ten failures -- which will never happen if you have less than
      ten bridges.
    - If we close our OR connection because there's been a circuit
      pending on it for too long, we were telling our bootstrap status
      events "REASON=NONE". Now tell them "REASON=TIMEOUT".


Changes in version 0.2.1.1-alpha - 2008-06-13
  Tor 0.2.1.1-alpha fixes a lot of memory fragmentation problems that
  were making the Tor process bloat especially on Linux; makes our TLS
  handshake blend in better; sends "bootstrap phase" status events to
  the controller, so it can keep the user informed of progress (and
  problems) fetching directory information and establishing circuits;
  and adds a variety of smaller features.

  o Major features:
    - More work on making our TLS handshake blend in: modify the list
      of ciphers advertised by OpenSSL in client mode to even more
      closely resemble a common web browser. We cheat a little so that
      we can advertise ciphers that the locally installed OpenSSL doesn't
      know about.
    - Start sending "bootstrap phase" status events to the controller,
      so it can keep the user informed of progress fetching directory
      information and establishing circuits. Also inform the controller
      if we think we're stuck at a particular bootstrap phase. Implements
      proposal 137.
    - Resume using OpenSSL's RAND_poll() for better (and more portable)
      cross-platform entropy collection again. We used to use it, then
      stopped using it because of a bug that could crash systems that
      called RAND_poll when they had a lot of fds open. It looks like the
      bug got fixed in late 2006. Our new behavior is to call RAND_poll()
      at startup, and to call RAND_poll() when we reseed later only if
      we have a non-buggy OpenSSL version.

  o Major bugfixes:
    - When we choose to abandon a new entry guard because we think our
      older ones might be better, close any circuits pending on that
      new entry guard connection. This fix should make us recover much
      faster when our network is down and then comes back. Bugfix on
      0.1.2.8-beta; found by lodger.

  o Memory fixes and improvements:
    - Add a malloc_good_size implementation to OpenBSD_malloc_linux.c,
      to avoid unused RAM in buffer chunks and memory pools.
    - Speed up parsing and cut down on memory fragmentation by using
      stack-style allocations for parsing directory objects. Previously,
      this accounted for over 40% of allocations from within Tor's code
      on a typical directory cache.
    - Use a Bloom filter rather than a digest-based set to track which
      descriptors we need to keep around when we're cleaning out old
      router descriptors. This speeds up the computation significantly,
      and may reduce fragmentation.
    - Reduce the default smartlist size from 32 to 16; it turns out that
      most smartlists hold around 8-12 elements tops.
    - Make dumpstats() log the fullness and size of openssl-internal
      buffers.
    - If the user has applied the experimental SSL_MODE_RELEASE_BUFFERS
      patch to their OpenSSL, turn it on to save memory on servers. This
      patch will (with any luck) get included in a mainline distribution
      before too long.
    - Never use OpenSSL compression: it wastes RAM and CPU trying to
      compress cells, which are basically all encrypted, compressed,
      or both.

  o Minor bugfixes:
    - Stop reloading the router list from disk for no reason when we
      run out of reachable directory mirrors. Once upon a time reloading
      it would set the 'is_running' flag back to 1 for them. It hasn't
      done that for a long time.
    - In very rare situations new hidden service descriptors were
      published earlier than 30 seconds after the last change to the
      service. (We currently think that a hidden service descriptor
      that's been stable for 30 seconds is worth publishing.)

  o Minor features:
    - Allow separate log levels to be configured for different logging
      domains. For example, this allows one to log all notices, warnings,
      or errors, plus all memory management messages of level debug or
      higher, with: Log [MM] debug-err [*] notice-err file /var/log/tor.
    - Add a couple of extra warnings to --enable-gcc-warnings for GCC 4.3,
      and stop using a warning that had become unfixably verbose under
      GCC 4.3.
    - New --hush command-line option similar to --quiet. While --quiet
      disables all logging to the console on startup, --hush limits the
      output to messages of warning and error severity.
    - Servers support a new URL scheme for consensus downloads that
      allows the client to specify which authorities are trusted.
      The server then only sends the consensus if the client will trust
      it. Otherwise a 404 error is sent back. Clients use this
      new scheme when the server supports it (meaning it's running
      0.2.1.1-alpha or later). Implements proposal 134.
    - New configure/torrc options (--enable-geoip-stats,
      DirRecordUsageByCountry) to record how many IPs we've served
      directory info to in each country code, how many status documents
      total we've sent to each country code, and what share of the total
      directory requests we should expect to see.
    - Use the TLS1 hostname extension to more closely resemble browser
      behavior.
    - Lots of new unit tests.
    - Add a macro to implement the common pattern of iterating through
      two parallel lists in lockstep.


Changes in version 0.2.0.28-rc - 2008-06-13
  Tor 0.2.0.28-rc fixes an anonymity-related bug, fixes a hidden-service
  performance bug, and fixes a bunch of smaller bugs.

  o Anonymity fixes:
    - Fix a bug where, when we were choosing the 'end stream reason' to
      put in our relay end cell that we send to the exit relay, Tor
      clients on Windows were sometimes sending the wrong 'reason'. The
      anonymity problem is that exit relays may be able to guess whether
      the client is running Windows, thus helping partition the anonymity
      set. Down the road we should stop sending reasons to exit relays,
      or otherwise prevent future versions of this bug.

  o Major bugfixes:
    - While setting up a hidden service, some valid introduction circuits
      were overlooked and abandoned. This might be the reason for
      the long delay in making a hidden service available. Bugfix on
      0.2.0.14-alpha.

  o Minor features:
    - Update to the "June 9 2008" ip-to-country file.
    - Run 'make test' as part of 'make dist', so we stop releasing so
      many development snapshots that fail their unit tests.

  o Minor bugfixes:
    - When we're checking if we have enough dir info for each relay
      to begin establishing circuits, make sure that we actually have
      the descriptor listed in the consensus, not just any descriptor.
      Bugfix on 0.1.2.x.
    - Bridge relays no longer print "xx=0" in their extrainfo document
      for every single country code in the geoip db. Bugfix on
      0.2.0.27-rc.
    - Only warn when we fail to load the geoip file if we were planning to
      include geoip stats in our extrainfo document. Bugfix on 0.2.0.27-rc.
    - If we change our MaxAdvertisedBandwidth and then reload torrc,
      Tor won't realize it should publish a new relay descriptor. Fixes
      bug 688, reported by mfr. Bugfix on 0.1.2.x.
    - When we haven't had any application requests lately, don't bother
      logging that we have expired a bunch of descriptors. Bugfix
      on 0.1.2.x.
    - Make relay cells written on a connection count as non-padding when
      tracking how long a connection has been in use. Bugfix on
      0.2.0.1-alpha. Spotted by lodger.
    - Fix unit tests in 0.2.0.27-rc.
    - Fix compile on Windows.


Changes in version 0.2.0.27-rc - 2008-06-03
  Tor 0.2.0.27-rc adds a few features we left out of the earlier
  release candidates. In particular, we now include an IP-to-country
  GeoIP database, so controllers can easily look up what country a
  given relay is in, and so bridge relays can give us some sanitized
  summaries about which countries are making use of bridges. (See proposal
  126-geoip-fetching.txt for details.)

  o Major features:
    - Include an IP-to-country GeoIP file in the tarball, so bridge
      relays can report sanitized summaries of the usage they're seeing.

  o Minor features:
    - Add a "PURPOSE=" argument to "STREAM NEW" events, as suggested by
      Robert Hogan. Fixes the first part of bug 681.
    - Make bridge authorities never serve extrainfo docs.
    - Add support to detect Libevent versions in the 1.4.x series
      on mingw.
    - Fix build on gcc 4.3 with --enable-gcc-warnings set.
    - Include a new contrib/tor-exit-notice.html file that exit relay
      operators can put on their website to help reduce abuse queries.

  o Minor bugfixes:
    - When tunneling an encrypted directory connection, and its first
      circuit fails, do not leave it unattached and ask the controller
      to deal. Fixes the second part of bug 681.
    - Make bridge authorities correctly expire old extrainfo documents
      from time to time.


Changes in version 0.2.0.26-rc - 2008-05-13
  Tor 0.2.0.26-rc fixes a major security vulnerability caused by a bug
  in Debian's OpenSSL packages. All users running any 0.2.0.x version
  should upgrade, whether they're running Debian or not.

  o Major security fixes:
    - Use new V3 directory authority keys on the tor26, gabelmoo, and
      moria1 V3 directory authorities. The old keys were generated with
      a vulnerable version of Debian's OpenSSL package, and must be
      considered compromised. Other authorities' keys were not generated
      with an affected version of OpenSSL.

  o Major bugfixes:
    - List authority signatures as "unrecognized" based on DirServer
      lines, not on cert cache. Bugfix on 0.2.0.x.

  o Minor features:
    - Add a new V3AuthUseLegacyKey option to make it easier for
      authorities to change their identity keys if they have to.


Changes in version 0.2.0.25-rc - 2008-04-23
  Tor 0.2.0.25-rc makes Tor work again on OS X and certain BSDs.

  o Major bugfixes:
    - Remember to initialize threading before initializing logging.
      Otherwise, many BSD-family implementations will crash hard on
      startup. Fixes bug 671. Bugfix on 0.2.0.24-rc.

  o Minor bugfixes:
    - Authorities correctly free policies on bad servers on
      exit. Fixes bug 672. Bugfix on 0.2.0.x.


Changes in version 0.2.0.24-rc - 2008-04-22
  Tor 0.2.0.24-rc adds dizum (run by Alex de Joode) as the new sixth
  v3 directory authority, makes relays with dynamic IP addresses and no
  DirPort notice more quickly when their IP address changes, fixes a few
  rare crashes and memory leaks, and fixes a few other miscellaneous bugs.

  o New directory authorities:
    - Take lefkada out of the list of v3 directory authorities, since
      it has been down for months.
    - Set up dizum (run by Alex de Joode) as the new sixth v3 directory
      authority.

  o Major bugfixes:
    - Detect address changes more quickly on non-directory mirror
      relays. Bugfix on 0.2.0.18-alpha; fixes bug 652.

  o Minor features (security):
    - Reject requests for reverse-dns lookup of names that are in
      a private address space. Patch from lodger.
    - Non-exit relays no longer allow DNS requests. Fixes bug 619. Patch
      from lodger.

  o Minor bugfixes (crashes):
    - Avoid a rare assert that can trigger when Tor doesn't have much
      directory information yet and it tries to fetch a v2 hidden
      service descriptor. Fixes bug 651, reported by nwf.
    - Initialize log mutex before initializing dmalloc. Otherwise,
      running with dmalloc would crash. Bugfix on 0.2.0.x-alpha.
    - Use recursive pthread mutexes in order to avoid deadlock when
      logging debug-level messages to a controller. Bug spotted by nwf,
      bugfix on 0.2.0.16-alpha.

  o Minor bugfixes (resource management):
    - Keep address policies from leaking memory: start their refcount
      at 1, not 2. Bugfix on 0.2.0.16-alpha.
    - Free authority certificates on exit, so they don't look like memory
      leaks. Bugfix on 0.2.0.19-alpha.
    - Free static hashtables for policy maps and for TLS connections on
      shutdown, so they don't look like memory leaks. Bugfix on 0.2.0.x.
    - Avoid allocating extra space when computing consensuses on 64-bit
      platforms. Bug spotted by aakova.

  o Minor bugfixes (misc):
    - Do not read the configuration file when we've only been told to
      generate a password hash. Fixes bug 643. Bugfix on 0.0.9pre5. Fix
      based on patch from Sebastian Hahn.
    - Exit relays that are used as a client can now reach themselves
      using the .exit notation, rather than just launching an infinite
      pile of circuits. Fixes bug 641. Reported by Sebastian Hahn.
    - When attempting to open a logfile fails, tell us why.
    - Fix a dumb bug that was preventing us from knowing that we should
      preemptively build circuits to handle expected directory requests.
      Fixes bug 660. Bugfix on 0.1.2.x.
    - Warn less verbosely about clock skew from netinfo cells from
      untrusted sources. Fixes bug 663.
    - Make controller stream events for DNS requests more consistent,
      by adding "new stream" events for DNS requests, and removing
      spurious "stream closed" events" for cached reverse resolves.
      Patch from mwenge. Fixes bug 646.
    - Correctly notify one-hop connections when a circuit build has
      failed. Possible fix for bug 669. Found by lodger.


Changes in version 0.2.0.23-rc - 2008-03-24
  Tor 0.2.0.23-rc is the fourth release candidate for the 0.2.0 series. It
  makes bootstrapping faster if the first directory mirror you contact
  is down. The bundles also include the new Vidalia 0.1.2 release.

  o Major bugfixes:
    - When a tunneled directory request is made to a directory server
      that's down, notice after 30 seconds rather than 120 seconds. Also,
      fail any begindir streams that are pending on it, so they can
      retry elsewhere. This was causing multi-minute delays on bootstrap.


Changes in version 0.2.0.22-rc - 2008-03-18
  Tor 0.2.0.22-rc is the third release candidate for the 0.2.0 series. It
  enables encrypted directory connections by default for non-relays, fixes
  some broken TLS behavior we added in 0.2.0.20-rc, and resolves many
  other bugs. The bundles also include Vidalia 0.1.1 and Torbutton 1.1.17.

  o Major features:
    - Enable encrypted directory connections by default for non-relays,
      so censor tools that block Tor directory connections based on their
      plaintext patterns will no longer work. This means Tor works in
      certain censored countries by default again.

  o Major bugfixes:
    - Make sure servers always request certificates from clients during
      TLS renegotiation. Reported by lodger; bugfix on 0.2.0.20-rc.
    - Do not enter a CPU-eating loop when a connection is closed in
      the middle of client-side TLS renegotiation. Fixes bug 622. Bug
      diagnosed by lodger; bugfix on 0.2.0.20-rc.
    - Fix assertion failure that could occur when a blocked circuit
      became unblocked, and it had pending client DNS requests. Bugfix
      on 0.2.0.1-alpha. Fixes bug 632.

  o Minor bugfixes (on 0.1.2.x):
    - Generate "STATUS_SERVER" events rather than misspelled
      "STATUS_SEVER" events. Caught by mwenge.
    - When counting the number of bytes written on a TLS connection,
      look at the BIO actually used for writing to the network, not
      at the BIO used (sometimes) to buffer data for the network.
      Looking at different BIOs could result in write counts on the
      order of ULONG_MAX. Fixes bug 614.
    - On Windows, correctly detect errors when listing the contents of
      a directory. Fix from lodger.

  o Minor bugfixes (on 0.2.0.x):
    - Downgrade "sslv3 alert handshake failure" message to INFO.
    - If we set RelayBandwidthRate and RelayBandwidthBurst very high but
      left BandwidthRate and BandwidthBurst at the default, we would be
      silently limited by those defaults. Now raise them to match the
      RelayBandwidth* values.
    - Fix the SVK version detection logic to work correctly on a branch.
    - Make --enable-openbsd-malloc work correctly on Linux with alpha
      CPUs. Fixes bug 625.
    - Logging functions now check that the passed severity is sane.
    - Use proper log levels in the testsuite call of
      get_interface_address6().
    - When using a nonstandard malloc, do not use the platform values for
      HAVE_MALLOC_GOOD_SIZE or HAVE_MALLOC_USABLE_SIZE.
    - Make the openbsd malloc code use 8k pages on alpha CPUs and
      16k pages on ia64.
    - Detect mismatched page sizes when using --enable-openbsd-malloc.
    - Avoid double-marked-for-close warning when certain kinds of invalid
      .in-addr.arpa addresses are passed to the DNSPort. Part of a fix
      for bug 617. Bugfix on 0.2.0.1-alpha.
    - Make sure that the "NULL-means-reject *:*" convention is followed by
      all the policy manipulation functions, avoiding some possible crash
      bugs. Bug found by lodger. Bugfix on 0.2.0.16-alpha.
    - Fix the implementation of ClientDNSRejectInternalAddresses so that it
      actually works, and doesn't warn about every single reverse lookup.
      Fixes the other part of bug 617.  Bugfix on 0.2.0.1-alpha.

  o Minor features:
    - Only log guard node status when guard node status has changed.
    - Downgrade the 3 most common "INFO" messages to "DEBUG". This will
      make "INFO" 75% less verbose.


Changes in version 0.2.0.21-rc - 2008-03-02
  Tor 0.2.0.21-rc is the second release candidate for the 0.2.0 series. It
  makes Tor work well with Vidalia again, fixes a rare assert bug,
  and fixes a pair of more minor bugs. The bundles also include Vidalia
  0.1.0 and Torbutton 1.1.16.

  o Major bugfixes:
    - The control port should declare that it requires password auth
      when HashedControlSessionPassword is set too. Patch from Matt Edman;
      bugfix on 0.2.0.20-rc. Fixes bug 615.
    - Downgrade assert in connection_buckets_decrement() to a log message.
      This may help us solve bug 614, and in any case will make its
      symptoms less severe. Bugfix on 0.2.0.20-rc. Reported by fredzupy.
    - We were sometimes miscounting the number of bytes read from the
      network, causing our rate limiting to not be followed exactly.
      Bugfix on 0.2.0.16-alpha. Reported by lodger.

  o Minor bugfixes:
    - Fix compilation with OpenSSL 0.9.8 and 0.9.8a. All other supported
      OpenSSL versions should have been working fine. Diagnosis and patch
      from lodger, Karsten Loesing, and Sebastian Hahn. Fixes bug 616.
      Bugfix on 0.2.0.20-rc.


Changes in version 0.2.0.20-rc - 2008-02-24
  Tor 0.2.0.20-rc is the first release candidate for the 0.2.0 series. It
  makes more progress towards normalizing Tor's TLS handshake, makes
  hidden services work better again, helps relays bootstrap if they don't
  know their IP address, adds optional support for linking in openbsd's
  allocator or tcmalloc, allows really fast relays to scale past 15000
  sockets, and fixes a bunch of minor bugs reported by Veracode.

  o Major features:
    - Enable the revised TLS handshake based on the one designed by
      Steven Murdoch in proposal 124, as revised in proposal 130. It
      includes version negotiation for OR connections as described in
      proposal 105. The new handshake is meant to be harder for censors
      to fingerprint, and it adds the ability to detect certain kinds of
      man-in-the-middle traffic analysis attacks. The version negotiation
      feature will allow us to improve Tor's link protocol more safely
      in the future.
    - Choose which bridge to use proportional to its advertised bandwidth,
      rather than uniformly at random. This should speed up Tor for
      bridge users. Also do this for people who set StrictEntryNodes.
    - When a TrackHostExits-chosen exit fails too many times in a row,
      stop using it. Bugfix on 0.1.2.x; fixes bug 437.

  o Major bugfixes:
    - Resolved problems with (re-)fetching hidden service descriptors.
      Patch from Karsten Loesing; fixes problems with 0.2.0.18-alpha
      and 0.2.0.19-alpha.
    - If we only ever used Tor for hidden service lookups or posts, we
      would stop building circuits and start refusing connections after
      24 hours, since we falsely believed that Tor was dormant. Reported
      by nwf; bugfix on 0.1.2.x.
    - Servers that don't know their own IP address should go to the
      authorities for their first directory fetch, even if their DirPort
      is off or if they don't know they're reachable yet. This will help
      them bootstrap better. Bugfix on 0.2.0.18-alpha; fixes bug 609.
    - When counting the number of open sockets, count not only the number
      of sockets we have received from the socket() call, but also
      the number we've gotten from accept() and socketpair(). This bug
      made us fail to count all sockets that we were using for incoming
      connections. Bugfix on 0.2.0.x.
    - Fix code used to find strings within buffers, when those strings
      are not in the first chunk of the buffer. Bugfix on 0.2.0.x.
    - Fix potential segfault when parsing HTTP headers. Bugfix on 0.2.0.x.
    - Add a new __HashedControlSessionPassword option for controllers
      to use for one-off session password hashes that shouldn't get
      saved to disk by SAVECONF --- Vidalia users were accumulating a
      pile of HashedControlPassword lines in their torrc files, one for
      each time they had restarted Tor and then clicked Save. Make Tor
      automatically convert "HashedControlPassword" to this new option but
      only when it's given on the command line. Partial fix for bug 586.

  o Minor features (performance):
    - Tune parameters for cell pool allocation to minimize amount of
      RAM overhead used.
    - Add OpenBSD malloc code from phk as an optional malloc
      replacement on Linux: some glibc libraries do very poorly
      with Tor's memory allocation patterns. Pass
      --enable-openbsd-malloc to get the replacement malloc code.
    - Add a --with-tcmalloc option to the configure script to link
      against tcmalloc (if present). Does not yet search for
      non-system include paths.
    - Stop imposing an arbitrary maximum on the number of file descriptors
      used for busy servers. Bug reported by Olaf Selke; patch from
      Sebastian Hahn.

  o Minor features (other):
    - When SafeLogging is disabled, log addresses along with all TLS
      errors.
    - When building with --enable-gcc-warnings, check for whether Apple's
      warning "-Wshorten-64-to-32" is available.
    - Add a --passphrase-fd argument to the tor-gencert command for
      scriptability.

  o Minor bugfixes (memory leaks and code problems):
    - We were leaking a file descriptor if Tor started with a zero-length
      cached-descriptors file. Patch by freddy77; bugfix on 0.1.2.
    - Detect size overflow in zlib code. Reported by Justin Ferguson and
      Dan Kaminsky.
    - We were comparing the raw BridgePassword entry with a base64'ed
      version of it, when handling a "/tor/networkstatus-bridges"
      directory request. Now compare correctly. Noticed by Veracode.
    - Recover from bad tracked-since value in MTBF-history file.
      Should fix bug 537.
    - Alter the code that tries to recover from unhandled write
      errors, to not try to flush onto a socket that's given us
      unhandled errors. Bugfix on 0.1.2.x.
    - Make Unix controlsockets work correctly on OpenBSD. Patch from
      tup. Bugfix on 0.2.0.3-alpha.

  o Minor bugfixes (other):
    - If we have an extra-info document for our server, always make
      it available on the control port, even if we haven't gotten
      a copy of it from an authority yet. Patch from mwenge.
    - Log the correct memory chunk sizes for empty RAM chunks in mempool.c.
    - Directory mirrors no longer include a guess at the client's IP
      address if the connection appears to be coming from the same /24
      network; it was producing too many wrong guesses.
    - Make the new hidden service code respect the SafeLogging setting.
      Bugfix on 0.2.0.x. Patch from Karsten.
    - When starting as an authority, do not overwrite all certificates
      cached from other authorities. Bugfix on 0.2.0.x. Fixes bug 606.
    - If we're trying to flush the last bytes on a connection (for
      example, when answering a directory request), reset the
      time-to-give-up timeout every time we manage to write something
      on the socket. Bugfix on 0.1.2.x.
    - Change the behavior of "getinfo status/good-server-descriptor"
      so it doesn't return failure when any authority disappears.
    - Even though the man page said that "TrackHostExits ." should
      work, nobody had ever implemented it. Bugfix on 0.1.0.x.
    - Report TLS "zero return" case as a "clean close" and "IO error"
      as a "close". Stop calling closes "unexpected closes": existing
      Tors don't use SSL_close(), so having a connection close without
      the TLS shutdown handshake is hardly unexpected.
    - Send NAMESERVER_STATUS messages for a single failed nameserver
      correctly.

  o Code simplifications and refactoring:
    - Remove the tor_strpartition function: its logic was confused,
      and it was only used for one thing that could be implemented far
      more easily.


Changes in version 0.2.0.19-alpha - 2008-02-09
  Tor 0.2.0.19-alpha makes more progress towards normalizing Tor's TLS
  handshake, makes path selection for relays more secure and IP address
  guessing more robust, and generally fixes a lot of bugs in preparation
  for calling the 0.2.0 branch stable.

  o Major features:
    - Do not include recognizeable strings in the commonname part of
      Tor's x509 certificates.

  o Major bugfixes:
    - If we're a relay, avoid picking ourselves as an introduction point,
      a rendezvous point, or as the final hop for internal circuits. Bug
      reported by taranis and lodger. Bugfix on 0.1.2.x.
    - Patch from "Andrew S. Lists" to catch when we contact a directory
      mirror at IP address X and he says we look like we're coming from
      IP address X. Bugfix on 0.1.2.x.

  o Minor features (security):
    - Be more paranoid about overwriting sensitive memory on free(),
      as a defensive programming tactic to ensure forward secrecy.

  o Minor features (directory authority):
    - Actually validate the options passed to AuthDirReject,
      AuthDirInvalid, AuthDirBadDir, and AuthDirBadExit.
    - Reject router descriptors with out-of-range bandwidthcapacity or
      bandwidthburst values.

  o Minor features (controller):
    - Reject controller commands over 1MB in length.  This keeps rogue
      processes from running us out of memory.

  o Minor features (misc):
    - Give more descriptive well-formedness errors for out-of-range
      hidden service descriptor/protocol versions.
    - Make memory debugging information describe more about history
      of cell allocation, so we can help reduce our memory use.

  o Deprecated features (controller):
    - The status/version/num-versioning and status/version/num-concurring
      GETINFO options are no longer useful in the v3 directory protocol:
      treat them as deprecated, and warn when they're used.

  o Minor bugfixes:
    - When our consensus networkstatus has been expired for a while, stop
      being willing to build circuits using it. Fixes bug 401. Bugfix
      on 0.1.2.x.
    - Directory caches now fetch certificates from all authorities
      listed in a networkstatus consensus, even when they do not
      recognize them. Fixes bug 571. Bugfix on 0.2.0.x.
    - When connecting to a bridge without specifying its key, insert
      the connection into the identity-to-connection map as soon as
      a key is learned. Fixes bug 574. Bugfix on 0.2.0.x.
    - Detect versions of OS X where malloc_good_size() is present in the
      library but never actually declared. Resolves bug 587. Bugfix
      on 0.2.0.x.
    - Stop incorrectly truncating zlib responses to directory authority
      signature download requests. Fixes bug 593. Bugfix on 0.2.0.x.
    - Stop recommending that every server operator send mail to tor-ops.
      Resolves bug 597. Bugfix on 0.1.2.x.
    - Don't trigger an assert if we start a directory authority with a
      private IP address (like 127.0.0.1).
    - Avoid possible failures when generating a directory with routers
      with over-long versions strings, or too many flags set. Bugfix
      on 0.1.2.x.
    - If an attempt to launch a DNS resolve request over the control
      port fails because we have overrun the limit on the number of
      connections, tell the controller that the request has failed.
    - Avoid using too little bandwidth when our clock skips a few
      seconds. Bugfix on 0.1.2.x.
    - Fix shell error when warning about missing packages in configure
      script, on Fedora or Red Hat machines. Bugfix on 0.2.0.x.
    - Do not become confused when receiving a spurious VERSIONS-like
      cell from a confused v1 client.  Bugfix on 0.2.0.x.
    - Re-fetch v2 (as well as v0) rendezvous descriptors when all
      introduction points for a hidden service have failed. Patch from
      Karsten Loesing. Bugfix on 0.2.0.x.

  o Code simplifications and refactoring:
    - Remove some needless generality from cpuworker code, for improved
      type-safety.
    - Stop overloading the circuit_t.onionskin field for both "onionskin
      from a CREATE cell that we are waiting for a cpuworker to be
      assigned" and "onionskin from an EXTEND cell that we are going to
      send to an OR as soon as we are connected". Might help with bug 600.
    - Add an in-place version of aes_crypt() so that we can avoid doing a
      needless memcpy() call on each cell payload.


Changes in version 0.2.0.18-alpha - 2008-01-25
  Tor 0.2.0.18-alpha adds a sixth v3 directory authority run by CCC,
  fixes a big memory leak in 0.2.0.17-alpha, and adds new config options
  that can warn or reject connections to ports generally associated with
  vulnerable-plaintext protocols.

  o New directory authorities:
    - Set up dannenberg (run by CCC) as the sixth v3 directory
      authority.

  o Major bugfixes:
    - Fix a major memory leak when attempting to use the v2 TLS
      handshake code. Bugfix on 0.2.0.x; fixes bug 589.
    - We accidentally enabled the under-development v2 TLS handshake
      code, which was causing log entries like "TLS error while
      renegotiating handshake". Disable it again. Resolves bug 590.
    - We were computing the wrong Content-Length: header for directory
      responses that need to be compressed on the fly, causing clients
      asking for those items to always fail. Bugfix on 0.2.0.x; partially
      fixes bug 593.

  o Major features:
    - Avoid going directly to the directory authorities even if you're a
      relay, if you haven't found yourself reachable yet or if you've
      decided not to advertise your dirport yet. Addresses bug 556.
    - If we've gone 12 hours since our last bandwidth check, and we
      estimate we have less than 50KB bandwidth capacity but we could
      handle more, do another bandwidth test.
    - New config options WarnPlaintextPorts and RejectPlaintextPorts so
      Tor can warn and/or refuse connections to ports commonly used with
      vulnerable-plaintext protocols. Currently we warn on ports 23,
      109, 110, and 143, but we don't reject any.

  o Minor bugfixes:
    - When we setconf ClientOnly to 1, close any current OR and Dir
      listeners. Reported by mwenge.
    - When we get a consensus that's been signed by more people than
      we expect, don't log about it; it's not a big deal. Reported
      by Kyle Williams.

  o Minor features:
    - Don't answer "/tor/networkstatus-bridges" directory requests if
      the request isn't encrypted.
    - Make "ClientOnly 1" config option disable directory ports too.
    - Patches from Karsten Loesing to make v2 hidden services more
      robust: work even when there aren't enough HSDir relays available;
      retry when a v2 rend desc fetch fails; but don't retry if we
      already have a usable v0 rend desc.


Changes in version 0.2.0.17-alpha - 2008-01-17
  Tor 0.2.0.17-alpha makes the tarball build cleanly again (whoops).

  o Compile fixes:
    - Make the tor-gencert man page get included correctly in the tarball.


Changes in version 0.2.0.16-alpha - 2008-01-17
  Tor 0.2.0.16-alpha adds a fifth v3 directory authority run by Karsten
  Loesing, and generally cleans up a lot of features and minor bugs.

  o New directory authorities:
    - Set up gabelmoo (run by Karsten Loesing) as the fifth v3 directory
      authority.

  o Major performance improvements:
    - Switch our old ring buffer implementation for one more like that
      used by free Unix kernels. The wasted space in a buffer with 1mb
      of data will now be more like 8k than 1mb. The new implementation
      also avoids realloc();realloc(); patterns that can contribute to
      memory fragmentation.

  o Minor features:
    - Configuration files now accept C-style strings as values. This
      helps encode characters not allowed in the current configuration
      file format, such as newline or #. Addresses bug 557.
    - Although we fixed bug 539 (where servers would send HTTP status 503
      responses _and_ send a body too), there are still servers out
      there that haven't upgraded. Therefore, make clients parse such
      bodies when they receive them.
    - When we're not serving v2 directory information, there is no reason
      to actually keep any around. Remove the obsolete files and directory
      on startup if they are very old and we aren't going to serve them.

  o Minor performance improvements:
    - Reference-count and share copies of address policy entries; only 5%
      of them were actually distinct.
    - Never walk through the list of logs if we know that no log is
      interested in a given message.

  o Minor bugfixes:
    - When an authority has not signed a consensus, do not try to
      download a nonexistent "certificate with key 00000000". Bugfix
      on 0.2.0.x. Fixes bug 569.
    - Fix a rare assert error when we're closing one of our threads:
      use a mutex to protect the list of logs, so we never write to the
      list as it's being freed. Bugfix on 0.1.2.x. Fixes the very rare
      bug 575, which is kind of the revenge of bug 222.
    - Patch from Karsten Loesing to complain less at both the client
      and the relay when a relay used to have the HSDir flag but doesn't
      anymore, and we try to upload a hidden service descriptor.
    - Stop leaking one cert per TLS context. Fixes bug 582. Bugfix on
      0.2.0.15-alpha.
    - Do not try to download missing certificates until we have tried
      to check our fallback consensus. Fixes bug 583.
    - Make bridges round reported GeoIP stats info up to the nearest
      estimate, not down. Now we can distinguish between "0 people from
      this country" and "1 person from this country".
    - Avoid a spurious free on base64 failure. Bugfix on 0.1.2.
    - Avoid possible segfault if key generation fails in
      crypto_pk_hybrid_encrypt. Bugfix on 0.2.0.
    - Avoid segfault in the case where a badly behaved v2 versioning
      directory sends a signed networkstatus with missing client-versions.
      Bugfix on 0.1.2.
    - Avoid segfaults on certain complex invocations of
      router_get_by_hexdigest(). Bugfix on 0.1.2.
    - Correct bad index on array access in parse_http_time(). Bugfix
      on 0.2.0.
    - Fix possible bug in vote generation when server versions are present
      but client versions are not.
    - Fix rare bug on REDIRECTSTREAM control command when called with no
      port set: it could erroneously report an error when none had
      happened.
    - Avoid bogus crash-prone, leak-prone tor_realloc when we're
      compressing large objects and find ourselves with more than 4k
      left over. Bugfix on 0.2.0.
    - Fix a small memory leak when setting up a hidden service.
    - Fix a few memory leaks that could in theory happen under bizarre
      error conditions.
    - Fix an assert if we post a general-purpose descriptor via the
      control port but that descriptor isn't mentioned in our current
      network consensus. Bug reported by Jon McLachlan; bugfix on
      0.2.0.9-alpha.

  o Minor features (controller):
    - Get NS events working again. Patch from tup.
    - The GETCONF command now escapes and quotes configuration values
      that don't otherwise fit into the torrc file.
    - The SETCONF command now handles quoted values correctly.

  o Minor features (directory authorities):
    - New configuration options to override default maximum number of
      servers allowed on a single IP address. This is important for
      running a test network on a single host.
    - Actually implement the -s option to tor-gencert.
    - Add a manual page for tor-gencert.

  o Minor features (bridges):
    - Bridge authorities no longer serve bridge descriptors over
      unencrypted connections.

  o Minor features (other):
    - Add hidden services and DNSPorts to the list of things that make
      Tor accept that it has running ports. Change starting Tor with no
      ports from a fatal error to a warning; we might change it back if
      this turns out to confuse anybody. Fixes bug 579.


Changes in version 0.1.2.19 - 2008-01-17
  Tor 0.1.2.19 fixes a huge memory leak on exit relays, makes the default
  exit policy a little bit more conservative so it's safer to run an
  exit relay on a home system, and fixes a variety of smaller issues.

  o Security fixes:
    - Exit policies now reject connections that are addressed to a
      relay's public (external) IP address too, unless
      ExitPolicyRejectPrivate is turned off. We do this because too
      many relays are running nearby to services that trust them based
      on network address.

  o Major bugfixes:
    - When the clock jumps forward a lot, do not allow the bandwidth
      buckets to become negative. Fixes bug 544.
    - Fix a memory leak on exit relays; we were leaking a cached_resolve_t
      on every successful resolve. Reported by Mike Perry.
    - Purge old entries from the "rephist" database and the hidden
      service descriptor database even when DirPort is zero.
    - Stop thinking that 0.1.2.x directory servers can handle "begin_dir"
      requests. Should ease bugs 406 and 419 where 0.1.2.x relays are
      crashing or mis-answering these requests.
    - When we decide to send a 503 response to a request for servers, do
      not then also send the server descriptors: this defeats the whole
      purpose. Fixes bug 539.

  o Minor bugfixes:
    - Changing the ExitPolicyRejectPrivate setting should cause us to
      rebuild our server descriptor.
    - Fix handling of hex nicknames when answering controller requests for
      networkstatus by name, or when deciding whether to warn about
      unknown routers in a config option. (Patch from mwenge.)
    - Fix a couple of hard-to-trigger autoconf problems that could result
      in really weird results on platforms whose sys/types.h files define
      nonstandard integer types.
    - Don't try to create the datadir when running --verify-config or
      --hash-password. Resolves bug 540.
    - If we were having problems getting a particular descriptor from the
      directory caches, and then we learned about a new descriptor for
      that router, we weren't resetting our failure count. Reported
      by lodger.
    - Although we fixed bug 539 (where servers would send HTTP status 503
      responses _and_ send a body too), there are still servers out there
      that haven't upgraded. Therefore, make clients parse such bodies
      when they receive them.
    - Run correctly on systems where rlim_t is larger than unsigned long.
      This includes some 64-bit systems.
    - Run correctly on platforms (like some versions of OS X 10.5) where
      the real limit for number of open files is OPEN_FILES, not rlim_max
      from getrlimit(RLIMIT_NOFILES).
    - Avoid a spurious free on base64 failure.
    - Avoid segfaults on certain complex invocations of
      router_get_by_hexdigest().
    - Fix rare bug on REDIRECTSTREAM control command when called with no
      port set: it could erroneously report an error when none had
      happened.


Changes in version 0.2.0.15-alpha - 2007-12-25
  Tor 0.2.0.14-alpha and 0.2.0.15-alpha fix a bunch of bugs with the
  features added in 0.2.0.13-alpha.

  o Major bugfixes:
    - Fix several remotely triggerable asserts based on DirPort requests
      for a v2 or v3 networkstatus object before we were prepared. This
      was particularly bad for 0.2.0.13 and later bridge relays, who
      would never have a v2 networkstatus and would thus always crash
      when used. Bugfixes on 0.2.0.x.
    - Estimate the v3 networkstatus size more accurately, rather than
      estimating it at zero bytes and giving it artificially high priority
      compared to other directory requests. Bugfix on 0.2.0.x.

  o Minor bugfixes:
    - Fix configure.in logic for cross-compilation.
    - When we load a bridge descriptor from the cache, and it was
      previously unreachable, mark it as retriable so we won't just
      ignore it. Also, try fetching a new copy immediately. Bugfixes
      on 0.2.0.13-alpha.
    - The bridge GeoIP stats were counting other relays, for example
      self-reachability and authority-reachability tests.

  o Minor features:
    - Support compilation to target iPhone; patch from cjacker huang.
      To build for iPhone, pass the --enable-iphone option to configure.


Changes in version 0.2.0.14-alpha - 2007-12-23
  o Major bugfixes:
    - Fix a crash on startup if you install Tor 0.2.0.13-alpha fresh
      without a datadirectory from a previous Tor install. Reported
      by Zax.
    - Fix a crash when we fetch a descriptor that turns out to be
      unexpected (it used to be in our networkstatus when we started
      fetching it, but it isn't in our current networkstatus), and we
      aren't using bridges. Bugfix on 0.2.0.x.
    - Fix a crash when accessing hidden services: it would work the first
      time you use a given introduction point for your service, but
      on subsequent requests we'd be using garbage memory. Fixed by
      Karsten Loesing. Bugfix on 0.2.0.13-alpha.
    - Fix a crash when we load a bridge descriptor from disk but we don't
      currently have a Bridge line for it in our torrc. Bugfix on
      0.2.0.13-alpha.

  o Major features:
    - If bridge authorities set BridgePassword, they will serve a
      snapshot of known bridge routerstatuses from their DirPort to
      anybody who knows that password. Unset by default.

  o Minor bugfixes:
    - Make the unit tests build again.
    - Make "GETINFO/desc-annotations/id/<OR digest>" actually work.
    - Make PublishServerDescriptor default to 1, so the default doesn't
      have to change as we invent new directory protocol versions.
    - Fix test for rlim_t on OSX 10.3: sys/resource.h doesn't want to
      be included unless sys/time.h is already included.  Fixes
      bug 553.  Bugfix on 0.2.0.x.
    - If we receive a general-purpose descriptor and then receive an
      identical bridge-purpose descriptor soon after, don't discard
      the next one as a duplicate.

  o Minor features:
    - If BridgeRelay is set to 1, then the default for
      PublishServerDescriptor is now "bridge" rather than "v2,v3".
    - If the user sets RelayBandwidthRate but doesn't set
      RelayBandwidthBurst, then make them equal rather than erroring out.


Changes in version 0.2.0.13-alpha - 2007-12-21
  Tor 0.2.0.13-alpha adds a fourth v3 directory authority run by Geoff
  Goodell, fixes many more bugs, and adds a lot of infrastructure for
  upcoming features.

  o New directory authorities:
    - Set up lefkada (run by Geoff Goodell) as the fourth v3 directory
      authority.

  o Major bugfixes:
    - Only update guard status (usable / not usable) once we have
      enough directory information. This was causing us to always pick
      two new guards on startup (bugfix on 0.2.0.9-alpha), and it was
      causing us to discard all our guards on startup if we hadn't been
      running for a few weeks (bugfix on 0.1.2.x). Fixes bug 448.
    - Purge old entries from the "rephist" database and the hidden
      service descriptor databases even when DirPort is zero. Bugfix
      on 0.1.2.x.
    - We were ignoring our RelayBandwidthRate for the first 30 seconds
      after opening a circuit -- even a relayed circuit. Bugfix on
      0.2.0.3-alpha.
    - Stop thinking that 0.1.2.x directory servers can handle "begin_dir"
      requests. Should ease bugs 406 and 419 where 0.1.2.x relays are
      crashing or mis-answering these types of requests.
    - Relays were publishing their server descriptor to v1 and v2
      directory authorities, but they didn't try publishing to v3-only
      authorities. Fix this; and also stop publishing to v1 authorities.
      Bugfix on 0.2.0.x.
    - When we were reading router descriptors from cache, we were ignoring
      the annotations -- so for example we were reading in bridge-purpose
      descriptors as general-purpose descriptors. Bugfix on 0.2.0.8-alpha.
    - When we decided to send a 503 response to a request for servers, we
      were then also sending the server descriptors: this defeats the
      whole purpose. Fixes bug 539; bugfix on 0.1.2.x.

  o Major features:
    - Bridge relays now behave like clients with respect to time
      intervals for downloading new consensus documents -- otherwise they
      stand out. Bridge users now wait until the end of the interval,
      so their bridge relay will be sure to have a new consensus document.
    - Three new config options (AlternateDirAuthority,
      AlternateBridgeAuthority, and AlternateHSAuthority) that let the
      user selectively replace the default directory authorities by type,
      rather than the all-or-nothing replacement that DirServer offers.
    - Tor can now be configured to read a GeoIP file from disk in one
      of two formats. This can be used by controllers to map IP addresses
      to countries. Eventually, it may support exit-by-country.
    - When possible, bridge relays remember which countries users
      are coming from, and report aggregate information in their
      extra-info documents, so that the bridge authorities can learn
      where Tor is blocked.
    - Bridge directory authorities now do reachability testing on the
      bridges they know. They provide router status summaries to the
      controller via "getinfo ns/purpose/bridge", and also dump summaries
      to a file periodically.
    - Stop fetching directory info so aggressively if your DirPort is
      on but your ORPort is off; stop fetching v2 dir info entirely.
      You can override these choices with the new FetchDirInfoEarly
      config option.

  o Minor bugfixes:
    - The fix in 0.2.0.12-alpha cleared the "hsdir" flag in v3 network
      consensus documents when there are too many relays at a single
      IP address. Now clear it in v2 network status documents too, and
      also clear it in routerinfo_t when the relay is no longer listed
      in the relevant networkstatus document.
    - Don't crash if we get an unexpected value for the
      PublishServerDescriptor config option. Reported by Matt Edman;
      bugfix on 0.2.0.9-alpha.
    - Our new v2 hidden service descriptor format allows descriptors
      that have no introduction points. But Tor crashed when we tried
      to build a descriptor with no intro points (and it would have
      crashed if we had tried to parse one). Bugfix on 0.2.0.x; patch
      by Karsten Loesing.
    - Fix building with dmalloc 5.5.2 with glibc.
    - Reject uploaded descriptors and extrainfo documents if they're
      huge. Otherwise we'll cache them all over the network and it'll
      clog everything up. Reported by Aljosha Judmayer.
    - Check for presence of s6_addr16 and s6_addr32 fields in in6_addr
      via autoconf. Should fix compile on solaris. Bugfix on 0.2.0.x.
    - When the DANGEROUS_VERSION controller status event told us we're
      running an obsolete version, it used the string "OLD" to describe
      it. Yet the "getinfo" interface used the string "OBSOLETE". Now use
      "OBSOLETE" in both cases. Bugfix on 0.1.2.x.
    - If we can't expand our list of entry guards (e.g. because we're
      using bridges or we have StrictEntryNodes set), don't mark relays
      down when they fail a directory request. Otherwise we're too quick
      to mark all our entry points down. Bugfix on 0.1.2.x.
    - Fix handling of hex nicknames when answering controller requests for
      networkstatus by name, or when deciding whether to warn about unknown
      routers in a config option. Bugfix on 0.1.2.x. (Patch from mwenge.)
    - Fix a couple of hard-to-trigger autoconf problems that could result
      in really weird results on platforms whose sys/types.h files define
      nonstandard integer types. Bugfix on 0.1.2.x.
    - Fix compilation with --disable-threads set. Bugfix on 0.2.0.x.
    - Don't crash on name lookup when we have no current consensus.  Fixes
      bug 538; bugfix on 0.2.0.x.
    - Only Tors that want to mirror the v2 directory info should
      create the "cached-status" directory in their datadir. (All Tors
      used to create it.) Bugfix on 0.2.0.9-alpha.
    - Directory authorities should only automatically download Extra Info
      documents if they're v1, v2, or v3 authorities. Bugfix on 0.1.2.x.

  o Minor features:
    - On the USR1 signal, when dmalloc is in use, log the top 10 memory
      consumers. (We already do this on HUP.)
    - Authorities and caches fetch the v2 networkstatus documents
      less often, now that v3 is encouraged.
    - Add a new config option BridgeRelay that specifies you want to
      be a bridge relay. Right now the only difference is that it makes
      you answer begin_dir requests, and it makes you cache dir info,
      even if your DirPort isn't on.
    - Add "GETINFO/desc-annotations/id/<OR digest>" so controllers can
      ask about source, timestamp of arrival, purpose, etc. We need
      something like this to help Vidalia not do GeoIP lookups on bridge
      addresses.
    - Allow multiple HashedControlPassword config lines, to support
      multiple controller passwords.
    - Authorities now decide whether they're authoritative for a given
      router based on the router's purpose.
    - New config options AuthDirBadDir and AuthDirListBadDirs for
      authorities to mark certain relays as "bad directories" in the
      networkstatus documents. Also supports the "!baddir" directive in
      the approved-routers file.


Changes in version 0.2.0.12-alpha - 2007-11-16
  This twelfth development snapshot fixes some more build problems as
  well as a few minor bugs.

  o Compile fixes:
    - Make it build on OpenBSD again. Patch from tup.
    - Substitute BINDIR and LOCALSTATEDIR in scripts. Fixes
      package-building for Red Hat, OS X, etc.

  o Minor bugfixes (on 0.1.2.x):
    - Changing the ExitPolicyRejectPrivate setting should cause us to
      rebuild our server descriptor.

  o Minor bugfixes (on 0.2.0.x):
    - When we're lacking a consensus, don't try to perform rendezvous
      operations. Reported by Karsten Loesing.
    - Fix a small memory leak whenever we decide against using a
      newly picked entry guard. Reported by Mike Perry.
    - When authorities detected more than two relays running on the same
      IP address, they were clearing all the status flags but forgetting
      to clear the "hsdir" flag. So clients were being told that a
      given relay was the right choice for a v2 hsdir lookup, yet they
      never had its descriptor because it was marked as 'not running'
      in the consensus.
    - If we're trying to fetch a bridge descriptor and there's no way
      the bridge authority could help us (for example, we don't know
      a digest, or there is no bridge authority), don't be so eager to
      fall back to asking the bridge authority.
    - If we're using bridges or have strictentrynodes set, and our
      chosen exit is in the same family as all our bridges/entry guards,
      then be flexible about families.

  o Minor features:
    - When we negotiate a v2 link-layer connection (not yet implemented),
      accept RELAY_EARLY cells and turn them into RELAY cells if we've
      negotiated a v1 connection for their next step. Initial code for
      proposal 110.


Changes in version 0.2.0.11-alpha - 2007-11-12
  This eleventh development snapshot fixes some build problems with
  the previous snapshot. It also includes a more secure-by-default exit
  policy for relays, fixes an enormous memory leak for exit relays, and
  fixes another bug where servers were falling out of the directory list.

  o Security fixes:
    - Exit policies now reject connections that are addressed to a
      relay's public (external) IP address too, unless
      ExitPolicyRejectPrivate is turned off. We do this because too
      many relays are running nearby to services that trust them based
      on network address. Bugfix on 0.1.2.x.

  o Major bugfixes:
    - Fix a memory leak on exit relays; we were leaking a cached_resolve_t
      on every successful resolve. Reported by Mike Perry; bugfix
      on 0.1.2.x.
    - On authorities, never downgrade to old router descriptors simply
      because they're listed in the consensus. This created a catch-22
      where we wouldn't list a new descriptor because there was an
      old one in the consensus, and we couldn't get the new one in the
      consensus because we wouldn't list it. Possible fix for bug 548.
      Also, this might cause bug 543 to appear on authorities; if so,
      we'll need a band-aid for that. Bugfix on 0.2.0.9-alpha.

  o Packaging fixes on 0.2.0.10-alpha:
    - We were including instructions about what to do with the
      src/config/fallback-consensus file, but we weren't actually
      including it in the tarball. Disable all of that for now.

  o Minor features:
    - Allow people to say PreferTunnelledDirConns rather than
      PreferTunneledDirConns, for those alternate-spellers out there.

  o Minor bugfixes:
    - Don't reevaluate all the information from our consensus document
      just because we've downloaded a v2 networkstatus that we intend
      to cache. Fixes bug 545; bugfix on 0.2.0.x.


Changes in version 0.2.0.10-alpha - 2007-11-10
  This tenth development snapshot adds a third v3 directory authority
  run by Mike Perry, adds most of Karsten Loesing's new hidden service
  descriptor format, fixes a bad crash bug and new bridge bugs introduced
  in 0.2.0.9-alpha, fixes many bugs with the v3 directory implementation,
  fixes some minor memory leaks in previous 0.2.0.x snapshots, and
  addresses many more minor issues.

  o New directory authorities:
    - Set up ides (run by Mike Perry) as the third v3 directory authority.

  o Major features:
    - Allow tunnelled directory connections to ask for an encrypted
      "begin_dir" connection or an anonymized "uses a full Tor circuit"
      connection independently. Now we can make anonymized begin_dir
      connections for (e.g.) more secure hidden service posting and
      fetching.
    - More progress on proposal 114: code from Karsten Loesing to
      implement new hidden service descriptor format.
    - Raise the default BandwidthRate/BandwidthBurst to 5MB/10MB, to
      accommodate the growing number of servers that use the default
      and are reaching it.
    - Directory authorities use a new formula for selecting which nodes
      to advertise as Guards: they must be in the top 7/8 in terms of
      how long we have known about them, and above the median of those
      nodes in terms of weighted fractional uptime.
    - Make "not enough dir info yet" warnings describe *why* Tor feels
      it doesn't have enough directory info yet.

  o Major bugfixes:
    - Stop servers from crashing if they set a Family option (or
      maybe in other situations too). Bugfix on 0.2.0.9-alpha; reported
      by Fabian Keil.
    - Make bridge users work again -- the move to v3 directories in
      0.2.0.9-alpha had introduced a number of bugs that made bridges
      no longer work for clients.
    - When the clock jumps forward a lot, do not allow the bandwidth
      buckets to become negative. Bugfix on 0.1.2.x; fixes bug 544.

  o Major bugfixes (v3 dir, bugfixes on 0.2.0.9-alpha):
    - When the consensus lists a router descriptor that we previously were
      mirroring, but that we considered non-canonical, reload the
      descriptor as canonical. This fixes bug 543 where Tor servers
      would start complaining after a few days that they don't have
      enough directory information to build a circuit.
    - Consider replacing the current consensus when certificates arrive
      that make the pending consensus valid. Previously, we were only
      considering replacement when the new certs _didn't_ help.
    - Fix an assert error on startup if we didn't already have the
      consensus and certs cached in our datadirectory: we were caching
      the consensus in consensus_waiting_for_certs but then free'ing it
      right after.
    - Avoid sending a request for "keys/fp" (for which we'll get a 400 Bad
      Request) if we need more v3 certs but we've already got pending
      requests for all of them.
    - Correctly back off from failing certificate downloads. Fixes
      bug 546.
    - Authorities don't vote on the Running flag if they have been running
      for less than 30 minutes themselves. Fixes bug 547, where a newly
      started authority would vote that everyone was down.

  o New requirements:
    - Drop support for OpenSSL version 0.9.6. Just about nobody was using
      it, it had no AES, and it hasn't seen any security patches since
      2004.

  o Minor features:
    - Clients now hold circuitless TLS connections open for 1.5 times
      MaxCircuitDirtiness (15 minutes), since it is likely that they'll
      rebuild a new circuit over them within that timeframe. Previously,
      they held them open only for KeepalivePeriod (5 minutes).
    - Use "If-Modified-Since" to avoid retrieving consensus
      networkstatuses that we already have.
    - When we have no consensus, check FallbackNetworkstatusFile (defaults
      to $PREFIX/share/tor/fallback-consensus) for a consensus.  This way
      we start knowing some directory caches.
    - When we receive a consensus from the future, warn about skew.
    - Improve skew reporting: try to give the user a better log message
      about how skewed they are, and how much this matters.
    - When we have a certificate for an authority, believe that
      certificate's claims about the authority's IP address.
    - New --quiet command-line option to suppress the default console log.
      Good in combination with --hash-password.
    - Authorities send back an X-Descriptor-Not-New header in response to
      an accepted-but-discarded descriptor upload.  Partially implements
      fix for bug 535.
    - Make the log message for "tls error. breaking." more useful.
    - Better log messages about certificate downloads, to attempt to
      track down the second incarnation of bug 546.

  o Minor features (bridges):
    - If bridge users set UpdateBridgesFromAuthority, but the digest
      they ask for is a 404 from the bridge authority, they now fall
      back to trying the bridge directly.
    - Bridges now use begin_dir to publish their server descriptor to
      the bridge authority, even when they haven't set TunnelDirConns.

  o Minor features (controller):
    - When reporting clock skew, and we know that the clock is _at least
      as skewed_ as some value, but we don't know the actual value,
      report the value as a "minimum skew."

  o Utilities:
    - Update linux-tor-prio.sh script to allow QoS based on the uid of
      the Tor process. Patch from Marco Bonetti with tweaks from Mike
      Perry.

  o Minor bugfixes:
    - Refuse to start if both ORPort and UseBridges are set. Bugfix
      on 0.2.0.x, suggested by Matt Edman.
    - Don't stop fetching descriptors when FetchUselessDescriptors is
      set, even if we stop asking for circuits. Bugfix on 0.1.2.x;
      reported by tup and ioerror.
    - Better log message on vote from unknown authority.
    - Don't log "Launching 0 request for 0 router" message.

  o Minor bugfixes (memory leaks):
    - Stop leaking memory every time we parse a v3 certificate. Bugfix
      on 0.2.0.1-alpha.
    - Stop leaking memory every time we load a v3 certificate. Bugfix
      on 0.2.0.1-alpha. Fixes bug 536.
    - Stop leaking a cached networkstatus on exit.  Bugfix on
      0.2.0.3-alpha.
    - Stop leaking voter information every time we free a consensus.
      Bugfix on 0.2.0.3-alpha.
    - Stop leaking signed data every time we check a voter signature.
      Bugfix on 0.2.0.3-alpha.
    - Stop leaking a signature every time we fail to parse a consensus or
      a vote.  Bugfix on 0.2.0.3-alpha.
    - Stop leaking v2_download_status_map on shutdown.  Bugfix on
      0.2.0.9-alpha.
    - Stop leaking conn->nickname every time we make a connection to a
      Tor relay without knowing its expected identity digest (e.g. when
      using bridges). Bugfix on 0.2.0.3-alpha.

  - Minor bugfixes (portability):
    - Run correctly on platforms where rlim_t is larger than unsigned
      long, and/or where the real limit for number of open files is
      OPEN_FILES, not rlim_max from getrlimit(RLIMIT_NOFILES). In
      particular, these may be needed for OS X 10.5.


Changes in version 0.1.2.18 - 2007-10-28
  Tor 0.1.2.18 fixes many problems including crash bugs, problems with
  hidden service introduction that were causing huge delays, and a big
  bug that was causing some servers to disappear from the network status
  lists for a few hours each day.

  o Major bugfixes (crashes):
    - If a connection is shut down abruptly because of something that
      happened inside connection_flushed_some(), do not call
      connection_finished_flushing(). Should fix bug 451:
      "connection_stop_writing: Assertion conn->write_event failed"
      Bugfix on 0.1.2.7-alpha.
    - Fix possible segfaults in functions called from
      rend_process_relay_cell().

  o Major bugfixes (hidden services):
    - Hidden services were choosing introduction points uniquely by
      hexdigest, but when constructing the hidden service descriptor
      they merely wrote the (potentially ambiguous) nickname.
    - Clients now use the v2 intro format for hidden service
      connections: they specify their chosen rendezvous point by identity
      digest rather than by (potentially ambiguous) nickname. These
      changes could speed up hidden service connections dramatically.

  o Major bugfixes (other):
    - Stop publishing a new server descriptor just because we get a
      HUP signal. This led (in a roundabout way) to some servers getting
      dropped from the networkstatus lists for a few hours each day.
    - When looking for a circuit to cannibalize, consider family as well
      as identity. Fixes bug 438. Bugfix on 0.1.0.x (which introduced
      circuit cannibalization).
    - When a router wasn't listed in a new networkstatus, we were leaving
      the flags for that router alone -- meaning it remained Named,
      Running, etc -- even though absence from the networkstatus means
      that it shouldn't be considered to exist at all anymore. Now we
      clear all the flags for routers that fall out of the networkstatus
      consensus. Fixes bug 529.

  o Minor bugfixes:
    - Don't try to access (or alter) the state file when running
      --list-fingerprint or --verify-config or --hash-password. Resolves
      bug 499.
    - When generating information telling us how to extend to a given
      router, do not try to include the nickname if it is
      absent. Resolves bug 467.
    - Fix a user-triggerable segfault in expand_filename(). (There isn't
      a way to trigger this remotely.)
    - When sending a status event to the controller telling it that an
      OR address is reachable, set the port correctly. (Previously we
      were reporting the dir port.)
    - Fix a minor memory leak whenever a controller sends the PROTOCOLINFO
      command. Bugfix on 0.1.2.17.
    - When loading bandwidth history, do not believe any information in
      the future. Fixes bug 434.
    - When loading entry guard information, do not believe any information
      in the future.
    - When we have our clock set far in the future and generate an
      onion key, then re-set our clock to be correct, we should not stop
      the onion key from getting rotated.
    - On some platforms, accept() can return a broken address. Detect
      this more quietly, and deal accordingly. Fixes bug 483.
    - It's not actually an error to find a non-pending entry in the DNS
      cache when canceling a pending resolve. Don't log unless stuff
      is fishy. Resolves bug 463.
    - Don't reset trusted dir server list when we set a configuration
      option. Patch from Robert Hogan.
    - Don't try to create the datadir when running --verify-config or
      --hash-password. Resolves bug 540.


Changes in version 0.2.0.9-alpha - 2007-10-24
  This ninth development snapshot switches clients to the new v3 directory
  system; allows servers to be listed in the network status even when they
  have the same nickname as a registered server; and fixes many other
  bugs including a big one that was causing some servers to disappear
  from the network status lists for a few hours each day.

  o Major features (directory system):
    - Clients now download v3 consensus networkstatus documents instead
      of v2 networkstatus documents. Clients and caches now base their
      opinions about routers on these consensus documents. Clients only
      download router descriptors listed in the consensus.
    - Authorities now list servers who have the same nickname as
      a different named server, but list them with a new flag,
      "Unnamed". Now we can list servers that happen to pick the same
      nickname as a server that registered two years ago and then
      disappeared. Partially implements proposal 122.
    - If the consensus lists a router as "Unnamed", the name is assigned
      to a different router: do not identify the router by that name.
      Partially implements proposal 122.
    - Authorities can now come to a consensus on which method to use to
      compute the consensus. This gives us forward compatibility.

  o Major bugfixes:
    - Stop publishing a new server descriptor just because we HUP or
      when we find our DirPort to be reachable but won't actually publish
      it. New descriptors without any real changes are dropped by the
      authorities, and can screw up our "publish every 18 hours" schedule.
      Bugfix on 0.1.2.x.
    - When a router wasn't listed in a new networkstatus, we were leaving
      the flags for that router alone -- meaning it remained Named,
      Running, etc -- even though absence from the networkstatus means
      that it shouldn't be considered to exist at all anymore. Now we
      clear all the flags for routers that fall out of the networkstatus
      consensus. Fixes bug 529; bugfix on 0.1.2.x.
    - Fix awful behavior in DownloadExtraInfo option where we'd fetch
      extrainfo documents and then discard them immediately for not
      matching the latest router. Bugfix on 0.2.0.1-alpha.

  o Minor features (v3 directory protocol):
    - Allow tor-gencert to generate a new certificate without replacing
      the signing key.
    - Allow certificates to include an address.
    - When we change our directory-cache settings, reschedule all voting
      and download operations.
    - Reattempt certificate downloads immediately on failure, as long as
      we haven't failed a threshold number of times yet.
    - Delay retrying consensus downloads while we're downloading
      certificates to verify the one we just got.  Also, count getting a
      consensus that we already have (or one that isn't valid) as a failure,
      and count failing to get the certificates after 20 minutes as a
      failure.
    - Build circuits and download descriptors even if our consensus is a
      little expired. (This feature will go away once authorities are
      more reliable.)

  o Minor features (router descriptor cache):
    - If we find a cached-routers file that's been sitting around for more
      than 28 days unmodified, then most likely it's a leftover from
      when we upgraded to 0.2.0.8-alpha. Remove it. It has no good
      routers anyway.
    - When we (as a cache) download a descriptor because it was listed
      in a consensus, remember when the consensus was supposed to expire,
      and don't expire the descriptor until then.

  o Minor features (performance):
    - Call routerlist_remove_old_routers() much less often. This should
      speed startup, especially on directory caches.
    - Don't try to launch new descriptor downloads quite so often when we
      already have enough directory information to build circuits.
    - Base64 decoding was actually showing up on our profile when parsing
      the initial descriptor file; switch to an in-process all-at-once
      implementation that's about 3.5x times faster than calling out to
      OpenSSL.

  o Minor features (compilation):
    - Detect non-ASCII platforms (if any still exist) and refuse to
      build there: some of our code assumes that 'A' is 65 and so on.

  o Minor bugfixes (v3 directory authorities, bugfixes on 0.2.0.x):
    - Make the "next period" votes into "current period" votes immediately
      after publishing the consensus; avoid a heisenbug that made them
      stick around indefinitely.
    - When we discard a vote as a duplicate, do not report this as
      an error.
    - Treat missing v3 keys or certificates as an error when running as a
      v3 directory authority.
    - When we're configured to be a v3 authority, but we're only listed
      as a non-v3 authority in our DirServer line for ourself, correct
      the listing.
    - If an authority doesn't have a qualified hostname, just put
      its address in the vote. This fixes the problem where we referred to
      "moria on moria:9031."
    - Distinguish between detached signatures for the wrong period, and
      detached signatures for a divergent vote.
    - Fix a small memory leak when computing a consensus.
    - When there's no concensus, we were forming a vote every 30
      minutes, but writing the "valid-after" line in our vote based
      on our configured V3AuthVotingInterval: so unless the intervals
      matched up, we immediately rejected our own vote because it didn't
      start at the voting interval that caused us to construct a vote.

  o Minor bugfixes (v3 directory protocol, bugfixes on 0.2.0.x):
    - Delete unverified-consensus when the real consensus is set.
    - Consider retrying a consensus networkstatus fetch immediately
      after one fails: don't wait 60 seconds to notice.
    - When fetching a consensus as a cache, wait until a newer consensus
      should exist before trying to replace the current one.
    - Use a more forgiving schedule for retrying failed consensus
      downloads than for other types.

  o Minor bugfixes (other directory issues):
    - Correct the implementation of "download votes by digest." Bugfix on
      0.2.0.8-alpha.
    - Authorities no longer send back "400 you're unreachable please fix
      it" errors to Tor servers that aren't online all the time. We're
      supposed to tolerate these servers now. Bugfix on 0.1.2.x.

  o Minor bugfixes (controller):
    - Don't reset trusted dir server list when we set a configuration
      option. Patch from Robert Hogan; bugfix on 0.1.2.x.
    - Respond to INT and TERM SIGNAL commands before we execute the
      signal, in case the signal shuts us down. We had a patch in
      0.1.2.1-alpha that tried to do this by queueing the response on
      the connection's buffer before shutting down, but that really
      isn't the same thing at all. Bug located by Matt Edman.

  o Minor bugfixes (misc):
    - Correctly check for bad options to the "PublishServerDescriptor"
      config option. Bugfix on 0.2.0.1-alpha; reported by Matt Edman.
    - Stop leaking memory on failing case of base32_decode, and make
      it accept upper-case letters. Bugfixes on 0.2.0.7-alpha.
    - Don't try to download extrainfo documents when we're trying to
      fetch enough directory info to build a circuit: having enough
      info should get priority. Bugfix on 0.2.0.x.
    - Don't complain that "your server has not managed to confirm that its
      ports are reachable" if we haven't been able to build any circuits
      yet. Bug found by spending four hours without a v3 consensus. Bugfix
      on 0.1.2.x.
    - Detect the reason for failing to mmap a descriptor file we just
      wrote, and give a more useful log message.  Fixes bug 533. Bugfix
      on 0.1.2.x.

  o Code simplifications and refactoring:
    - Remove support for the old bw_accounting file: we've been storing
      bandwidth accounting information in the state file since
      0.1.2.5-alpha.  This may result in bandwidth accounting errors
      if you try to upgrade from 0.1.1.x or earlier, or if you try to
      downgrade to 0.1.1.x or earlier.
    - New convenience code to locate a file within the DataDirectory.
    - Move non-authority functionality out of dirvote.c.
    - Refactor the arguments for router_pick_{directory_|trusteddir}server
      so that they all take the same named flags.

  o Utilities
    - Include the "tor-ctrl.sh" bash script by Stefan Behte to provide
      Unix users an easy way to script their Tor process (e.g. by
      adjusting bandwidth based on the time of the day).


Changes in version 0.2.0.8-alpha - 2007-10-12
  This eighth development snapshot fixes a crash bug that's been bothering
  us since February 2007, lets bridge authorities store a list of bridge
  descriptors they've seen, gets v3 directory voting closer to working,
  starts caching v3 directory consensus documents on directory mirrors,
  and fixes a variety of smaller issues including some minor memory leaks.

  o Major features (router descriptor cache):
    - Store routers in a file called cached-descriptors instead of in
      cached-routers. Initialize cached-descriptors from cached-routers
      if the old format is around. The new format allows us to store
      annotations along with descriptors.
    - Use annotations to record the time we received each descriptor, its
      source, and its purpose.
    - Disable the SETROUTERPURPOSE controller command: it is now
      obsolete.
    - Controllers should now specify cache=no or cache=yes when using
      the +POSTDESCRIPTOR command.
    - Bridge authorities now write bridge descriptors to disk, meaning
      we can export them to other programs and begin distributing them
      to blocked users.

  o Major features (directory authorities):
    - When a v3 authority is missing votes or signatures, it now tries
      to fetch them.
    - Directory authorities track weighted fractional uptime as well as
      weighted mean-time-between failures.  WFU is suitable for deciding
      whether a node is "usually up", while MTBF is suitable for deciding
      whether a node is "likely to stay up."  We need both, because
      "usually up" is a good requirement for guards, while "likely to
      stay up" is a good requirement for long-lived connections.

  o Major features (v3 directory system):
    - Caches now download v3 network status documents as needed,
      and download the descriptors listed in them.
    - All hosts now attempt to download and keep fresh v3 authority
      certificates, and re-attempt after failures.
    - More internal-consistency checks for vote parsing.

  o Major bugfixes (crashes):
    - If a connection is shut down abruptly because of something that
      happened inside connection_flushed_some(), do not call
      connection_finished_flushing(). Should fix bug 451. Bugfix on
      0.1.2.7-alpha.

  o Major bugfixes (performance):
    - Fix really bad O(n^2) performance when parsing a long list of
      routers: Instead of searching the entire list for an "extra-info "
      string which usually wasn't there, once for every routerinfo
      we read, just scan lines forward until we find one we like.
      Bugfix on 0.2.0.1.
    - When we add data to a write buffer in response to the data on that
      write buffer getting low because of a flush, do not consider the
      newly added data as a candidate for immediate flushing, but rather
      make it wait until the next round of writing. Otherwise, we flush
      and refill recursively, and a single greedy TLS connection can
      eat all of our bandwidth. Bugfix on 0.1.2.7-alpha.

  o Minor features (v3 authority system):
    - Add more ways for tools to download the votes that lead to the
      current consensus.
    - Send a 503 when low on bandwidth and a vote, consensus, or
      certificate is requested.
    - If-modified-since is now implemented properly for all kinds of
      certificate requests.

  o Minor bugfixes (network statuses):
    - Tweak the implementation of proposal 109 slightly: allow at most
      two Tor servers on the same IP address, except if it's the location
      of a directory authority, in which case allow five. Bugfix on
      0.2.0.3-alpha.

  o Minor bugfixes (controller):
    - When sending a status event to the controller telling it that an
      OR address is reachable, set the port correctly. (Previously we
      were reporting the dir port.) Bugfix on 0.1.2.x.

  o Minor bugfixes (v3 directory system):
    - Fix logic to look up a cert by its signing key digest. Bugfix on
      0.2.0.7-alpha.
    - Only change the reply to a vote to "OK" if it's not already
      set. This gets rid of annoying "400 OK" log messages, which may
      have been masking some deeper issue. Bugfix on 0.2.0.7-alpha.
    - When we get a valid consensus, recompute the voting schedule.
    - Base the valid-after time of a vote on the consensus voting
      schedule, not on our preferred schedule.
    - Make the return values and messages from signature uploads and
      downloads more sensible.
    - Fix a memory leak when serving votes and consensus documents, and
      another when serving certificates.

  o Minor bugfixes (performance):
    - Use a slightly simpler string hashing algorithm (copying Python's
      instead of Java's) and optimize our digest hashing algorithm to take
      advantage of 64-bit platforms and to remove some possibly-costly
      voodoo.
    - Fix a minor memory leak whenever we parse guards from our state
      file. Bugfix on 0.2.0.7-alpha.
    - Fix a minor memory leak whenever we write out a file. Bugfix on
      0.2.0.7-alpha.
    - Fix a minor memory leak whenever a controller sends the PROTOCOLINFO
      command. Bugfix on 0.2.0.5-alpha.

  o Minor bugfixes (portability):
    - On some platforms, accept() can return a broken address. Detect
      this more quietly, and deal accordingly. Fixes bug 483.
    - Stop calling tor_strlower() on uninitialized memory in some cases.
      Bugfix in 0.2.0.7-alpha.

  o Minor bugfixes (usability):
    - Treat some 403 responses from directory servers as INFO rather than
      WARN-severity events.
    - It's not actually an error to find a non-pending entry in the DNS
      cache when canceling a pending resolve. Don't log unless stuff is
      fishy. Resolves bug 463.

  o Minor bugfixes (anonymity):
    - Never report that we've used more bandwidth than we're willing to
      relay: it leaks how much non-relay traffic we're using. Resolves
      bug 516.
    - When looking for a circuit to cannibalize, consider family as well
      as identity. Fixes bug 438. Bugfix on 0.1.0.x (which introduced
      circuit cannibalization).

  o Code simplifications and refactoring:
    - Make a bunch of functions static. Remove some dead code.
    - Pull out about a third of the really big routerlist.c; put it in a
      new module, networkstatus.c.
    - Merge the extra fields in local_routerstatus_t back into
      routerstatus_t: we used to need one routerstatus_t for each
      authority's opinion, plus a local_routerstatus_t for the locally
      computed consensus opinion. To save space, we put the locally
      modified fields into local_routerstatus_t, and only the common
      stuff into routerstatus_t. But once v3 directories are in use,
      clients and caches will no longer need to hold authority opinions;
      thus, the rationale for keeping the types separate is now gone.
    - Make the code used to reschedule and reattempt downloads more
      uniform.
    - Turn all 'Are we a directory server/mirror?' logic into a call to
      dirserver_mode().
    - Remove the code to generate the oldest (v1) directory format.
      The code has been disabled since 0.2.0.5-alpha.


Changes in version 0.2.0.7-alpha - 2007-09-21
  This seventh development snapshot makes bridges work again, makes bridge
  authorities work for the first time, fixes two huge performance flaws
  in hidden services, and fixes a variety of minor issues.

  o New directory authorities:
    - Set up moria1 and tor26 as the first v3 directory authorities. See
      doc/spec/dir-spec.txt for details on the new directory design.

  o Major bugfixes (crashes):
    - Fix possible segfaults in functions called from
      rend_process_relay_cell(). Bugfix on 0.1.2.x.

  o Major bugfixes (bridges):
    - Fix a bug that made servers send a "404 Not found" in response to
      attempts to fetch their server descriptor. This caused Tor servers
      to take many minutes to establish reachability for their DirPort,
      and it totally crippled bridges. Bugfix on 0.2.0.5-alpha.
    - Make "UpdateBridgesFromAuthority" torrc option work: when bridge
      users configure that and specify a bridge with an identity
      fingerprint, now they will lookup the bridge descriptor at the
      default bridge authority via a one-hop tunnel, but once circuits
      are established they will switch to a three-hop tunnel for later
      connections to the bridge authority. Bugfix in 0.2.0.3-alpha.

  o Major bugfixes (hidden services):
    - Hidden services were choosing introduction points uniquely by
      hexdigest, but when constructing the hidden service descriptor
      they merely wrote the (potentially ambiguous) nickname.
    - Clients now use the v2 intro format for hidden service
      connections: they specify their chosen rendezvous point by identity
      digest rather than by (potentially ambiguous) nickname. Both
      are bugfixes on 0.1.2.x, and they could speed up hidden service
      connections dramatically. Thanks to Karsten Loesing.

  o Minor features (security):
    - As a client, do not believe any server that tells us that an
      address maps to an internal address space.
    - Make it possible to enable HashedControlPassword and
      CookieAuthentication at the same time.

  o Minor features (guard nodes):
    - Tag every guard node in our state file with the version that
      we believe added it, or with our own version if we add it. This way,
      if a user temporarily runs an old version of Tor and then switches
      back to a new one, she doesn't automatically lose her guards.

  o Minor features (speed):
    - When implementing AES counter mode, update only the portions of the
      counter buffer that need to change, and don't keep separate
      network-order and host-order counters when they are the same (i.e.,
      on big-endian hosts.)

  o Minor features (controller):
    - Accept LF instead of CRLF on controller, since some software has a
      hard time generating real Internet newlines.
    - Add GETINFO values for the server status events
      "REACHABILITY_SUCCEEDED" and "GOOD_SERVER_DESCRIPTOR". Patch from
      Robert Hogan.

  o Removed features:
     - Routers no longer include bandwidth-history lines in their
       descriptors; this information is already available in extra-info
       documents, and including it in router descriptors took up 60%
       (!) of compressed router descriptor downloads. Completes
       implementation of proposal 104.
     - Remove the contrib scripts ExerciseServer.py, PathDemo.py,
       and TorControl.py, as they use the old v0 controller protocol,
       and are obsoleted by TorFlow anyway.
     - Drop support for v1 rendezvous descriptors, since we never used
       them anyway, and the code has probably rotted by now. Based on
       patch from Karsten Loesing.
     - On OSX, stop warning the user that kqueue support in libevent is
      "experimental", since it seems to have worked fine for ages.

  o Minor bugfixes:
    - When generating information telling us how to extend to a given
      router, do not try to include the nickname if it is absent. Fixes
      bug 467. Bugfix on 0.2.0.3-alpha.
    - Fix a user-triggerable (but not remotely-triggerable) segfault
      in expand_filename(). Bugfix on 0.1.2.x.
    - Fix a memory leak when freeing incomplete requests from DNSPort.
      Found by Niels Provos with valgrind. Bugfix on 0.2.0.1-alpha.
    - Don't try to access (or alter) the state file when running
      --list-fingerprint or --verify-config or --hash-password. (Resolves
      bug 499.) Bugfix on 0.1.2.x.
    - Servers used to decline to publish their DirPort if their
      BandwidthRate, RelayBandwidthRate, or MaxAdvertisedBandwidth
      were below a threshold. Now they only look at BandwidthRate and
      RelayBandwidthRate. Bugfix on 0.1.2.x.
    - Remove an optimization in the AES counter-mode code that assumed
      that the counter never exceeded 2^68. When the counter can be set
      arbitrarily as an IV (as it is by Karsten's new hidden services
      code), this assumption no longer holds. Bugfix on 0.1.2.x.
    - Resume listing "AUTHORITY" flag for authorities in network status.
      Bugfix on 0.2.0.3-alpha; reported by Alex de Joode.

  o Code simplifications and refactoring:
    - Revamp file-writing logic so we don't need to have the entire
      contents of a file in memory at once before we write to disk. Tor,
      meet stdio.
    - Turn "descriptor store" into a full-fledged type.
    - Move all NT services code into a separate source file.
    - Unify all code that computes medians, percentile elements, etc.
    - Get rid of a needless malloc when parsing address policies.


Changes in version 0.1.2.17 - 2007-08-30
  Tor 0.1.2.17 features a new Vidalia version in the Windows and OS
  X bundles. Vidalia 0.0.14 makes authentication required for the
  ControlPort in the default configuration, which addresses important
  security risks. Everybody who uses Vidalia (or another controller)
  should upgrade.

  In addition, this Tor update fixes major load balancing problems with
  path selection, which should speed things up a lot once many people
  have upgraded.

  o Major bugfixes (security):
    - We removed support for the old (v0) control protocol. It has been
      deprecated since Tor 0.1.1.1-alpha, and keeping it secure has
      become more of a headache than it's worth.

  o Major bugfixes (load balancing):
    - When choosing nodes for non-guard positions, weight guards
      proportionally less, since they already have enough load. Patch
      from Mike Perry.
    - Raise the "max believable bandwidth" from 1.5MB/s to 10MB/s. This
      will allow fast Tor servers to get more attention.
    - When we're upgrading from an old Tor version, forget our current
      guards and pick new ones according to the new weightings. These
      three load balancing patches could raise effective network capacity
      by a factor of four. Thanks to Mike Perry for measurements.

  o Major bugfixes (stream expiration):
    - Expire not-yet-successful application streams in all cases if
      they've been around longer than SocksTimeout. Right now there are
      some cases where the stream will live forever, demanding a new
      circuit every 15 seconds. Fixes bug 454; reported by lodger.

  o Minor features (controller):
    - Add a PROTOCOLINFO controller command. Like AUTHENTICATE, it
      is valid before any authentication has been received. It tells
      a controller what kind of authentication is expected, and what
      protocol is spoken. Implements proposal 119.

  o Minor bugfixes (performance):
    - Save on most routerlist_assert_ok() calls in routerlist.c, thus
      greatly speeding up loading cached-routers from disk on startup.
    - Disable sentinel-based debugging for buffer code: we squashed all
      the bugs that this was supposed to detect a long time ago, and now
      its only effect is to change our buffer sizes from nice powers of
      two (which platform mallocs tend to like) to values slightly over
      powers of two (which make some platform mallocs sad).

  o Minor bugfixes (misc):
    - If exit bandwidth ever exceeds one third of total bandwidth, then
      use the correct formula to weight exit nodes when choosing paths.
      Based on patch from Mike Perry.
    - Choose perfectly fairly among routers when choosing by bandwidth and
      weighting by fraction of bandwidth provided by exits. Previously, we
      would choose with only approximate fairness, and correct ourselves
      if we ran off the end of the list.
    - If we require CookieAuthentication but we fail to write the
      cookie file, we would warn but not exit, and end up in a state
      where no controller could authenticate. Now we exit.
    - If we require CookieAuthentication, stop generating a new cookie
      every time we change any piece of our config.
    - Refuse to start with certain directory authority keys, and
      encourage people using them to stop.
    - Terminate multi-line control events properly. Original patch
      from tup.
    - Fix a minor memory leak when we fail to find enough suitable
      servers to choose a circuit.
    - Stop leaking part of the descriptor when we run into a particularly
      unparseable piece of it.


Changes in version 0.2.0.6-alpha - 2007-08-26
  This sixth development snapshot features a new Vidalia version in the
  Windows and OS X bundles. Vidalia 0.0.14 makes authentication required for
  the ControlPort in the default configuration, which addresses important
  security risks.

  In addition, this snapshot fixes major load balancing problems
  with path selection, which should speed things up a lot once many
  people have upgraded. The directory authorities also use a new
  mean-time-between-failure approach to tracking which servers are stable,
  rather than just looking at the most recent uptime.

  o New directory authorities:
    - Set up Tonga as the default bridge directory authority.

  o Major features:
    - Directory authorities now track servers by weighted
      mean-times-between-failures. When we have 4 or more days of data,
      use measured MTBF rather than declared uptime to decide whether
      to call a router Stable. Implements proposal 108.

  o Major bugfixes (load balancing):
    - When choosing nodes for non-guard positions, weight guards
      proportionally less, since they already have enough load. Patch
      from Mike Perry.
    - Raise the "max believable bandwidth" from 1.5MB/s to 10MB/s. This
      will allow fast Tor servers to get more attention.
    - When we're upgrading from an old Tor version, forget our current
      guards and pick new ones according to the new weightings. These
      three load balancing patches could raise effective network capacity
      by a factor of four. Thanks to Mike Perry for measurements.

  o Major bugfixes (descriptor parsing):
    - Handle unexpected whitespace better in malformed descriptors. Bug
      found using Benedikt Boss's new Tor fuzzer! Bugfix on 0.2.0.x.

  o Minor features:
    - There is now an ugly, temporary "desc/all-recent-extrainfo-hack"
      GETINFO for Torstat to use until it can switch to using extrainfos.
    - Optionally (if built with -DEXPORTMALLINFO) export the output
      of mallinfo via http, as tor/mallinfo.txt. Only accessible
      from localhost.

  o Minor bugfixes:
    - Do not intermix bridge routers with controller-added
      routers. (Bugfix on 0.2.0.x)
    - Do not fail with an assert when accept() returns an unexpected
      address family. Addresses but does not wholly fix bug 483. (Bugfix
      on 0.2.0.x)
    - Let directory authorities startup even when they can't generate
      a descriptor immediately, e.g. because they don't know their
      address.
    - Stop putting the authentication cookie in a file called "0"
      in your working directory if you don't specify anything for the
      new CookieAuthFile option. Reported by Matt Edman.
    - Make it possible to read the PROTOCOLINFO response in a way that
      conforms to our control-spec. Reported by Matt Edman.
    - Fix a minor memory leak when we fail to find enough suitable
      servers to choose a circuit. Bugfix on 0.1.2.x.
    - Stop leaking part of the descriptor when we run into a particularly
      unparseable piece of it. Bugfix on 0.1.2.x.
    - Unmap the extrainfo cache file on exit.


Changes in version 0.2.0.5-alpha - 2007-08-19
  This fifth development snapshot fixes compilation on Windows again;
  fixes an obnoxious client-side bug that slowed things down and put
  extra load on the network; gets us closer to using the v3 directory
  voting scheme; makes it easier for Tor controllers to use cookie-based
  authentication; and fixes a variety of other bugs.

  o Removed features:
    - Version 1 directories are no longer generated in full. Instead,
      authorities generate and serve "stub" v1 directories that list
      no servers. This will stop Tor versions 0.1.0.x and earlier from
      working, but (for security reasons) nobody should be running those
      versions anyway.

  o Major bugfixes (compilation, 0.2.0.x):
    - Try to fix Win32 compilation again: improve checking for IPv6 types.
    - Try to fix MSVC compilation: build correctly on platforms that do
      not define s6_addr16 or s6_addr32.
    - Fix compile on platforms without getaddrinfo: bug found by Li-Hui
      Zhou.

  o Major bugfixes (stream expiration):
    - Expire not-yet-successful application streams in all cases if
      they've been around longer than SocksTimeout. Right now there are
      some cases where the stream will live forever, demanding a new
      circuit every 15 seconds. Bugfix on 0.1.2.7-alpha; fixes bug 454;
      reported by lodger.

  o Minor features (directory servers):
    - When somebody requests a list of statuses or servers, and we have
      none of those, return a 404 rather than an empty 200.

  o Minor features (directory voting):
    - Store v3 consensus status consensuses on disk, and reload them
      on startup.

  o Minor features (security):
    - Warn about unsafe ControlPort configurations.
    - Refuse to start with certain directory authority keys, and
      encourage people using them to stop.

  o Minor features (controller):
    - Add a PROTOCOLINFO controller command. Like AUTHENTICATE, it
      is valid before any authentication has been received. It tells
      a controller what kind of authentication is expected, and what
      protocol is spoken. Implements proposal 119.
    - New config option CookieAuthFile to choose a new location for the
      cookie authentication file, and config option
      CookieAuthFileGroupReadable to make it group-readable.

  o Minor features (unit testing):
    - Add command-line arguments to unit-test executable so that we can
      invoke any chosen test from the command line rather than having
      to run the whole test suite at once; and so that we can turn on
      logging for the unit tests.

  o Minor bugfixes (on 0.1.2.x):
    - If we require CookieAuthentication but we fail to write the
      cookie file, we would warn but not exit, and end up in a state
      where no controller could authenticate. Now we exit.
    - If we require CookieAuthentication, stop generating a new cookie
      every time we change any piece of our config.
    - When loading bandwidth history, do not believe any information in
      the future.  Fixes bug 434.
    - When loading entry guard information, do not believe any information
      in the future.
    - When we have our clock set far in the future and generate an
      onion key, then re-set our clock to be correct, we should not stop
      the onion key from getting rotated.
    - Clean up torrc sample config file.
    - Do not automatically run configure from autogen.sh. This
      non-standard behavior tended to annoy people who have built other
      programs.

  o Minor bugfixes (on 0.2.0.x):
    - Fix a bug with AutomapHostsOnResolve that would always cause
      the second request to fail. Bug reported by Kate. Bugfix on
      0.2.0.3-alpha.
    - Fix a bug in ADDRMAP controller replies that would sometimes
      try to print a NULL. Patch from tup.
    - Read v3 directory authority keys from the right location.
    - Numerous bugfixes to directory voting code.


Changes in version 0.1.2.16 - 2007-08-01
  Tor 0.1.2.16 fixes a critical security vulnerability that allows a
  remote attacker in certain situations to rewrite the user's torrc
  configuration file. This can completely compromise anonymity of users
  in most configurations, including those running the Vidalia bundles,
  TorK, etc. Or worse.

  o Major security fixes:
    - Close immediately after missing authentication on control port;
      do not allow multiple authentication attempts.


Changes in version 0.2.0.4-alpha - 2007-08-01
  This fourth development snapshot fixes a critical security vulnerability
  for most users, specifically those running Vidalia, TorK, etc. Everybody
  should upgrade to either 0.1.2.16 or 0.2.0.4-alpha.

  o Major security fixes:
    - Close immediately after missing authentication on control port;
      do not allow multiple authentication attempts.

  o Major bugfixes (compilation):
    - Fix win32 compilation: apparently IN_ADDR and IN6_ADDR are already
      defined there.

  o Minor features (performance):
    - Be even more aggressive about releasing RAM from small
      empty buffers. Thanks to our free-list code, this shouldn't be too
      performance-intensive.
    - Disable sentinel-based debugging for buffer code: we squashed all
      the bugs that this was supposed to detect a long time ago, and
      now its only effect is to change our buffer sizes from nice
      powers of two (which platform mallocs tend to like) to values
      slightly over powers of two (which make some platform mallocs sad).
    - Log malloc statistics from mallinfo() on platforms where it
      exists.


Changes in version 0.2.0.3-alpha - 2007-07-29
  This third development snapshot introduces new experimental
  blocking-resistance features and a preliminary version of the v3
  directory voting design, and includes many other smaller features
  and bugfixes.

  o Major features:
    - The first pieces of our "bridge" design for blocking-resistance
      are implemented. People can run bridge directory authorities;
      people can run bridges; and people can configure their Tor clients
      with a set of bridges to use as the first hop into the Tor network.
      See http://archives.seul.org/or/talk/Jul-2007/msg00249.html for
      details.
    - Create listener connections before we setuid to the configured
      User and Group. Now non-Windows users can choose port values
      under 1024, start Tor as root, and have Tor bind those ports
      before it changes to another UID. (Windows users could already
      pick these ports.)
    - Added a new ConstrainedSockets config option to set SO_SNDBUF and
      SO_RCVBUF on TCP sockets. Hopefully useful for Tor servers running
      on "vserver" accounts. (Patch from coderman.)
    - Be even more aggressive about separating local traffic from relayed
      traffic when RelayBandwidthRate is set. (Refines proposal 111.)

  o Major features (experimental):
    - First cut of code for "v3 dir voting": directory authorities will
      vote on a common network status document rather than each publishing
      their own opinion. This code needs more testing and more corner-case
      handling before it's ready for use.

  o Security fixes:
    - Directory authorities now call routers Fast if their bandwidth is
      at least 100KB/s, and consider their bandwidth adequate to be a
      Guard if it is at least 250KB/s, no matter the medians. This fix
      complements proposal 107. [Bugfix on 0.1.2.x]
    - Directory authorities now never mark more than 3 servers per IP as
      Valid and Running. (Implements proposal 109, by Kevin Bauer and
      Damon McCoy.)
    - Minor change to organizationName and commonName generation
      procedures in TLS certificates during Tor handshakes, to invalidate
      some earlier censorware approaches. This is not a long-term
      solution, but applying it will give us a bit of time to look into
      the epidemiology of countermeasures as they spread.

  o Major bugfixes (directory):
    - Rewrite directory tokenization code to never run off the end of
      a string. Fixes bug 455. Patch from croup. [Bugfix on 0.1.2.x]

  o Minor features (controller):
    - Add a SOURCE_ADDR field to STREAM NEW events so that controllers can
      match requests to applications. (Patch from Robert Hogan.)
    - Report address and port correctly on connections to DNSPort. (Patch
      from Robert Hogan.)
    - Add a RESOLVE command to launch hostname lookups. (Original patch
      from Robert Hogan.)
    - Add GETINFO status/enough-dir-info to let controllers tell whether
      Tor has downloaded sufficient directory information. (Patch
      from Tup.)
    - You can now use the ControlSocket option to tell Tor to listen for
      controller connections on Unix domain sockets on systems that
      support them. (Patch from Peter Palfrader.)
    - STREAM NEW events are generated for DNSPort requests and for
      tunneled directory connections. (Patch from Robert Hogan.)
    - New "GETINFO address-mappings/*" command to get address mappings
      with expiry information. "addr-mappings/*" is now deprecated.
      (Patch from Tup.)

  o Minor features (misc):
    - Merge in some (as-yet-unused) IPv6 address manipulation code. (Patch
      from croup.)
    - The tor-gencert tool for v3 directory authorities now creates all
      files as readable to the file creator only, and write-protects
      the authority identity key.
    - When dumping memory usage, list bytes used in buffer memory
      free-lists.
    - When running with dmalloc, dump more stats on hup and on exit.
    - Directory authorities now fail quickly and (relatively) harmlessly
      if they generate a network status document that is somehow
      malformed.

  o Traffic load balancing improvements:
    - If exit bandwidth ever exceeds one third of total bandwidth, then
      use the correct formula to weight exit nodes when choosing paths.
      (Based on patch from Mike Perry.)
    - Choose perfectly fairly among routers when choosing by bandwidth and
      weighting by fraction of bandwidth provided by exits. Previously, we
      would choose with only approximate fairness, and correct ourselves
      if we ran off the end of the list. [Bugfix on 0.1.2.x]

  o Performance improvements:
    - Be more aggressive with freeing buffer RAM or putting it on the
      memory free lists.
    - Use Critical Sections rather than Mutexes for synchronizing threads
      on win32; Mutexes are heavier-weight, and designed for synchronizing
      between processes.

  o Deprecated and removed features:
    - RedirectExits is now deprecated.
    - Stop allowing address masks that do not correspond to bit prefixes.
      We have warned about these for a really long time; now it's time
      to reject them. (Patch from croup.)

  o Minor bugfixes (directory):
    - Fix another crash bug related to extra-info caching. (Bug found by
      Peter Palfrader.) [Bugfix on 0.2.0.2-alpha]
    - Directories no longer return a "304 not modified" when they don't
      have the networkstatus the client asked for. Also fix a memory
      leak when returning 304 not modified. [Bugfixes on 0.2.0.2-alpha]
    - We had accidentally labelled 0.1.2.x directory servers as not
      suitable for begin_dir requests, and had labelled no directory
      servers as suitable for uploading extra-info documents. [Bugfix
      on 0.2.0.1-alpha]

  o Minor bugfixes (dns):
    - Fix a crash when DNSPort is set more than once. (Patch from Robert
      Hogan.) [Bugfix on 0.2.0.2-alpha]
    - Add DNSPort connections to the global connection list, so that we
      can time them out correctly. (Bug found by Robert Hogan.) [Bugfix
      on 0.2.0.2-alpha]
    - Fix a dangling reference that could lead to a crash when DNSPort is
      changed or closed (Patch from Robert Hogan.) [Bugfix on
      0.2.0.2-alpha]

  o Minor bugfixes (controller):
    - Provide DNS expiry times in GMT, not in local time. For backward
      compatibility, ADDRMAP events only provide GMT expiry in an extended
      field. "GETINFO address-mappings" always does the right thing.
    - Use CRLF line endings properly in NS events.
    - Terminate multi-line control events properly. (Original patch
      from tup.) [Bugfix on 0.1.2.x-alpha]
    - Do not include spaces in SOURCE_ADDR fields in STREAM
      events. Resolves bug 472. [Bugfix on 0.2.0.x-alpha]


Changes in version 0.1.2.15 - 2007-07-17
  Tor 0.1.2.15 fixes several crash bugs, fixes some anonymity-related
  problems, fixes compilation on BSD, and fixes a variety of other
  bugs. Everybody should upgrade.

  o Major bugfixes (compilation):
    - Fix compile on FreeBSD/NetBSD/OpenBSD. Oops.

  o Major bugfixes (crashes):
    - Try even harder not to dereference the first character after
      an mmap(). Reported by lodger.
    - Fix a crash bug in directory authorities when we re-number the
      routerlist while inserting a new router.
    - When the cached-routers file is an even multiple of the page size,
      don't run off the end and crash. (Fixes bug 455; based on idea
      from croup.)
    - Fix eventdns.c behavior on Solaris: It is critical to include
      orconfig.h _before_ sys/types.h, so that we can get the expected
      definition of _FILE_OFFSET_BITS.

  o Major bugfixes (security):
    - Fix a possible buffer overrun when using BSD natd support. Bug
      found by croup.
    - When sending destroy cells from a circuit's origin, don't include
      the reason for tearing down the circuit. The spec says we didn't,
      and now we actually don't. Reported by lodger.
    - Keep streamids from different exits on a circuit separate. This
      bug may have allowed other routers on a given circuit to inject
      cells into streams. Reported by lodger; fixes bug 446.
    - If there's a never-before-connected-to guard node in our list,
      never choose any guards past it. This way we don't expand our
      guard list unless we need to.

  o Minor bugfixes (guard nodes):
    - Weight guard selection by bandwidth, so that low-bandwidth nodes
      don't get overused as guards.

  o Minor bugfixes (directory):
    - Correctly count the number of authorities that recommend each
      version. Previously, we were under-counting by 1.
    - Fix a potential crash bug when we load many server descriptors at
      once and some of them make others of them obsolete. Fixes bug 458.

  o Minor bugfixes (hidden services):
    - Stop tearing down the whole circuit when the user asks for a
      connection to a port that the hidden service didn't configure.
      Resolves bug 444.

  o Minor bugfixes (misc):
    - On Windows, we were preventing other processes from reading
      cached-routers while Tor was running. Reported by janbar.
    - Fix a possible (but very unlikely) bug in picking routers by
      bandwidth. Add a log message to confirm that it is in fact
      unlikely. Patch from lodger.
    - Backport a couple of memory leak fixes.
    - Backport miscellaneous cosmetic bugfixes.


Changes in version 0.2.0.2-alpha - 2007-06-02
  o Major bugfixes on 0.2.0.1-alpha:
    - Fix an assertion failure related to servers without extra-info digests.
      Resolves bugs 441 and 442.

  o Minor features (directory):
    - Support "If-Modified-Since" when answering HTTP requests for
      directories, running-routers documents, and network-status documents.
      (There's no need to support it for router descriptors, since those
      are downloaded by descriptor digest.)

  o Minor build issues:
    - Clear up some MIPSPro compiler warnings.
    - When building from a tarball on a machine that happens to have SVK
      installed, report the micro-revision as whatever version existed
      in the tarball, not as "x".


Changes in version 0.2.0.1-alpha - 2007-06-01
  This early development snapshot provides new features for people running
  Tor as both a client and a server (check out the new RelayBandwidth
  config options); lets Tor run as a DNS proxy; and generally moves us
  forward on a lot of fronts.

  o Major features, server usability:
    - New config options RelayBandwidthRate and RelayBandwidthBurst:
      a separate set of token buckets for relayed traffic. Right now
      relayed traffic is defined as answers to directory requests, and
      OR connections that don't have any local circuits on them.

  o Major features, client usability:
    - A client-side DNS proxy feature to replace the need for
      dns-proxy-tor: Just set "DNSPort 9999", and Tor will now listen
      for DNS requests on port 9999, use the Tor network to resolve them
      anonymously, and send the reply back like a regular DNS server.
      The code still only implements a subset of DNS.
    - Make PreferTunneledDirConns and TunnelDirConns work even when
      we have no cached directory info. This means Tor clients can now
      do all of their connections protected by TLS.

  o Major features, performance and efficiency:
    - Directory authorities accept and serve "extra info" documents for
      routers. These documents contain fields from router descriptors
      that aren't usually needed, and that use a lot of excess
      bandwidth. Once these fields are removed from router descriptors,
      the bandwidth savings should be about 60%. [Partially implements
      proposal 104.]
    - Servers upload extra-info documents to any authority that accepts
      them. Authorities (and caches that have been configured to download
      extra-info documents) download them as needed. [Partially implements
      proposal 104.]
    - Change the way that Tor buffers data that it is waiting to write.
      Instead of queueing data cells in an enormous ring buffer for each
      client->OR or OR->OR connection, we now queue cells on a separate
      queue for each circuit.  This lets us use less slack memory, and
      will eventually let us be smarter about prioritizing different kinds
      of traffic.
    - Use memory pools to allocate cells with better speed and memory
      efficiency, especially on platforms where malloc() is inefficient.
    - Stop reading on edge connections when their corresponding circuit
      buffers are full; start again as the circuits empty out.

  o Major features, other:
    - Add an HSAuthorityRecordStats option that hidden service authorities
      can use to track statistics of overall hidden service usage without
      logging information that would be very useful to an attacker.
    - Start work implementing multi-level keys for directory authorities:
      Add a standalone tool to generate key certificates. (Proposal 103.)

  o Security fixes:
    - Directory authorities now call routers Stable if they have an
      uptime of at least 30 days, even if that's not the median uptime
      in the network. Implements proposal 107, suggested by Kevin Bauer
      and Damon McCoy.

  o Minor fixes (resource management):
    - Count the number of open sockets separately from the number
      of active connection_t objects. This will let us avoid underusing
      our allocated connection limit.
    - We no longer use socket pairs to link an edge connection to an
      anonymous directory connection or a DirPort test connection.
      Instead, we track the link internally and transfer the data
      in-process. This saves two sockets per "linked" connection (at the
      client and at the server), and avoids the nasty Windows socketpair()
      workaround.
    - Keep unused 4k and 16k buffers on free lists, rather than wasting 8k
      for every single inactive connection_t. Free items from the
      4k/16k-buffer free lists when they haven't been used for a while.

  o Minor features (build):
    - Make autoconf search for libevent, openssl, and zlib consistently.
    - Update deprecated macros in configure.in.
    - When warning about missing headers, tell the user to let us
      know if the compile succeeds anyway, so we can downgrade the
      warning.
    - Include the current subversion revision as part of the version
      string: either fetch it directly if we're in an SVN checkout, do
      some magic to guess it if we're in an SVK checkout, or use
      the last-detected version if we're building from a .tar.gz.
      Use this version consistently in log messages.

  o Minor features (logging):
    - Always prepend "Bug: " to any log message about a bug.
    - Put a platform string (e.g. "Linux i686") in the startup log
      message, so when people paste just their logs, we know if it's
      OpenBSD or Windows or what.
    - When logging memory usage, break down memory used in buffers by
      buffer type.

  o Minor features (directory system):
    - New config option V2AuthoritativeDirectory that all directory
      authorities should set. This will let future authorities choose
      not to serve V2 directory information.
    - Directory authorities allow multiple router descriptors and/or extra
      info documents to be uploaded in a single go.  This will make
      implementing proposal 104 simpler.

  o Minor features (controller):
    - Add a new config option __DisablePredictedCircuits designed for
      use by the controller, when we don't want Tor to build any circuits
      preemptively.
    - Let the controller specify HOP=%d as an argument to ATTACHSTREAM,
      so we can exit from the middle of the circuit.
    - Implement "getinfo status/circuit-established".
    - Implement "getinfo status/version/..." so a controller can tell
      whether the current version is recommended, and whether any versions
      are good, and how many authorities agree. (Patch from shibz.)

  o Minor features (hidden services):
    - Allow multiple HiddenServicePort directives with the same virtual
      port; when they occur, the user is sent round-robin to one
      of the target ports chosen at random.  Partially fixes bug 393 by
      adding limited ad-hoc round-robining.

  o Minor features (other):
    - More unit tests.
    - Add a new AutomapHostsOnResolve option: when it is enabled, any
      resolve request for hosts matching a given pattern causes Tor to
      generate an internal virtual address mapping for that host.  This
      allows DNSPort to work sensibly with hidden service users.  By
      default, .exit and .onion addresses are remapped; the list of
      patterns can be reconfigured with AutomapHostsSuffixes.
    - Add an "-F" option to tor-resolve to force a resolve for a .onion
      address. Thanks to the AutomapHostsOnResolve option, this is no
      longer a completely silly thing to do.
    - If Tor is invoked from something that isn't a shell (e.g. Vidalia),
      now we expand "-f ~/.tor/torrc" correctly. Suggested by Matt Edman.
    - Treat "2gb" when given in torrc for a bandwidth as meaning 2gb,
      minus 1 byte: the actual maximum declared bandwidth.

  o Removed features:
    - Removed support for the old binary "version 0" controller protocol.
      This has been deprecated since 0.1.1, and warnings have been issued
      since 0.1.2.  When we encounter a v0 control message, we now send
      back an error and close the connection.
    - Remove the old "dns worker" server DNS code: it hasn't been default
      since 0.1.2.2-alpha, and all the servers seem to be using the new
      eventdns code.

  o Minor bugfixes (portability):
    - Even though Windows is equally happy with / and \ as path separators,
      try to use \ consistently on Windows and / consistently on Unix: it
      makes the log messages nicer.
    - Correctly report platform name on Windows 95 OSR2 and Windows 98 SE.
    - Read resolv.conf files correctly on platforms where read() returns
      partial results on small file reads.

  o Minor bugfixes (directory):
    - Correctly enforce that elements of directory objects do not appear
      more often than they are allowed to appear.
    - When we are reporting the DirServer line we just parsed, we were
      logging the second stanza of the key fingerprint, not the first.

  o Minor bugfixes (logging):
    - When we hit an EOF on a log (probably because we're shutting down),
      don't try to remove the log from the list: just mark it as
      unusable.  (Bulletproofs against bug 222.)

  o Minor bugfixes (other):
    - In the exitlist script, only consider the most recently published
      server descriptor for each server. Also, when the user requests
      a list of servers that _reject_ connections to a given address,
      explicitly exclude the IPs that also have servers that accept
      connections to that address. (Resolves bug 405.)
    - Stop allowing hibernating servers to be "stable" or "fast".
    - On Windows, we were preventing other processes from reading
      cached-routers while Tor was running.  (Reported by janbar)
    - Make the NodeFamilies config option work. (Reported by
      lodger -- it has never actually worked, even though we added it
      in Oct 2004.)
    - Check return values from pthread_mutex functions.
    - Don't save non-general-purpose router descriptors to the disk cache,
      because we have no way of remembering what their purpose was when
      we restart.
    - Add even more asserts to hunt down bug 417.
    - Build without verbose warnings even on (not-yet-released) gcc 4.2.
    - Fix a possible (but very unlikely) bug in picking routers by bandwidth.
      Add a log message to confirm that it is in fact unlikely.

  o Minor bugfixes (controller):
    - Make 'getinfo fingerprint' return a 551 error if we're not a
      server, so we match what the control spec claims we do. Reported
      by daejees.
    - Fix a typo in an error message when extendcircuit fails that
      caused us to not follow the \r\n-based delimiter protocol. Reported
      by daejees.

  o Code simplifications and refactoring:
    - Stop passing around circuit_t and crypt_path_t pointers that are
      implicit in other procedure arguments.
    - Drop the old code to choke directory connections when the
      corresponding OR connections got full: thanks to the cell queue
      feature, OR conns don't get full any more.
    - Make dns_resolve() handle attaching connections to circuits
      properly, so the caller doesn't have to.
    - Rename wants_to_read and wants_to_write to read/write_blocked_on_bw.
    - Keep the connection array as a dynamic smartlist_t, rather than as
      a fixed-sized array. This is important, as the number of connections
      is becoming increasingly decoupled from the number of sockets.


Changes in version 0.1.2.14 - 2007-05-25
  Tor 0.1.2.14 changes the addresses of two directory authorities (this
  change especially affects those who serve or use hidden services),
  and fixes several other crash- and security-related bugs.

  o Directory authority changes:
    - Two directory authorities (moria1 and moria2) just moved to new
      IP addresses. This change will particularly affect those who serve
      or use hidden services.

  o Major bugfixes (crashes):
    - If a directory server runs out of space in the connection table
      as it's processing a begin_dir request, it will free the exit stream
      but leave it attached to the circuit, leading to unpredictable
      behavior. (Reported by seeess, fixes bug 425.)
    - Fix a bug in dirserv_remove_invalid() that would cause authorities
      to corrupt memory under some really unlikely scenarios.
    - Tighten router parsing rules. (Bugs reported by Benedikt Boss.)
    - Avoid segfaults when reading from mmaped descriptor file. (Reported
      by lodger.)

  o Major bugfixes (security):
    - When choosing an entry guard for a circuit, avoid using guards
      that are in the same family as the chosen exit -- not just guards
      that are exactly the chosen exit. (Reported by lodger.)

  o Major bugfixes (resource management):
    - If a directory authority is down, skip it when deciding where to get
      networkstatus objects or descriptors. Otherwise we keep asking
      every 10 seconds forever. Fixes bug 384.
    - Count it as a failure if we fetch a valid network-status but we
      don't want to keep it. Otherwise we'll keep fetching it and keep
      not wanting to keep it. Fixes part of bug 422.
    - If all of our dirservers have given us bad or no networkstatuses
      lately, then stop hammering them once per minute even when we
      think they're failed. Fixes another part of bug 422.

  o Minor bugfixes:
    - Actually set the purpose correctly for descriptors inserted with
      purpose=controller.
    - When we have k non-v2 authorities in our DirServer config,
      we ignored the last k authorities in the list when updating our
      network-statuses.
    - Correctly back-off from requesting router descriptors that we are
      having a hard time downloading.
    - Read resolv.conf files correctly on platforms where read() returns
      partial results on small file reads.
    - Don't rebuild the entire router store every time we get 32K of
      routers: rebuild it when the journal gets very large, or when
      the gaps in the store get very large.

  o Minor features:
    - When routers publish SVN revisions in their router descriptors,
      authorities now include those versions correctly in networkstatus
      documents.
    - Warn when using a version of libevent before 1.3b to run a server on
      OSX or BSD: these versions interact badly with userspace threads.


Changes in version 0.1.2.13 - 2007-04-24
  This release features some major anonymity fixes, such as safer path
  selection; better client performance; faster bootstrapping, better
  address detection, and better DNS support for servers; write limiting as
  well as read limiting to make servers easier to run; and a huge pile of
  other features and bug fixes. The bundles also ship with Vidalia 0.0.11.

  Tor 0.1.2.13 is released in memory of Rob Levin (1955-2006), aka lilo
  of the Freenode IRC network, remembering his patience and vision for
  free speech on the Internet.

  o Minor fixes:
    - Fix a memory leak when we ask for "all" networkstatuses and we
      get one we don't recognize.
    - Add more asserts to hunt down bug 417.
    - Disable kqueue on OS X 10.3 and earlier, to fix bug 371.


Changes in version 0.1.2.12-rc - 2007-03-16
  o Major bugfixes:
    - Fix an infinite loop introduced in 0.1.2.7-alpha when we serve
      directory information requested inside Tor connections (i.e. via
      begin_dir cells). It only triggered when the same connection was
      serving other data at the same time. Reported by seeess.

  o Minor bugfixes:
    - When creating a circuit via the controller, send a 'launched'
      event when we're done, so we follow the spec better.


Changes in version 0.1.2.11-rc - 2007-03-15
  o Minor bugfixes (controller), reported by daejees:
    - Correct the control spec to match how the code actually responds
      to 'getinfo addr-mappings/*'.
    - The control spec described a GUARDS event, but the code
      implemented a GUARD event. Standardize on GUARD, but let people
      ask for GUARDS too.


Changes in version 0.1.2.10-rc - 2007-03-07
  o Major bugfixes (Windows):
    - Do not load the NT services library functions (which may not exist)
      just to detect if we're a service trying to shut down. Now we run
      on Win98 and friends again.

  o Minor bugfixes (other):
    - Clarify a couple of log messages.
    - Fix a misleading socks5 error number.


Changes in version 0.1.2.9-rc - 2007-03-02
  o Major bugfixes (Windows):
    - On MinGW, use "%I64u" to printf/scanf 64-bit integers, instead
      of the usual GCC "%llu". This prevents a bug when saving 64-bit
      int configuration values: the high-order 32 bits would get
      truncated. In particular, we were being bitten by the default
      MaxAdvertisedBandwidth of 128 TB turning into 0. (Fixes bug 400
      and maybe also bug 397.)

  o Minor bugfixes (performance):
    - Use OpenSSL's AES implementation on platforms where it's faster.
      This could save us as much as 10% CPU usage.

  o Minor bugfixes (server):
    - Do not rotate onion key immediately after setting it for the first
      time.

  o Minor bugfixes (directory authorities):
    - Stop calling servers that have been hibernating for a long time
      "stable". Also, stop letting hibernating or obsolete servers affect
      uptime and bandwidth cutoffs.
    - Stop listing hibernating servers in the v1 directory.

  o Minor bugfixes (hidden services):
    - Upload hidden service descriptors slightly less often, to reduce
      load on authorities.

  o Minor bugfixes (other):
    - Fix an assert that could trigger if a controller quickly set then
      cleared EntryNodes.  (Bug found by Udo van den Heuvel.)
    - On architectures where sizeof(int)>4, still clamp declarable bandwidth
      to INT32_MAX.
    - Fix a potential race condition in the rpm installer.  Found by
      Stefan Nordhausen.
    - Try to fix eventdns warnings once and for all: do not treat a dns rcode
      of 2 as indicating that the server is completely bad; it sometimes
      means that the server is just bad for the request in question. (may fix
      the last of bug 326.)
    - Disable encrypted directory connections when we don't have a server
      descriptor for the destination. We'll get this working again in
      the 0.2.0 branch.


Changes in version 0.1.2.8-beta - 2007-02-26
  o Major bugfixes (crashes):
    - Stop crashing when the controller asks us to resetconf more than
      one config option at once. (Vidalia 0.0.11 does this.)
    - Fix a crash that happened on Win98 when we're given command-line
      arguments: don't try to load NT service functions from advapi32.dll
      except when we need them. (Bug introduced in 0.1.2.7-alpha;
      resolves bug 389.)
    - Fix a longstanding obscure crash bug that could occur when
      we run out of DNS worker processes. (Resolves bug 390.)

  o Major bugfixes (hidden services):
    - Correctly detect whether hidden service descriptor downloads are
      in-progress. (Suggested by Karsten Loesing; fixes bug 399.)

  o Major bugfixes (accounting):
    - When we start during an accounting interval before it's time to wake
      up, remember to wake up at the correct time. (May fix bug 342.)

  o Minor bugfixes (controller):
    - Give the controller END_STREAM_REASON_DESTROY events _before_ we
      clear the corresponding on_circuit variable, and remember later
      that we don't need to send a redundant CLOSED event.  (Resolves part
      3 of bug 367.)
    - Report events where a resolve succeeded or where we got a socks
      protocol error correctly, rather than calling both of them
      "INTERNAL".
    - Change reported stream target addresses to IP consistently when
      we finally get the IP from an exit node.
    - Send log messages to the controller even if they happen to be very
      long.

  o Minor bugfixes (other):
    - Display correct results when reporting which versions are
      recommended, and how recommended they are. (Resolves bug 383.)
    - Improve our estimates for directory bandwidth to be less random:
      guess that an unrecognized directory will have the average bandwidth
      from all known directories, not that it will have the average
      bandwidth from those directories earlier than it on the list.
    - If we start a server with ClientOnly 1, then set ClientOnly to 0
      and hup, stop triggering an assert based on an empty onion_key.
    - On platforms with no working mmap() equivalent, don't warn the
      user when cached-routers doesn't exist.
    - Warn the user when mmap() [or its equivalent] fails for some reason
      other than file-not-found.
    - Don't warn the user when cached-routers.new doesn't exist: that's
      perfectly fine when starting up for the first time.
    - When EntryNodes are configured, rebuild the guard list to contain,
      in order: the EntryNodes that were guards before; the rest of the
      EntryNodes; the nodes that were guards before.
    - Mask out all signals in sub-threads; only the libevent signal
      handler should be processing them. This should prevent some crashes
      on some machines using pthreads. (Patch from coderman.)
    - Fix switched arguments on memset in the implementation of
      tor_munmap() for systems with no mmap() call.
    - When Tor receives a router descriptor that it asked for, but
      no longer wants (because it has received fresh networkstatuses
      in the meantime), do not warn the user.  Cache the descriptor if
      we're a cache; drop it if we aren't.
    - Make earlier entry guards _really_ get retried when the network
      comes back online.
    - On a malformed DNS reply, always give an error to the corresponding
      DNS request.
    - Build with recent libevents on platforms that do not define the
      nonstandard types "u_int8_t" and friends.

  o Minor features (controller):
    - Warn the user when an application uses the obsolete binary v0
      control protocol.  We're planning to remove support for it during
      the next development series, so it's good to give people some
      advance warning.
    - Add STREAM_BW events to report per-entry-stream bandwidth
      use. (Patch from Robert Hogan.)
    - Rate-limit SIGNEWNYM signals in response to controllers that
      impolitely generate them for every single stream. (Patch from
      mwenge; closes bug 394.)
    - Make REMAP stream events have a SOURCE (cache or exit), and
      make them generated in every case where we get a successful
      connected or resolved cell.

  o Minor bugfixes (performance):
    - Call router_have_min_dir_info half as often. (This is showing up in
      some profiles, but not others.)
    - When using GCC, make log_debug never get called at all, and its
      arguments never get evaluated, when no debug logs are configured.
      (This is showing up in some profiles, but not others.)

  o Minor features:
    - Remove some never-implemented options.  Mark PathlenCoinWeight as
      obsolete.
    - Implement proposal 106: Stop requiring clients to have well-formed
      certificates; stop checking nicknames in certificates. (Clients
      have certificates so that they can look like Tor servers, but in
      the future we might want to allow them to look like regular TLS
      clients instead. Nicknames in certificates serve no purpose other
      than making our protocol easier to recognize on the wire.)
    - Revise messages on handshake failure again to be even more clear about
      which are incoming connections and which are outgoing.
    - Discard any v1 directory info that's over 1 month old (for
      directories) or over 1 week old (for running-routers lists).
    - Do not warn when individual nodes in the configuration's EntryNodes,
      ExitNodes, etc are down: warn only when all possible nodes
      are down. (Fixes bug 348.)
    - Always remove expired routers and networkstatus docs before checking
      whether we have enough information to build circuits. (Fixes
      bug 373.)
    - Put a lower-bound on MaxAdvertisedBandwidth.


Changes in version 0.1.2.7-alpha - 2007-02-06
  o Major bugfixes (rate limiting):
    - Servers decline directory requests much more aggressively when
      they're low on bandwidth. Otherwise they end up queueing more and
      more directory responses, which can't be good for latency.
    - But never refuse directory requests from local addresses.
    - Fix a memory leak when sending a 503 response for a networkstatus
      request.
    - Be willing to read or write on local connections (e.g. controller
      connections) even when the global rate limiting buckets are empty.
    - If our system clock jumps back in time, don't publish a negative
      uptime in the descriptor. Also, don't let the global rate limiting
      buckets go absurdly negative.
    - Flush local controller connection buffers periodically as we're
      writing to them, so we avoid queueing 4+ megabytes of data before
      trying to flush.

  o Major bugfixes (NT services):
    - Install as NT_AUTHORITY\LocalService rather than as SYSTEM; add a
      command-line flag so that admins can override the default by saying
      "tor --service install --user "SomeUser"".  This will not affect
      existing installed services.  Also, warn the user that the service
      will look for its configuration file in the service user's
      %appdata% directory.  (We can't do the 'hardwire the user's appdata
      directory' trick any more, since we may not have read access to that
      directory.)

  o Major bugfixes (other):
    - Previously, we would cache up to 16 old networkstatus documents
      indefinitely, if they came from nontrusted authorities. Now we
      discard them if they are more than 10 days old.
    - Fix a crash bug in the presence of DNS hijacking (reported by Andrew
      Del Vecchio).
    - Detect and reject malformed DNS responses containing circular
      pointer loops.
    - If exits are rare enough that we're not marking exits as guards,
      ignore exit bandwidth when we're deciding the required bandwidth
      to become a guard.
    - When we're handling a directory connection tunneled over Tor,
      don't fill up internal memory buffers with all the data we want
      to tunnel; instead, only add it if the OR connection that will
      eventually receive it has some room for it. (This can lead to
      slowdowns in tunneled dir connections; a better solution will have
      to wait for 0.2.0.)

  o Minor bugfixes (dns):
    - Add some defensive programming to eventdns.c in an attempt to catch
      possible memory-stomping bugs.
    - Detect and reject DNS replies containing IPv4 or IPv6 records with
      an incorrect number of bytes. (Previously, we would ignore the
      extra bytes.)
    - Fix as-yet-unused reverse IPv6 lookup code so it sends nybbles
      in the correct order, and doesn't crash.
    - Free memory held in recently-completed DNS lookup attempts on exit.
      This was not a memory leak, but may have been hiding memory leaks.
    - Handle TTL values correctly on reverse DNS lookups.
    - Treat failure to parse resolv.conf as an error.

  o Minor bugfixes (other):
    - Fix crash with "tor --list-fingerprint" (reported by seeess).
    - When computing clock skew from directory HTTP headers, consider what
      time it was when we finished asking for the directory, not what
      time it is now.
    - Expire socks connections if they spend too long waiting for the
      handshake to finish. Previously we would let them sit around for
      days, if the connecting application didn't close them either.
    - And if the socks handshake hasn't started, don't send a
      "DNS resolve socks failed" handshake reply; just close it.
    - Stop using C functions that OpenBSD's linker doesn't like.
    - Don't launch requests for descriptors unless we have networkstatuses
      from at least half of the authorities.  This delays the first
      download slightly under pathological circumstances, but can prevent
      us from downloading a bunch of descriptors we don't need.
    - Do not log IPs with TLS failures for incoming TLS
      connections. (Fixes bug 382.)
    - If the user asks to use invalid exit nodes, be willing to use
      unstable ones.
    - Stop using the reserved ac_cv namespace in our configure script.
    - Call stat() slightly less often; use fstat() when possible.
    - Refactor the way we handle pending circuits when an OR connection
      completes or fails, in an attempt to fix a rare crash bug.
    - Only rewrite a conn's address based on X-Forwarded-For: headers
      if it's a parseable public IP address; and stop adding extra quotes
      to the resulting address.

  o Major features:
    - Weight directory requests by advertised bandwidth. Now we can
      let servers enable write limiting but still allow most clients to
      succeed at their directory requests. (We still ignore weights when
      choosing a directory authority; I hope this is a feature.)

  o Minor features:
    - Create a new file ReleaseNotes which was the old ChangeLog. The
      new ChangeLog file now includes the summaries for all development
      versions too.
    - Check for addresses with invalid characters at the exit as well
      as at the client, and warn less verbosely when they fail. You can
      override this by setting ServerDNSAllowNonRFC953Addresses to 1.
    - Adapt a patch from goodell to let the contrib/exitlist script
      take arguments rather than require direct editing.
    - Inform the server operator when we decide not to advertise a
      DirPort due to AccountingMax enabled or a low BandwidthRate. It
      was confusing Zax, so now we're hopefully more helpful.
    - Bring us one step closer to being able to establish an encrypted
      directory tunnel without knowing a descriptor first. Still not
      ready yet. As part of the change, now assume we can use a
      create_fast cell if we don't know anything about a router.
    - Allow exit nodes to use nameservers running on ports other than 53.
    - Servers now cache reverse DNS replies.
    - Add an --ignore-missing-torrc command-line option so that we can
      get the "use sensible defaults if the configuration file doesn't
      exist" behavior even when specifying a torrc location on the command
      line.

  o Minor features (controller):
    - Track reasons for OR connection failure; make these reasons
      available via the controller interface. (Patch from Mike Perry.)
    - Add a SOCKS_BAD_HOSTNAME client status event so controllers
      can learn when clients are sending malformed hostnames to Tor.
    - Clean up documentation for controller status events.
    - Add a REMAP status to stream events to note that a stream's
      address has changed because of a cached address or a MapAddress
      directive.


Changes in version 0.1.2.6-alpha - 2007-01-09
  o Major bugfixes:
    - Fix an assert error introduced in 0.1.2.5-alpha: if a single TLS
      connection handles more than 4 gigs in either direction, we crash.
    - Fix an assert error introduced in 0.1.2.5-alpha: if we're an
      advertised exit node, somebody might try to exit from us when
      we're bootstrapping and before we've built our descriptor yet.
      Refuse the connection rather than crashing.

  o Minor bugfixes:
    - Warn if we (as a server) find that we've resolved an address that we
      weren't planning to resolve.
    - Warn that using select() on any libevent version before 1.1 will be
      unnecessarily slow (even for select()).
    - Flush ERR-level controller status events just like we currently
      flush ERR-level log events, so that a Tor shutdown doesn't prevent
      the controller from learning about current events.

  o Minor features (more controller status events):
    - Implement EXTERNAL_ADDRESS server status event so controllers can
      learn when our address changes.
    - Implement BAD_SERVER_DESCRIPTOR server status event so controllers
      can learn when directories reject our descriptor.
    - Implement SOCKS_UNKNOWN_PROTOCOL client status event so controllers
      can learn when a client application is speaking a non-socks protocol
      to our SocksPort.
    - Implement DANGEROUS_SOCKS client status event so controllers
      can learn when a client application is leaking DNS addresses.
    - Implement BUG general status event so controllers can learn when
      Tor is unhappy about its internal invariants.
    - Implement CLOCK_SKEW general status event so controllers can learn
      when Tor thinks the system clock is set incorrectly.
    - Implement GOOD_SERVER_DESCRIPTOR and ACCEPTED_SERVER_DESCRIPTOR
      server status events so controllers can learn when their descriptors
      are accepted by a directory.
    - Implement CHECKING_REACHABILITY and REACHABILITY_{SUCCEEDED|FAILED}
      server status events so controllers can learn about Tor's progress in
      deciding whether it's reachable from the outside.
    - Implement BAD_LIBEVENT general status event so controllers can learn
      when we have a version/method combination in libevent that needs to
      be changed.
    - Implement NAMESERVER_STATUS, NAMESERVER_ALL_DOWN, DNS_HIJACKED,
      and DNS_USELESS server status events so controllers can learn
      about changes to DNS server status.

  o Minor features (directory):
    - Authorities no longer recommend exits as guards if this would shift
      too much load to the exit nodes.


Changes in version 0.1.2.5-alpha - 2007-01-06
  o Major features:
    - Enable write limiting as well as read limiting. Now we sacrifice
      capacity if we're pushing out lots of directory traffic, rather
      than overrunning the user's intended bandwidth limits.
    - Include TLS overhead when counting bandwidth usage; previously, we
      would count only the bytes sent over TLS, but not the bytes used
      to send them.
    - Support running the Tor service with a torrc not in the same
      directory as tor.exe and default to using the torrc located in
      the %appdata%\Tor\ of the user who installed the service. Patch
      from Matt Edman.
    - Servers now check for the case when common DNS requests are going to
      wildcarded addresses (i.e. all getting the same answer), and change
      their exit policy to reject *:* if it's happening.
    - Implement BEGIN_DIR cells, so we can connect to the directory
      server via TLS to do encrypted directory requests rather than
      plaintext. Enable via the TunnelDirConns and PreferTunneledDirConns
      config options if you like.

  o Minor features (config and docs):
    - Start using the state file to store bandwidth accounting data:
      the bw_accounting file is now obsolete. We'll keep generating it
      for a while for people who are still using 0.1.2.4-alpha.
    - Try to batch changes to the state file so that we do as few
      disk writes as possible while still storing important things in
      a timely fashion.
    - The state file and the bw_accounting file get saved less often when
      the AvoidDiskWrites config option is set.
    - Make PIDFile work on Windows (untested).
    - Add internal descriptions for a bunch of configuration options:
      accessible via controller interface and in comments in saved
      options files.
    - Reject *:563 (NNTPS) in the default exit policy. We already reject
      NNTP by default, so this seems like a sensible addition.
    - Clients now reject hostnames with invalid characters. This should
      avoid some inadvertent info leaks. Add an option
      AllowNonRFC953Hostnames to disable this behavior, in case somebody
      is running a private network with hosts called @, !, and #.
    - Add a maintainer script to tell us which options are missing
      documentation: "make check-docs".
    - Add a new address-spec.txt document to describe our special-case
      addresses: .exit, .onion, and .noconnnect.

  o Minor features (DNS):
    - Ongoing work on eventdns infrastructure: now it has dns server
      and ipv6 support. One day Tor will make use of it.
    - Add client-side caching for reverse DNS lookups.
    - Add support to tor-resolve tool for reverse lookups and SOCKS5.
    - When we change nameservers or IP addresses, reset and re-launch
      our tests for DNS hijacking.

  o Minor features (directory):
    - Authorities now specify server versions in networkstatus. This adds
      about 2% to the size of compressed networkstatus docs, and allows
      clients to tell which servers support BEGIN_DIR and which don't.
      The implementation is forward-compatible with a proposed future
      protocol version scheme not tied to Tor versions.
    - DirServer configuration lines now have an orport= option so
      clients can open encrypted tunnels to the authorities without
      having downloaded their descriptors yet. Enabled for moria1,
      moria2, tor26, and lefkada now in the default configuration.
    - Directory servers are more willing to send a 503 "busy" if they
      are near their write limit, especially for v1 directory requests.
      Now they can use their limited bandwidth for actual Tor traffic.
    - Clients track responses with status 503 from dirservers. After a
      dirserver has given us a 503, we try not to use it until an hour has
      gone by, or until we have no dirservers that haven't given us a 503.
    - When we get a 503 from a directory, and we're not a server, we don't
      count the failure against the total number of failures allowed
      for the thing we're trying to download.
    - Report X-Your-Address-Is correctly from tunneled directory
      connections; don't report X-Your-Address-Is when it's an internal
      address; and never believe reported remote addresses when they're
      internal.
    - Protect against an unlikely DoS attack on directory servers.
    - Add a BadDirectory flag to network status docs so that authorities
      can (eventually) tell clients about caches they believe to be
      broken.

  o Minor features (controller):
    - Have GETINFO dir/status/* work on hosts with DirPort disabled.
    - Reimplement GETINFO so that info/names stays in sync with the
      actual keys.
    - Implement "GETINFO fingerprint".
    - Implement "SETEVENTS GUARD" so controllers can get updates on
      entry guard status as it changes.

  o Minor features (clean up obsolete pieces):
    - Remove some options that have been deprecated since at least
      0.1.0.x: AccountingMaxKB, LogFile, DebugLogFile, LogLevel, and
      SysLog. Use AccountingMax instead of AccountingMaxKB, and use Log
      to set log options.
    - We no longer look for identity and onion keys in "identity.key" and
      "onion.key" -- these were replaced by secret_id_key and
      secret_onion_key in 0.0.8pre1.
    - We no longer require unrecognized directory entries to be
      preceded by "opt".

  o Major bugfixes (security):
    - Stop sending the HttpProxyAuthenticator string to directory
      servers when directory connections are tunnelled through Tor.
    - Clients no longer store bandwidth history in the state file.
    - Do not log introduction points for hidden services if SafeLogging
      is set.
    - When generating bandwidth history, round down to the nearest
      1k. When storing accounting data, round up to the nearest 1k.
    - When we're running as a server, remember when we last rotated onion
      keys, so that we will rotate keys once they're a week old even if
      we never stay up for a week ourselves.

  o Major bugfixes (other):
    - Fix a longstanding bug in eventdns that prevented the count of
      timed-out resolves from ever being reset. This bug caused us to
      give up on a nameserver the third time it timed out, and try it
      10 seconds later... and to give up on it every time it timed out
      after that.
    - Take out the '5 second' timeout from the connection retry
      schedule. Now the first connect attempt will wait a full 10
      seconds before switching to a new circuit. Perhaps this will help
      a lot. Based on observations from Mike Perry.
    - Fix a bug on the Windows implementation of tor_mmap_file() that
      would prevent the cached-routers file from ever loading. Reported
      by John Kimble.

  o Minor bugfixes:
    - Fix an assert failure when a directory authority sets
      AuthDirRejectUnlisted and then receives a descriptor from an
      unlisted router. Reported by seeess.
    - Avoid a double-free when parsing malformed DirServer lines.
    - Fix a bug when a BSD-style PF socket is first used. Patch from
      Fabian Keil.
    - Fix a bug in 0.1.2.2-alpha that prevented clients from asking
      to resolve an address at a given exit node even when they ask for
      it by name.
    - Servers no longer ever list themselves in their "family" line,
      even if configured to do so. This makes it easier to configure
      family lists conveniently.
    - When running as a server, don't fall back to 127.0.0.1 when no
      nameservers are configured in /etc/resolv.conf; instead, make the
      user fix resolv.conf or specify nameservers explicitly. (Resolves
      bug 363.)
    - Stop accepting certain malformed ports in configured exit policies.
    - Don't re-write the fingerprint file every restart, unless it has
      changed.
    - Stop warning when a single nameserver fails: only warn when _all_ of
      our nameservers have failed. Also, when we only have one nameserver,
      raise the threshold for deciding that the nameserver is dead.
    - Directory authorities now only decide that routers are reachable
      if their identity keys are as expected.
    - When the user uses bad syntax in the Log config line, stop
      suggesting other bad syntax as a replacement.
    - Correctly detect ipv6 DNS capability on OpenBSD.

  o Minor bugfixes (controller):
    - Report the circuit number correctly in STREAM CLOSED events. Bug
      reported by Mike Perry.
    - Do not report bizarre values for results of accounting GETINFOs
      when the last second's write or read exceeds the allotted bandwidth.
    - Report "unrecognized key" rather than an empty string when the
      controller tries to fetch a networkstatus that doesn't exist.


Changes in version 0.1.1.26 - 2006-12-14
  o Security bugfixes:
    - Stop sending the HttpProxyAuthenticator string to directory
      servers when directory connections are tunnelled through Tor.
    - Clients no longer store bandwidth history in the state file.
    - Do not log introduction points for hidden services if SafeLogging
      is set.

  o Minor bugfixes:
    - Fix an assert failure when a directory authority sets
      AuthDirRejectUnlisted and then receives a descriptor from an
      unlisted router (reported by seeess).


Changes in version 0.1.2.4-alpha - 2006-12-03
  o Major features:
    - Add support for using natd; this allows FreeBSDs earlier than
      5.1.2 to have ipfw send connections through Tor without using
      SOCKS. (Patch from Zajcev Evgeny with tweaks from tup.)

  o Minor features:
    - Make all connections to addresses of the form ".noconnect"
      immediately get closed. This lets application/controller combos
      successfully test whether they're talking to the same Tor by
      watching for STREAM events.
    - Make cross.sh cross-compilation script work even when autogen.sh
      hasn't been run. (Patch from Michael Mohr.)
    - Statistics dumped by -USR2 now include a breakdown of public key
      operations, for profiling.

  o Major bugfixes:
    - Fix a major leak when directory authorities parse their
      approved-routers list, a minor memory leak when we fail to pick
      an exit node, and a few rare leaks on errors.
    - Handle TransPort connections even when the server sends data before
      the client sends data. Previously, the connection would just hang
      until the client sent data. (Patch from tup based on patch from
      Zajcev Evgeny.)
    - Avoid assert failure when our cached-routers file is empty on
      startup.

  o Minor bugfixes:
    - Don't log spurious warnings when we see a circuit close reason we
      don't recognize; it's probably just from a newer version of Tor.
    - Have directory authorities allow larger amounts of drift in uptime
      without replacing the server descriptor: previously, a server that
      restarted every 30 minutes could have 48 "interesting" descriptors
      per day.
    - Start linking to the Tor specification and Tor reference manual
      correctly in the Windows installer.
    - Add Vidalia to the OS X uninstaller script, so when we uninstall
      Tor/Privoxy we also uninstall Vidalia.
    - Resume building on Irix64, and fix a lot of warnings from its
      MIPSpro C compiler.
    - Don't corrupt last_guessed_ip in router_new_address_suggestion()
      when we're running as a client.


Changes in version 0.1.1.25 - 2006-11-04
  o Major bugfixes:
    - When a client asks us to resolve (rather than connect to)
      an address, and we have a cached answer, give them the cached
      answer. Previously, we would give them no answer at all.
    - We were building exactly the wrong circuits when we predict
      hidden service requirements, meaning Tor would have to build all
      its circuits on demand.
    - If none of our live entry guards have a high uptime, but we
      require a guard with a high uptime, try adding a new guard before
      we give up on the requirement. This patch should make long-lived
      connections more stable on average.
    - When testing reachability of our DirPort, don't launch new
      tests when there's already one in progress -- unreachable
      servers were stacking up dozens of testing streams.

  o Security bugfixes:
    - When the user sends a NEWNYM signal, clear the client-side DNS
      cache too. Otherwise we continue to act on previous information.

  o Minor bugfixes:
    - Avoid a memory corruption bug when creating a hash table for
      the first time.
    - Avoid possibility of controller-triggered crash when misusing
      certain commands from a v0 controller on platforms that do not
      handle printf("%s",NULL) gracefully.
    - Avoid infinite loop on unexpected controller input.
    - Don't log spurious warnings when we see a circuit close reason we
      don't recognize; it's probably just from a newer version of Tor.
    - Add Vidalia to the OS X uninstaller script, so when we uninstall
      Tor/Privoxy we also uninstall Vidalia.


Changes in version 0.1.2.3-alpha - 2006-10-29
  o Minor features:
    - Prepare for servers to publish descriptors less often: never
      discard a descriptor simply for being too old until either it is
      recommended by no authorities, or until we get a better one for
      the same router. Make caches consider retaining old recommended
      routers for even longer.
    - If most authorities set a BadExit flag for a server, clients
      don't think of it as a general-purpose exit. Clients only consider
      authorities that advertise themselves as listing bad exits.
    - Directory servers now provide 'Pragma: no-cache' and 'Expires'
      headers for content, so that we can work better in the presence of
      caching HTTP proxies.
    - Allow authorities to list nodes as bad exits by fingerprint or by
      address.

  o Minor features, controller:
    - Add a REASON field to CIRC events; for backward compatibility, this
      field is sent only to controllers that have enabled the extended
      event format.  Also, add additional reason codes to explain why
      a given circuit has been destroyed or truncated. (Patches from
      Mike Perry)
    - Add a REMOTE_REASON field to extended CIRC events to tell the
      controller about why a remote OR told us to close a circuit.
    - Stream events also now have REASON and REMOTE_REASON fields,
      working much like those for circuit events.
    - There's now a GETINFO ns/... field so that controllers can ask Tor
      about the current status of a router.
    - A new event type "NS" to inform a controller when our opinion of
      a router's status has changed.
    - Add a GETINFO events/names and GETINFO features/names so controllers
      can tell which events and features are supported.
    - A new CLEARDNSCACHE signal to allow controllers to clear the
      client-side DNS cache without expiring circuits.

  o Security bugfixes:
    - When the user sends a NEWNYM signal, clear the client-side DNS
      cache too. Otherwise we continue to act on previous information.

  o Minor bugfixes:
    - Avoid sending junk to controllers or segfaulting when a controller
      uses EVENT_NEW_DESC with verbose nicknames.
    - Stop triggering asserts if the controller tries to extend hidden
      service circuits (reported by mwenge).
    - Avoid infinite loop on unexpected controller input.
    - When the controller does a "GETINFO network-status", tell it
      about even those routers whose descriptors are very old, and use
      long nicknames where appropriate.
    - Change NT service functions to be loaded on demand.  This lets us
      build with MinGW without breaking Tor for Windows 98 users.
    - Do DirPort reachability tests less often, since a single test
      chews through many circuits before giving up.
    - In the hidden service example in torrc.sample, stop recommending
      esoteric and discouraged hidden service options.
    - When stopping an NT service, wait up to 10 sec for it to actually
      stop.  (Patch from Matt Edman; resolves bug 295.)
    - Fix handling of verbose nicknames with ORCONN controller events:
      make them show up exactly when requested, rather than exactly when
      not requested.
    - When reporting verbose nicknames in entry_guards_getinfo(), avoid
      printing a duplicate "$" in the keys we send (reported by mwenge).
    - Correctly set maximum connection limit on Cygwin. (This time
      for sure!)
    - Try to detect Windows correctly when cross-compiling.
    - Detect the size of the routers file correctly even if it is
      corrupted (on systems without mmap) or not page-aligned (on systems
      with mmap). This bug was harmless.
    - Sometimes we didn't bother sending a RELAY_END cell when an attempt
      to open a stream fails; now we do in more cases. This should
      make clients able to find a good exit faster in some cases, since
      unhandleable requests will now get an error rather than timing out.
    - Resolve two memory leaks when rebuilding the on-disk router cache
      (reported by fookoowa).
    - Clean up minor code warnings suggested by the MIPSpro C compiler,
      and reported by some Centos users.
    - Controller signals now work on non-Unix platforms that don't define
      SIGUSR1 and SIGUSR2 the way we expect.
    - Patch from Michael Mohr to contrib/cross.sh, so it checks more
      values before failing, and always enables eventdns.
    - Libevent-1.2 exports, but does not define in its headers, strlcpy.
      Try to fix this in configure.in by checking for most functions
      before we check for libevent.


Changes in version 0.1.2.2-alpha - 2006-10-07
  o Major features:
    - Make our async eventdns library on-by-default for Tor servers,
      and plan to deprecate the separate dnsworker threads.
    - Add server-side support for "reverse" DNS lookups (using PTR
      records so clients can determine the canonical hostname for a given
      IPv4 address). Only supported by servers using eventdns; servers
      now announce in their descriptors whether they support eventdns.
    - Specify and implement client-side SOCKS5 interface for reverse DNS
      lookups (see doc/socks-extensions.txt).
    - Add a BEGIN_DIR relay cell type for an easier in-protocol way to
      connect to directory servers through Tor. Previously, clients needed
      to find Tor exits to make private connections to directory servers.
    - Avoid choosing Exit nodes for entry or middle hops when the
      total bandwidth available from non-Exit nodes is much higher than
      the total bandwidth available from Exit nodes.
    - Workaround for name servers (like Earthlink's) that hijack failing
      DNS requests and replace the no-such-server answer with a "helpful"
      redirect to an advertising-driven search portal. Also work around
      DNS hijackers who "helpfully" decline to hijack known-invalid
      RFC2606 addresses. Config option "ServerDNSDetectHijacking 0"
      lets you turn it off.
    - Send out a burst of long-range padding cells once we've established
      that we're reachable. Spread them over 4 circuits, so hopefully
      a few will be fast. This exercises our bandwidth and bootstraps
      us into the directory more quickly.

  o New/improved config options:
    - Add new config option "ResolvConf" to let the server operator
      choose an alternate resolve.conf file when using eventdns.
    - Add an "EnforceDistinctSubnets" option to control our "exclude
      servers on the same /16" behavior. It's still on by default; this
      is mostly for people who want to operate private test networks with
      all the machines on the same subnet.
    - If one of our entry guards is on the ExcludeNodes list, or the
      directory authorities don't think it's a good guard, treat it as
      if it were unlisted: stop using it as a guard, and throw it off
      the guards list if it stays that way for a long time.
    - Allow directory authorities to be marked separately as authorities
      for the v1 directory protocol, the v2 directory protocol, and
      as hidden service directories, to make it easier to retire old
      authorities. V1 authorities should set "HSAuthoritativeDir 1"
      to continue being hidden service authorities too.
    - Remove 8888 as a LongLivedPort, and add 6697 (IRCS).

  o Minor features, controller:
    - Fix CIRC controller events so that controllers can learn the
      identity digests of non-Named servers used in circuit paths.
    - Let controllers ask for more useful identifiers for servers. Instead
      of learning identity digests for un-Named servers and nicknames
      for Named servers, the new identifiers include digest, nickname,
      and indication of Named status. Off by default; see control-spec.txt
      for more information.
    - Add a "getinfo address" controller command so it can display Tor's
      best guess to the user.
    - New controller event to alert the controller when our server
      descriptor has changed.
    - Give more meaningful errors on controller authentication failure.

  o Minor features, other:
    - When asked to resolve a hostname, don't use non-exit servers unless
      requested to do so. This allows servers with broken DNS to be
      useful to the network.
    - Divide eventdns log messages into warn and info messages.
    - Reserve the nickname "Unnamed" for routers that can't pick
      a hostname: any router can call itself Unnamed; directory
      authorities will never allocate Unnamed to any particular router;
      clients won't believe that any router is the canonical Unnamed.
    - Only include function names in log messages for info/debug messages.
      For notice/warn/err, the content of the message should be clear on
      its own, and printing the function name only confuses users.
    - Avoid some false positives during reachability testing: don't try
      to test via a server that's on the same /24 as us.
    - If we fail to build a circuit to an intended enclave, and it's
      not mandatory that we use that enclave, stop wanting it.
    - When eventdns is enabled, allow multithreaded builds on NetBSD and
      OpenBSD. (We had previously disabled threads on these platforms
      because they didn't have working thread-safe resolver functions.)

  o Major bugfixes, anonymity/security:
    - If a client asked for a server by name, and there's a named server
      in our network-status but we don't have its descriptor yet, we
      could return an unnamed server instead.
    - Fix NetBSD bug that could allow someone to force uninitialized RAM
      to be sent to a server's DNS resolver. This only affects NetBSD
      and other platforms that do not bounds-check tolower().
    - Reject (most) attempts to use Tor circuits with length one. (If
      many people start using Tor as a one-hop proxy, exit nodes become
      a more attractive target for compromise.)
    - Just because your DirPort is open doesn't mean people should be
      able to remotely teach you about hidden service descriptors. Now
      only accept rendezvous posts if you've got HSAuthoritativeDir set.

  o Major bugfixes, other:
    - Don't crash on race condition in dns.c: tor_assert(!resolve->expire)
    - When a client asks the server to resolve (not connect to)
      an address, and it has a cached answer, give them the cached answer.
      Previously, the server would give them no answer at all.
    - Allow really slow clients to not hang up five minutes into their
      directory downloads (suggested by Adam J. Richter).
    - We were building exactly the wrong circuits when we anticipated
      hidden service requirements, meaning Tor would have to build all
      its circuits on demand.
    - Avoid crashing when we mmap a router cache file of size 0.
    - When testing reachability of our DirPort, don't launch new
      tests when there's already one in progress -- unreachable
      servers were stacking up dozens of testing streams.

  o Minor bugfixes, correctness:
    - If we're a directory mirror and we ask for "all" network status
      documents, we would discard status documents from authorities
      we don't recognize.
    - Avoid a memory corruption bug when creating a hash table for
      the first time.
    - Avoid controller-triggered crash when misusing certain commands
      from a v0 controller on platforms that do not handle
      printf("%s",NULL) gracefully.
    - Don't crash when a controller sends a third argument to an
      "extendcircuit" request.
    - Controller protocol fixes: fix encoding in "getinfo addr-mappings"
      response; fix error code when "getinfo dir/status/" fails.
    - Avoid crash when telling controller stream-status and a stream
      is detached.
    - Patch from Adam Langley to fix assert() in eventdns.c.
    - Fix a debug log message in eventdns to say "X resolved to Y"
      instead of "X resolved to X".
    - Make eventdns give strings for DNS errors, not just error numbers.
    - Track unreachable entry guards correctly: don't conflate
      'unreachable by us right now' with 'listed as down by the directory
      authorities'. With the old code, if a guard was unreachable by
      us but listed as running, it would clog our guard list forever.
    - Behave correctly in case we ever have a network with more than
      2GB/s total advertised capacity.
    - Make TrackExitHosts case-insensitive, and fix the behavior of
      ".suffix" TrackExitHosts items to avoid matching in the middle of
      an address.
    - Finally fix the openssl warnings from newer gccs that believe that
      ignoring a return value is okay, but casting a return value and
      then ignoring it is a sign of madness.
    - Prevent the contrib/exitlist script from printing the same
      result more than once.
    - Patch from Steve Hildrey: Generate network status correctly on
      non-versioning dirservers.
    - Don't listen to the X-Your-Address-Is hint if you did the lookup
      via Tor; otherwise you'll think you're the exit node's IP address.

  o Minor bugfixes, performance:
    - Two small performance improvements on parsing descriptors.
    - Major performance improvement on inserting descriptors: change
      algorithm from O(n^2) to O(n).
    - Make the common memory allocation path faster on machines where
      malloc(0) returns a pointer.
    - Start remembering X-Your-Address-Is directory hints even if you're
      a client, so you can become a server more smoothly.
    - Avoid duplicate entries on MyFamily line in server descriptor.

  o Packaging, features:
    - Remove architecture from OS X builds. The official builds are
      now universal binaries.
    - The Debian package now uses --verify-config when (re)starting,
      to distinguish configuration errors from other errors.
    - Update RPMs to require libevent 1.1b.

  o Packaging, bugfixes:
    - Patches so Tor builds with MinGW on Windows.
    - Patches so Tor might run on Cygwin again.
    - Resume building on non-gcc compilers and ancient gcc. Resume
      building with the -O0 compile flag. Resume building cleanly on
      Debian woody.
    - Run correctly on OS X platforms with case-sensitive filesystems.
    - Correct includes for net/if.h and net/pfvar.h on OpenBSD (from Tup).
    - Add autoconf checks so Tor can build on Solaris x86 again.

  o Documentation
    - Documented (and renamed) ServerDNSSearchDomains and
      ServerDNSResolvConfFile options.
    - Be clearer that the *ListenAddress directives can be repeated
      multiple times.


Changes in version 0.1.1.24 - 2006-09-29
  o Major bugfixes:
    - Allow really slow clients to not hang up five minutes into their
      directory downloads (suggested by Adam J. Richter).
    - Fix major performance regression from 0.1.0.x: instead of checking
      whether we have enough directory information every time we want to
      do something, only check when the directory information has changed.
      This should improve client CPU usage by 25-50%.
    - Don't crash if, after a server has been running for a while,
      it can't resolve its hostname.

  o Minor bugfixes:
    - Allow Tor to start when RunAsDaemon is set but no logs are set.
    - Don't crash when the controller receives a third argument to an
      "extendcircuit" request.
    - Controller protocol fixes: fix encoding in "getinfo addr-mappings"
      response; fix error code when "getinfo dir/status/" fails.
    - Fix configure.in to not produce broken configure files with
      more recent versions of autoconf. Thanks to Clint for his auto*
      voodoo.
    - Fix security bug on NetBSD that could allow someone to force
      uninitialized RAM to be sent to a server's DNS resolver. This
      only affects NetBSD and other platforms that do not bounds-check
      tolower().
    - Warn user when using libevent 1.1a or earlier with win32 or kqueue
      methods: these are known to be buggy.
    - If we're a directory mirror and we ask for "all" network status
      documents, we would discard status documents from authorities
      we don't recognize.


Changes in version 0.1.2.1-alpha - 2006-08-27
  o Major features:
    - Add "eventdns" async dns library from Adam Langley, tweaked to
      build on OSX and Windows. Only enabled if you pass the
      --enable-eventdns argument to configure.
    - Allow servers with no hostname or IP address to learn their
      IP address by asking the directory authorities. This code only
      kicks in when you would normally have exited with a "no address"
      error. Nothing's authenticated, so use with care.
    - Rather than waiting a fixed amount of time between retrying
      application connections, we wait only 5 seconds for the first,
      10 seconds for the second, and 15 seconds for each retry after
      that. Hopefully this will improve the expected user experience.
    - Patch from Tup to add support for transparent AP connections:
      this basically bundles the functionality of trans-proxy-tor
      into the Tor mainline. Now hosts with compliant pf/netfilter
      implementations can redirect TCP connections straight to Tor
      without diverting through SOCKS. Needs docs.
    - Busy directory servers save lots of memory by spooling server
      descriptors, v1 directories, and v2 networkstatus docs to buffers
      as needed rather than en masse. Also mmap the cached-routers
      files, so we don't need to keep the whole thing in memory too.
    - Automatically avoid picking more than one node from the same
      /16 network when constructing a circuit.
    - Revise and clean up the torrc.sample that we ship with; add
      a section for BandwidthRate and BandwidthBurst.

  o Minor features:
    - Split circuit_t into origin_circuit_t and or_circuit_t, and
      split connection_t into edge, or, dir, control, and base structs.
      These will save quite a bit of memory on busy servers, and they'll
      also help us track down bugs in the code and bugs in the spec.
    - Experimentally re-enable kqueue on OSX when using libevent 1.1b
      or later. Log when we are doing this, so we can diagnose it when
      it fails. (Also, recommend libevent 1.1b for kqueue and
      win32 methods; deprecate libevent 1.0b harder; make libevent
      recommendation system saner.)
    - Start being able to build universal binaries on OS X (thanks
      to Phobos).
    - Export the default exit policy via the control port, so controllers
      don't need to guess what it is / will be later.
    - Add a man page entry for ProtocolWarnings.
    - Add TestVia config option to the man page.
    - Remove even more protocol-related warnings from Tor server logs,
      such as bad TLS handshakes and malformed begin cells.
    - Stop fetching descriptors if you're not a dir mirror and you
      haven't tried to establish any circuits lately. [This currently
      causes some dangerous behavior, because when you start up again
      you'll use your ancient server descriptors.]
    - New DirPort behavior: if you have your dirport set, you download
      descriptors aggressively like a directory mirror, whether or not
      your ORPort is set.
    - Get rid of the router_retry_connections notion. Now routers
      no longer try to rebuild long-term connections to directory
      authorities, and directory authorities no longer try to rebuild
      long-term connections to all servers. We still don't hang up
      connections in these two cases though -- we need to look at it
      more carefully to avoid flapping, and we likely need to wait til
      0.1.1.x is obsolete.
    - Drop compatibility with obsolete Tors that permit create cells
      to have the wrong circ_id_type.
    - Re-enable per-connection rate limiting. Get rid of the "OP
      bandwidth" concept. Lay groundwork for "bandwidth classes" --
      separate global buckets that apply depending on what sort of conn
      it is.
    - Start publishing one minute or so after we find our ORPort
      to be reachable. This will help reduce the number of descriptors
      we have for ourselves floating around, since it's quite likely
      other things (e.g. DirPort) will change during that minute too.
    - Fork the v1 directory protocol into its own spec document,
      and mark dir-spec.txt as the currently correct (v2) spec.

  o Major bugfixes:
    - When we find our DirPort to be reachable, publish a new descriptor
      so we'll tell the world (reported by pnx).
    - Publish a new descriptor after we hup/reload. This is important
      if our config has changed such that we'll want to start advertising
      our DirPort now, etc.
    - Allow Tor to start when RunAsDaemon is set but no logs are set.
    - When we have a state file we cannot parse, tell the user and
      move it aside. Now we avoid situations where the user starts
      Tor in 1904, Tor writes a state file with that timestamp in it,
      the user fixes her clock, and Tor refuses to start.
    - Fix configure.in to not produce broken configure files with
      more recent versions of autoconf. Thanks to Clint for his auto*
      voodoo.
    - "tor --verify-config" now exits with -1(255) or 0 depending on
      whether the config options are bad or good.
    - Resolve bug 321 when using dnsworkers: append a period to every
      address we resolve at the exit node, so that we do not accidentally
      pick up local addresses, and so that failing searches are retried
      in the resolver search domains. (This is already solved for
      eventdns.) (This breaks Blossom servers for now.)
    - If we are using an exit enclave and we can't connect, e.g. because
      its webserver is misconfigured to not listen on localhost, then
      back off and try connecting from somewhere else before we fail.

  o Minor bugfixes:
    - Start compiling on MinGW on Windows (patches from Mike Chiussi).
    - Start compiling on MSVC6 on Windows (patches from Frediano Ziglio).
    - Fix bug 314: Tor clients issued "unsafe socks" warnings even
      when the IP address is mapped through MapAddress to a hostname.
    - Start passing "ipv4" hints to getaddrinfo(), so servers don't do
      useless IPv6 DNS resolves.
    - Patch suggested by Karsten Loesing: respond to SIGNAL command
      before we execute the signal, in case the signal shuts us down.
    - Clean up AllowInvalidNodes man page entry.
    - Claim a commonname of Tor, rather than TOR, in TLS handshakes.
    - Add more asserts to track down an assert error on a windows Tor
      server with connection_add being called with socket == -1.
    - Handle reporting OR_CONN_EVENT_NEW events to the controller.
    - Fix misleading log messages: an entry guard that is "unlisted",
      as well as not known to be "down" (because we've never heard
      of it), is not therefore "up".
    - Remove code to special-case "-cvs" ending, since it has not
      actually mattered since 0.0.9.
    - Make our socks5 handling more robust to broken socks clients:
      throw out everything waiting on the buffer in between socks
      handshake phases, since they can't possibly (so the theory
      goes) have predicted what we plan to respond to them.


Changes in version 0.1.1.23 - 2006-07-30
  o Major bugfixes:
    - Fast Tor servers, especially exit nodes, were triggering asserts
      due to a bug in handling the list of pending DNS resolves. Some
      bugs still remain here; we're hunting them.
    - Entry guards could crash clients by sending unexpected input.
    - More fixes on reachability testing: if you find yourself reachable,
      then don't ever make any client requests (so you stop predicting
      circuits), then hup or have your clock jump, then later your IP
      changes, you won't think circuits are working, so you won't try to
      test reachability, so you won't publish.

  o Minor bugfixes:
    - Avoid a crash if the controller does a resetconf firewallports
      and then a setconf fascistfirewall=1.
    - Avoid an integer underflow when the dir authority decides whether
      a router is stable: we might wrongly label it stable, and compute
      a slightly wrong median stability, when a descriptor is published
      later than now.
    - Fix a place where we might trigger an assert if we can't build our
      own server descriptor yet.


Changes in version 0.1.1.22 - 2006-07-05
  o Major bugfixes:
    - Fix a big bug that was causing servers to not find themselves
      reachable if they changed IP addresses. Since only 0.1.1.22+
      servers can do reachability testing correctly, now we automatically
      make sure to test via one of these.
    - Fix to allow clients and mirrors to learn directory info from
      descriptor downloads that get cut off partway through.
    - Directory authorities had a bug in deciding if a newly published
      descriptor was novel enough to make everybody want a copy -- a few
      servers seem to be publishing new descriptors many times a minute.
  o Minor bugfixes:
    - Fix a rare bug that was causing some servers to complain about
      "closing wedged cpuworkers" and skip some circuit create requests.
    - Make the Exit flag in directory status documents actually work.


Changes in version 0.1.1.21 - 2006-06-10
  o Crash and assert fixes from 0.1.1.20:
    - Fix a rare crash on Tor servers that have enabled hibernation.
    - Fix a seg fault on startup for Tor networks that use only one
      directory authority.
    - Fix an assert from a race condition that occurs on Tor servers
      while exiting, where various threads are trying to log that they're
      exiting, and delete the logs, at the same time.
    - Make our unit tests pass again on certain obscure platforms.

  o Other fixes:
    - Add support for building SUSE RPM packages.
    - Speed up initial bootstrapping for clients: if we are making our
      first ever connection to any entry guard, then don't mark it down
      right after that.
    - When only one Tor server in the network is labelled as a guard,
      and we've already picked him, we would cycle endlessly picking him
      again, being unhappy about it, etc. Now we specifically exclude
      current guards when picking a new guard.
    - Servers send create cells more reliably after the TLS connection
      is established: we were sometimes forgetting to send half of them
      when we had more than one pending.
    - If we get a create cell that asks us to extend somewhere, but the
      Tor server there doesn't match the expected digest, we now send
      a destroy cell back, rather than silently doing nothing.
    - Make options->RedirectExit work again.
    - Make cookie authentication for the controller work again.
    - Stop being picky about unusual characters in the arguments to
      mapaddress. It's none of our business.
    - Add a new config option "TestVia" that lets you specify preferred
      middle hops to use for test circuits. Perhaps this will let me
      debug the reachability problems better.

  o Log / documentation fixes:
    - If we're a server and some peer has a broken TLS certificate, don't
      log about it unless ProtocolWarnings is set, i.e., we want to hear
      about protocol violations by others.
    - Fix spelling of VirtualAddrNetwork in man page.
    - Add a better explanation at the top of the autogenerated torrc file
      about what happened to our old torrc.


Changes in version 0.1.1.20 - 2006-05-23
  o Bugfixes:
    - Downgrade a log severity where servers complain that they're
      invalid.
    - Avoid a compile warning on FreeBSD.
    - Remove string size limit on NEWDESC messages; solve bug 291.
    - Correct the RunAsDaemon entry in the man page; ignore RunAsDaemon
      more thoroughly when we're running on windows.


Changes in version 0.1.1.19-rc - 2006-05-03
  o Minor bugs:
    - Regenerate our local descriptor if it's dirty and we try to use
      it locally (e.g. if it changes during reachability detection).
    - If we setconf our ORPort to 0, we continued to listen on the
      old ORPort and receive connections.
    - Avoid a second warning about machine/limits.h on Debian
      GNU/kFreeBSD.
    - Be willing to add our own routerinfo into the routerlist.
      Now authorities will include themselves in their directories
      and network-statuses.
    - Stop trying to upload rendezvous descriptors to every
      directory authority: only try the v1 authorities.
    - Servers no longer complain when they think they're not
      registered with the directory authorities. There were too many
      false positives.
    - Backport dist-rpm changes so rpms can be built without errors.

  o Features:
    - Implement an option, VirtualAddrMask, to set which addresses
      get handed out in response to mapaddress requests. This works
      around a bug in tsocks where 127.0.0.0/8 is never socksified.


Changes in version 0.1.1.18-rc - 2006-04-10
  o Major fixes:
    - Work harder to download live network-statuses from all the
      directory authorities we know about. Improve the threshold
      decision logic so we're more robust to edge cases.
    - When fetching rendezvous descriptors, we were willing to ask
      v2 authorities too, which would always return 404.

  o Minor fixes:
    - Stop listing down or invalid nodes in the v1 directory. This will
      reduce its bulk by about 1/3, and reduce load on directory
      mirrors.
    - When deciding whether a router is Fast or Guard-worthy, consider
      his advertised BandwidthRate and not just the BandwidthCapacity.
    - No longer ship INSTALL and README files -- they are useless now.
    - Force rpmbuild to behave and honor target_cpu.
    - Avoid warnings about machine/limits.h on Debian GNU/kFreeBSD.
    - Start to include translated versions of the tor-doc-*.html
      files, along with the screenshots. Still needs more work.
    - Start sending back 512 and 451 errors if mapaddress fails,
      rather than not sending anything back at all.
    - When we fail to bind or listen on an incoming or outgoing
      socket, we should close it before failing. otherwise we just
      leak it. (thanks to weasel for finding.)
    - Allow "getinfo dir/status/foo" to work, as long as your DirPort
      is enabled. (This is a hack, and will be fixed in 0.1.2.x.)
    - Make NoPublish (even though deprecated) work again.
    - Fix a minor security flaw where a versioning auth dirserver
      could list a recommended version many times in a row to make
      clients more convinced that it's recommended.
    - Fix crash bug if there are two unregistered servers running
      with the same nickname, one of them is down, and you ask for
      them by nickname in your EntryNodes or ExitNodes. Also, try
      to pick the one that's running rather than an arbitrary one.
    - Fix an infinite loop we could hit if we go offline for too long.
    - Complain when we hit WSAENOBUFS on recv() or write() too.
      Perhaps this will help us hunt the bug.
    - If you're not a versioning dirserver, don't put the string
      "client-versions \nserver-versions \n" in your network-status.
    - Lower the minimum required number of file descriptors to 1000,
      so we can have some overhead for Valgrind on Linux, where the
      default ulimit -n is 1024.

  o New features:
    - Add tor.dizum.com as the fifth authoritative directory server.
    - Add a new config option FetchUselessDescriptors, off by default,
      for when you plan to run "exitlist" on your client and you want
      to know about even the non-running descriptors.


Changes in version 0.1.1.17-rc - 2006-03-28
  o Major fixes:
    - Clients and servers since 0.1.1.10-alpha have been expiring
      connections whenever they are idle for 5 minutes and they *do*
      have circuits on them. Oops. With this new version, clients will
      discard their previous entry guard choices and avoid choosing
      entry guards running these flawed versions.
    - Fix memory leak when uncompressing concatenated zlib streams. This
      was causing substantial leaks over time on Tor servers.
    - The v1 directory was including servers as much as 48 hours old,
      because that's how the new routerlist->routers works. Now only
      include them if they're 20 hours old or less.

  o Minor fixes:
    - Resume building on irix64, netbsd 2.0, etc.
    - On non-gcc compilers (e.g. solaris), use "-g -O" instead of
      "-Wall -g -O2".
    - Stop writing the "router.desc" file, ever. Nothing uses it anymore,
      and it is confusing some users.
    - Mirrors stop caching the v1 directory so often.
    - Make the max number of old descriptors that a cache will hold
      rise with the number of directory authorities, so we can scale.
    - Change our win32 uname() hack to be more forgiving about what
      win32 versions it thinks it's found.

  o New features:
    - Add lefkada.eecs.harvard.edu as a fourth authoritative directory
      server.
    - When the controller's *setconf commands fail, collect an error
      message in a string and hand it back to the controller.
    - Make the v2 dir's "Fast" flag based on relative capacity, just
      like "Stable" is based on median uptime. Name everything in the
      top 7/8 Fast, and only the top 1/2 gets to be a Guard.
    - Log server fingerprint on startup, so new server operators don't
      have to go hunting around their filesystem for it.
    - Return a robots.txt on our dirport to discourage google indexing.
    - Let the controller ask for GETINFO dir/status/foo so it can ask
      directly rather than connecting to the dir port. Only works when
      dirport is set for now.

  o New config options rather than constants in the code:
    - SocksTimeout: How long do we let a socks connection wait
      unattached before we fail it?
    - CircuitBuildTimeout: Cull non-open circuits that were born
      at least this many seconds ago.
    - CircuitIdleTimeout: Cull open clean circuits that were born
      at least this many seconds ago.


Changes in version 0.1.1.16-rc - 2006-03-18
  o Bugfixes on 0.1.1.15-rc:
    - Fix assert when the controller asks to attachstream a connect-wait
      or resolve-wait stream.
    - Now do address rewriting when the controller asks us to attach
      to a particular circuit too. This will let Blossom specify
      "moria2.exit" without having to learn what moria2's IP address is.
    - Make the "tor --verify-config" command-line work again, so people
      can automatically check if their torrc will parse.
    - Authoritative dirservers no longer require an open connection from
      a server to consider him "reachable". We need this change because
      when we add new auth dirservers, old servers won't know not to
      hang up on them.
    - Let Tor build on Sun CC again.
    - Fix an off-by-one buffer size in dirserv.c that magically never
      hit our three authorities but broke sjmurdoch's own tor network.
    - If we as a directory mirror don't know of any v1 directory
      authorities, then don't try to cache any v1 directories.
    - Stop warning about unknown servers in our family when they are
      given as hex digests.
    - Stop complaining as quickly to the server operator that he
      hasn't registered his nickname/key binding.
    - Various cleanups so we can add new V2 Auth Dirservers.
    - Change "AllowUnverifiedNodes" to "AllowInvalidNodes", to
      reflect the updated flags in our v2 dir protocol.
    - Resume allowing non-printable characters for exit streams (both
      for connecting and for resolving). Now we tolerate applications
      that don't follow the RFCs. But continue to block malformed names
      at the socks side.

  o Bugfixes on 0.1.0.x:
    - Fix assert bug in close_logs(): when we close and delete logs,
      remove them all from the global "logfiles" list.
    - Fix minor integer overflow in calculating when we expect to use up
      our bandwidth allocation before hibernating.
    - Fix a couple of bugs in OpenSSL detection. Also, deal better when
      there are multiple SSLs installed with different versions.
    - When we try to be a server and Address is not explicitly set and
      our hostname resolves to a private IP address, try to use an
      interface address if it has a public address. Now Windows machines
      that think of themselves as localhost can work by default.

  o New features:
    - Let the controller ask for GETINFO dir/server/foo so it can ask
      directly rather than connecting to the dir port.
    - Let the controller tell us about certain router descriptors
      that it doesn't want Tor to use in circuits. Implement
      SETROUTERPURPOSE and modify +POSTDESCRIPTOR to do this.
    - New config option SafeSocks to reject all application connections
      using unsafe socks protocols. Defaults to off.


Changes in version 0.1.1.15-rc - 2006-03-11
  o Bugfixes and cleanups:
    - When we're printing strings from the network, don't try to print
      non-printable characters. This protects us against shell escape
      sequence exploits, and also against attacks to fool humans into
      misreading their logs.
    - Fix a bug where Tor would fail to establish any connections if you
      left it off for 24 hours and then started it: we were happy with
      the obsolete network statuses, but they all referred to router
      descriptors that were too old to fetch, so we ended up with no
      valid router descriptors.
    - Fix a seg fault in the controller's "getinfo orconn-status"
      command while listing status on incoming handshaking connections.
      Introduce a status name "NEW" for these connections.
    - If we get a linelist or linelist_s config option from the torrc
      (e.g. ExitPolicy) and it has no value, warn and skip rather than
      silently resetting it to its default.
    - Don't abandon entry guards until they've been down or gone for
      a whole month.
    - Cleaner and quieter log messages.

  o New features:
    - New controller signal NEWNYM that makes new application requests
      use clean circuits.
    - Add a new circuit purpose 'controller' to let the controller ask
      for a circuit that Tor won't try to use. Extend the EXTENDCIRCUIT
      controller command to let you specify the purpose if you're
      starting a new circuit.  Add a new SETCIRCUITPURPOSE controller
      command to let you change a circuit's purpose after it's been
      created.
    - Accept "private:*" in routerdesc exit policies; not generated yet
      because older Tors do not understand it.
    - Add BSD-style contributed startup script "rc.subr" from Peter
      Thoenen.


Changes in version 0.1.1.14-alpha - 2006-02-20
  o Bugfixes on 0.1.1.x:
    - Don't die if we ask for a stdout or stderr log (even implicitly)
      and we're set to RunAsDaemon -- just warn.
    - We still had a few bugs in the OR connection rotation code that
      caused directory servers to slowly aggregate connections to other
      fast Tor servers. This time for sure!
    - Make log entries on Win32 include the name of the function again.
    - We were treating a pair of exit policies if they were equal even
      if one said accept and the other said reject -- causing us to
      not always publish a new descriptor since we thought nothing
      had changed.
    - Retry pending server downloads as well as pending networkstatus
      downloads when we unexpectedly get a socks request.
    - We were ignoring the IS_FAST flag in the directory status,
      meaning we were willing to pick trivial-bandwidth nodes for "fast"
      connections.
    - If the controller's SAVECONF command fails (e.g. due to file
      permissions), let the controller know that it failed.

  o Features:
    - If we're trying to be a Tor server and running Windows 95/98/ME
      as a server, explain that we'll likely crash.
    - When we're a server, a client asks for an old-style directory,
      and our write bucket is empty, don't give it to him. This way
      small servers can continue to serve the directory *sometimes*,
      without getting overloaded.
    - Compress exit policies even more -- look for duplicate lines
      and remove them.
    - Clients now honor the "guard" flag in the router status when
      picking entry guards, rather than looking at is_fast or is_stable.
    - Retain unrecognized lines in $DATADIR/state file, so that we can
      be forward-compatible.
    - Generate 18.0.0.0/8 address policy format in descs when we can;
      warn when the mask is not reducible to a bit-prefix.
    - Let the user set ControlListenAddress in the torrc.  This can be
      dangerous, but there are some cases (like a secured LAN) where it
      makes sense.
    - Split ReachableAddresses into ReachableDirAddresses and
      ReachableORAddresses, so we can restrict Dir conns to port 80
      and OR conns to port 443.
    - Now we can target arch and OS in rpm builds (contributed by
      Phobos). Also make the resulting dist-rpm filename match the
      target arch.
    - New config options to help controllers: FetchServerDescriptors
      and FetchHidServDescriptors for whether to fetch server
      info and hidserv info or let the controller do it, and
      PublishServerDescriptor and PublishHidServDescriptors.
    - Also let the controller set the __AllDirActionsPrivate config
      option if you want all directory fetches/publishes to happen via
      Tor (it assumes your controller bootstraps your circuits).


Changes in version 0.1.0.17 - 2006-02-17
  o Crash bugfixes on 0.1.0.x:
    - When servers with a non-zero DirPort came out of hibernation,
      sometimes they would trigger an assert.

  o Other important bugfixes:
    - On platforms that don't have getrlimit (like Windows), we were
      artificially constraining ourselves to a max of 1024
      connections. Now just assume that we can handle as many as 15000
      connections. Hopefully this won't cause other problems.

  o Backported features:
    - When we're a server, a client asks for an old-style directory,
      and our write bucket is empty, don't give it to him. This way
      small servers can continue to serve the directory *sometimes*,
      without getting overloaded.
    - Whenever you get a 503 in response to a directory fetch, try
      once more. This will become important once servers start sending
      503's whenever they feel busy.
    - Fetch a new directory every 120 minutes, not every 40 minutes.
      Now that we have hundreds of thousands of users running the old
      directory algorithm, it's starting to hurt a lot.
    - Bump up the period for forcing a hidden service descriptor upload
      from 20 minutes to 1 hour.


Changes in version 0.1.1.13-alpha - 2006-02-09
  o Crashes in 0.1.1.x:
    - When you tried to setconf ORPort via the controller, Tor would
      crash. So people using TorCP to become a server were sad.
    - Solve (I hope) the stack-smashing bug that we were seeing on fast
      servers. The problem appears to be something do with OpenSSL's
      random number generation, or how we call it, or something. Let me
      know if the crashes continue.
    - Turn crypto hardware acceleration off by default, until we find
      somebody smart who can test it for us. (It appears to produce
      seg faults in at least some cases.)
    - Fix a rare assert error when we've tried all intro points for
      a hidden service and we try fetching the service descriptor again:
      "Assertion conn->state != AP_CONN_STATE_RENDDESC_WAIT failed"

  o Major fixes:
    - Fix a major load balance bug: we were round-robining in 16 KB
      chunks, and servers with bandwidthrate of 20 KB, while downloading
      a 600 KB directory, would starve their other connections. Now we
      try to be a bit more fair.
    - Dir authorities and mirrors were never expiring the newest
      descriptor for each server, causing memory and directory bloat.
    - Fix memory-bloating and connection-bloating bug on servers: We
      were never closing any connection that had ever had a circuit on
      it, because we were checking conn->n_circuits == 0, yet we had a
      bug that let it go negative.
    - Make Tor work using squid as your http proxy again -- squid
      returns an error if you ask for a URL that's too long, and it uses
      a really generic error message. Plus, many people are behind a
      transparent squid so they don't even realize it.
    - On platforms that don't have getrlimit (like Windows), we were
      artificially constraining ourselves to a max of 1024
      connections. Now just assume that we can handle as many as 15000
      connections. Hopefully this won't cause other problems.
    - Add a new config option ExitPolicyRejectPrivate which defaults to
      1. This means all exit policies will begin with rejecting private
      addresses, unless the server operator explicitly turns it off.

  o Major features:
    - Clients no longer download descriptors for non-running
      descriptors.
    - Before we add new directory authorities, we should make it
      clear that only v1 authorities should receive/publish hidden
      service descriptors.

  o Minor features:
    - As soon as we've fetched some more directory info, immediately
      try to download more server descriptors. This way we don't have
      a 10 second pause during initial bootstrapping.
    - Remove even more loud log messages that the server operator can't
      do anything about.
    - When we're running an obsolete or un-recommended version, make
      the log message more clear about what the problem is and what
      versions *are* still recommended.
    - Provide a more useful warn message when our onion queue gets full:
      the CPU is too slow or the exit policy is too liberal.
    - Don't warn when we receive a 503 from a dirserver/cache -- this
      will pave the way for them being able to refuse if they're busy.
    - When we fail to bind a listener, try to provide a more useful
      log message: e.g., "Is Tor already running?"
    - Adjust tor-spec to parameterize cell and key lengths. Now Ian
      Goldberg can prove things about our handshake protocol more
      easily.
    - MaxConn has been obsolete for a while now. Document the ConnLimit
      config option, which is a *minimum* number of file descriptors
      that must be available else Tor refuses to start.
    - Apply Matt Ghali's --with-syslog-facility patch to ./configure
      if you log to syslog and want something other than LOG_DAEMON.
    - Make dirservers generate a separate "guard" flag to mean,
      "would make a good entry guard". Make clients parse it and vote
      on it. Not used by clients yet.
    - Implement --with-libevent-dir option to ./configure. Also, improve
      search techniques to find libevent, and use those for openssl too.
    - Bump the default bandwidthrate to 3 MB, and burst to 6 MB
    - Only start testing reachability once we've established a
      circuit. This will make startup on dirservers less noisy.
    - Don't try to upload hidden service descriptors until we have
      established a circuit.
    - Fix the controller's "attachstream 0" command to treat conn like
      it just connected, doing address remapping, handling .exit and
      .onion idioms, and so on. Now we're more uniform in making sure
      that the controller hears about new and closing connections.


Changes in version 0.1.1.12-alpha - 2006-01-11
  o Bugfixes on 0.1.1.x:
    - The fix to close duplicate server connections was closing all
      Tor client connections if they didn't establish a circuit
      quickly enough. Oops.
    - Fix minor memory issue (double-free) that happened on exit.

  o Bugfixes on 0.1.0.x:
    - Tor didn't warn when it failed to open a log file.


Changes in version 0.1.1.11-alpha - 2006-01-10
  o Crashes in 0.1.1.x:
    - Include all the assert/crash fixes from 0.1.0.16.
    - If you start Tor and then quit very quickly, there were some
      races that tried to free things that weren't allocated yet.
    - Fix a rare memory stomp if you're running hidden services.
    - Fix segfault when specifying DirServer in config without nickname.
    - Fix a seg fault when you finish connecting to a server but at
      that moment you dump his server descriptor.
    - Extendcircuit and Attachstream controller commands would
      assert/crash if you don't give them enough arguments.
    - Fix an assert error when we're out of space in the connection_list
      and we try to post a hidden service descriptor (reported by weasel).
    - If you specify a relative torrc path and you set RunAsDaemon in
      your torrc, then it chdir()'s to the new directory. If you HUP,
      it tries to load the new torrc location, fails, and exits.
      The fix: no longer allow a relative path to torrc using -f.

  o Major features:
    - Implement "entry guards": automatically choose a handful of entry
      nodes and stick with them for all circuits. Only pick new guards
      when the ones you have are unsuitable, and if the old guards
      become suitable again, switch back. This will increase security
      dramatically against certain end-point attacks. The EntryNodes
      config option now provides some hints about which entry guards you
      want to use most; and StrictEntryNodes means to only use those.
    - New directory logic: download by descriptor digest, not by
      fingerprint. Caches try to download all listed digests from
      authorities; clients try to download "best" digests from caches.
      This avoids partitioning and isolating attacks better.
    - Make the "stable" router flag in network-status be the median of
      the uptimes of running valid servers, and make clients pay
      attention to the network-status flags. Thus the cutoff adapts
      to the stability of the network as a whole, making IRC, IM, etc
      connections more reliable.

  o Major fixes:
    - Tor servers with dynamic IP addresses were needing to wait 18
      hours before they could start doing reachability testing using
      the new IP address and ports. This is because they were using
      the internal descriptor to learn what to test, yet they were only
      rebuilding the descriptor once they decided they were reachable.
    - Tor 0.1.1.9 and 0.1.1.10 had a serious bug that caused clients
      to download certain server descriptors, throw them away, and then
      fetch them again after 30 minutes. Now mirrors throw away these
      server descriptors so clients can't get them.
    - We were leaving duplicate connections to other ORs open for a week,
      rather than closing them once we detect a duplicate. This only
      really affected authdirservers, but it affected them a lot.
    - Spread the authdirservers' reachability testing over the entire
      testing interval, so we don't try to do 500 TLS's at once every
      20 minutes.

  o Minor fixes:
    - If the network is down, and we try to connect to a conn because
      we have a circuit in mind, and we timeout (30 seconds) because the
      network never answers, we were expiring the circuit, but we weren't
      obsoleting the connection or telling the entry_guards functions.
    - Some Tor servers process billions of cells per day. These statistics
      need to be uint64_t's.
    - Check for integer overflows in more places, when adding elements
      to smartlists. This could possibly prevent a buffer overflow
      on malicious huge inputs. I don't see any, but I haven't looked
      carefully.
    - ReachableAddresses kept growing new "reject *:*" lines on every
      setconf/reload.
    - When you "setconf log" via the controller, it should remove all
      logs. We were automatically adding back in a "log notice stdout".
    - Newly bootstrapped Tor networks couldn't establish hidden service
      circuits until they had nodes with high uptime. Be more tolerant.
    - We were marking servers down when they could not answer every piece
      of the directory request we sent them. This was far too harsh.
    - Fix the torify (tsocks) config file to not use Tor for localhost
      connections.
    - Directory authorities now go to the proper authority when asking for
      a networkstatus, even when they want a compressed one.
    - Fix a harmless bug that was causing Tor servers to log
      "Got an end because of misc error, but we're not an AP. Closing."
    - Authorities were treating their own descriptor changes as cosmetic,
      meaning the descriptor available in the network-status and the
      descriptor that clients downloaded were different.
    - The OS X installer was adding a symlink for tor_resolve but
      the binary was called tor-resolve (reported by Thomas Hardly).
    - Workaround a problem with some http proxies where they refuse GET
      requests that specify "Content-Length: 0" (reported by Adrian).
    - Fix wrong log message when you add a "HiddenServiceNodes" config
      line without any HiddenServiceDir line (reported by Chris Thomas).

  o Minor features:
    - Write the TorVersion into the state file so we have a prayer of
      keeping forward and backward compatibility.
    - Revive the FascistFirewall config option rather than eliminating it:
      now it's a synonym for ReachableAddresses *:80,*:443.
    - Clients choose directory servers from the network status lists,
      not from their internal list of router descriptors. Now they can
      go to caches directly rather than needing to go to authorities
      to bootstrap.
    - Directory authorities ignore router descriptors that have only
      cosmetic differences: do this for 0.1.0.x servers now too.
    - Add a new flag to network-status indicating whether the server
      can answer v2 directory requests too.
    - Authdirs now stop whining so loudly about bad descriptors that
      they fetch from other dirservers. So when there's a log complaint,
      it's for sure from a freshly uploaded descriptor.
    - Reduce memory requirements in our structs by changing the order
      of fields.
    - There used to be two ways to specify your listening ports in a
      server descriptor: on the "router" line and with a separate "ports"
      line. Remove support for the "ports" line.
    - New config option "AuthDirRejectUnlisted" for auth dirservers as
      a panic button: if we get flooded with unusable servers we can
      revert to only listing servers in the approved-routers file.
    - Auth dir servers can now mark a fingerprint as "!reject" or
      "!invalid" in the approved-routers file (as its nickname), to
      refuse descriptors outright or include them but marked as invalid.
    - Servers store bandwidth history across restarts/crashes.
    - Add reasons to DESTROY and RELAY_TRUNCATED cells, so clients can
      get a better idea of why their circuits failed. Not used yet.
    - Directory mirrors now cache up to 16 unrecognized network-status
      docs. Now we can add new authdirservers and they'll be cached too.
    - When picking a random directory, prefer non-authorities if any
      are known.
    - New controller option "getinfo desc/all-recent" to fetch the
      latest server descriptor for every router that Tor knows about.


Changes in version 0.1.0.16 - 2006-01-02
  o Crash bugfixes on 0.1.0.x:
    - On Windows, build with a libevent patch from "I-M Weasel" to avoid
      corrupting the heap, losing FDs, or crashing when we need to resize
      the fd_sets. (This affects the Win32 binaries, not Tor's sources.)
    - It turns out sparc64 platforms crash on unaligned memory access
      too -- so detect and avoid this.
    - Handle truncated compressed data correctly (by detecting it and
      giving an error).
    - Fix possible-but-unlikely free(NULL) in control.c.
    - When we were closing connections, there was a rare case that
      stomped on memory, triggering seg faults and asserts.
    - Avoid potential infinite recursion when building a descriptor. (We
      don't know that it ever happened, but better to fix it anyway.)
    - We were neglecting to unlink marked circuits from soon-to-close OR
      connections, which caused some rare scribbling on freed memory.
    - Fix a memory stomping race bug when closing the joining point of two
      rendezvous circuits.
    - Fix an assert in time parsing found by Steven Murdoch.

  o Other bugfixes on 0.1.0.x:
    - When we're doing reachability testing, provide more useful log
      messages so the operator knows what to expect.
    - Do not check whether DirPort is reachable when we are suppressing
      advertising it because of hibernation.
    - When building with -static or on Solaris, we sometimes needed -ldl.
    - When we're deciding whether a stream has enough circuits around
      that can handle it, count the freshly dirty ones and not the ones
      that are so dirty they won't be able to handle it.
    - When we're expiring old circuits, we had a logic error that caused
      us to close new rendezvous circuits rather than old ones.
    - Give a more helpful log message when you try to change ORPort via
      the controller: you should upgrade Tor if you want that to work.
    - We were failing to parse Tor versions that start with "Tor ".
    - Tolerate faulty streams better: when a stream fails for reason
      exitpolicy, stop assuming that the router is lying about his exit
      policy. When a stream fails for reason misc, allow it to retry just
      as if it was resolvefailed. When a stream has failed three times,
      reset its failure count so we can try again and get all three tries.


Changes in version 0.1.1.10-alpha - 2005-12-11
  o Correctness bugfixes on 0.1.0.x:
    - On Windows, build with a libevent patch from "I-M Weasel" to avoid
      corrupting the heap, losing FDs, or crashing when we need to resize
      the fd_sets. (This affects the Win32 binaries, not Tor's sources.)
    - Stop doing the complex voodoo overkill checking for insecure
      Diffie-Hellman keys. Just check if it's in [2,p-2] and be happy.
    - When we were closing connections, there was a rare case that
      stomped on memory, triggering seg faults and asserts.
    - We were neglecting to unlink marked circuits from soon-to-close OR
      connections, which caused some rare scribbling on freed memory.
    - When we're deciding whether a stream has enough circuits around
      that can handle it, count the freshly dirty ones and not the ones
      that are so dirty they won't be able to handle it.
    - Recover better from TCP connections to Tor servers that are
      broken but don't tell you (it happens!); and rotate TLS
      connections once a week.
    - When we're expiring old circuits, we had a logic error that caused
      us to close new rendezvous circuits rather than old ones.
    - Fix a scary-looking but apparently harmless bug where circuits
      would sometimes start out in state CIRCUIT_STATE_OR_WAIT at
      servers, and never switch to state CIRCUIT_STATE_OPEN.
    - When building with -static or on Solaris, we sometimes needed to
      build with -ldl.
    - Give a useful message when people run Tor as the wrong user,
      rather than telling them to start chowning random directories.
    - We were failing to inform the controller about new .onion streams.

  o Security bugfixes on 0.1.0.x:
    - Refuse server descriptors if the fingerprint line doesn't match
      the included identity key. Tor doesn't care, but other apps (and
      humans) might actually be trusting the fingerprint line.
    - We used to kill the circuit when we receive a relay command we
      don't recognize. Now we just drop it.
    - Start obeying our firewall options more rigorously:
      . If we can't get to a dirserver directly, try going via Tor.
      . Don't ever try to connect (as a client) to a place our
        firewall options forbid.
      . If we specify a proxy and also firewall options, obey the
        firewall options even when we're using the proxy: some proxies
        can only proxy to certain destinations.
    - Fix a bug found by Lasse Overlier: when we were making internal
      circuits (intended to be cannibalized later for rendezvous and
      introduction circuits), we were picking them so that they had
      useful exit nodes. There was no need for this, and it actually
      aids some statistical attacks.
    - Start treating internal circuits and exit circuits separately.
      It's important to keep them separate because internal circuits
      have their last hops picked like middle hops, rather than like
      exit hops. So exiting on them will break the user's expectations.

  o Bugfixes on 0.1.1.x:
    - Take out the mis-feature where we tried to detect IP address
      flapping for people with DynDNS, and chose not to upload a new
      server descriptor sometimes.
    - Try to be compatible with OpenSSL 0.9.6 again.
    - Log fix: when the controller is logging about .onion addresses,
      sometimes it didn't include the ".onion" part of the address.
    - Don't try to modify options->DirServers internally -- if the
      user didn't specify any, just add the default ones directly to
      the trusted dirserver list. This fixes a bug where people running
      controllers would use SETCONF on some totally unrelated config
      option, and Tor would start yelling at them about changing their
      DirServer lines.
    - Let the controller's redirectstream command specify a port, in
      case the controller wants to change that too.
    - When we requested a pile of server descriptors, we sometimes
      accidentally launched a duplicate request for the first one.
    - Bugfix for trackhostexits: write down the fingerprint of the
      chosen exit, not its nickname, because the chosen exit might not
      be verified.
    - When parsing foo.exit, if foo is unknown, and we are leaving
      circuits unattached, set the chosen_exit field and leave the
      address empty. This matters because controllers got confused
      otherwise.
    - Directory authorities no longer try to download server
      descriptors that they know they will reject.

  o Features and updates:
    - Replace balanced trees with hash tables: this should make stuff
      significantly faster.
    - Resume using the AES counter-mode implementation that we ship,
      rather than OpenSSL's. Ours is significantly faster.
    - Many other CPU and memory improvements.
    - Add a new config option FastFirstHopPK (on by default) so clients
      do a trivial crypto handshake for their first hop, since TLS has
      already taken care of confidentiality and authentication.
    - Add a new config option TestSocks so people can see if their
      applications are using socks4, socks4a, socks5-with-ip, or
      socks5-with-hostname. This way they don't have to keep mucking
      with tcpdump and wondering if something got cached somewhere.
    - Warn when listening on a public address for socks. I suspect a
      lot of people are setting themselves up as open socks proxies,
      and they have no idea that jerks on the Internet are using them,
      since they simply proxy the traffic into the Tor network.
    - Add "private:*" as an alias in configuration for policies. Now
      you can simplify your exit policy rather than needing to list
      every single internal or nonroutable network space.
    - Add a new controller event type that allows controllers to get
      all server descriptors that were uploaded to a router in its role
      as authoritative dirserver.
    - Start shipping socks-extensions.txt, tor-doc-unix.html,
      tor-doc-server.html, and stylesheet.css in the tarball.
    - Stop shipping tor-doc.html in the tarball.


Changes in version 0.1.1.9-alpha - 2005-11-15
  o Usability improvements:
    - Start calling it FooListenAddress rather than FooBindAddress,
      since few of our users know what it means to bind an address
      or port.
    - Reduce clutter in server logs. We're going to try to make
      them actually usable now. New config option ProtocolWarnings that
      lets you hear about how _other Tors_ are breaking the protocol. Off
      by default.
    - Divide log messages into logging domains. Once we put some sort
      of interface on this, it will let people looking at more verbose
      log levels specify the topics they want to hear more about.
    - Make directory servers return better http 404 error messages
      instead of a generic "Servers unavailable".
    - Check for even more Windows version flags when writing the platform
      string in server descriptors, and note any we don't recognize.
    - Clean up more of the OpenSSL memory when exiting, so we can detect
      memory leaks better.
    - Make directory authorities be non-versioning, non-naming by
      default. Now we can add new directory servers without requiring
      their operators to pay close attention.
    - When logging via syslog, include the pid whenever we provide
      a log entry. Suggested by Todd Fries.

  o Performance improvements:
    - Directory servers now silently throw away new descriptors that
      haven't changed much if the timestamps are similar. We do this to
      tolerate older Tor servers that upload a new descriptor every 15
      minutes. (It seemed like a good idea at the time.)
    - Inline bottleneck smartlist functions; use fast versions by default.
    - Add a "Map from digest to void*" abstraction digestmap_t so we
      can do less hex encoding/decoding. Use it in router_get_by_digest()
      to resolve a performance bottleneck.
    - Allow tor_gzip_uncompress to extract as much as possible from
      truncated compressed data. Try to extract as many
      descriptors as possible from truncated http responses (when
      DIR_PURPOSE_FETCH_ROUTERDESC).
    - Make circ->onionskin a pointer, not a static array. moria2 was using
      125000 circuit_t's after it had been up for a few weeks, which
      translates to 20+ megs of wasted space.
    - The private half of our EDH handshake keys are now chosen out
      of 320 bits, not 1024 bits. (Suggested by Ian Goldberg.)

  o Security improvements:
    - Start making directory caches retain old routerinfos, so soon
      clients can start asking by digest of descriptor rather than by
      fingerprint of server.
    - Add half our entropy from RAND_poll in OpenSSL.  This knows how
      to use egd (if present), openbsd weirdness (if present), vms/os2
      weirdness (if we ever port there), and more in the future.

  o Bugfixes on 0.1.0.x:
    - Do round-robin writes of at most 16 kB per write. This might be
      more fair on loaded Tor servers, and it might resolve our Windows
      crash bug. It might also slow things down.
    - Our TLS handshakes were generating a single public/private
      keypair for the TLS context, rather than making a new one for
      each new connections. Oops. (But we were still rotating them
      periodically, so it's not so bad.)
    - When we were cannibalizing a circuit with a particular exit
      node in mind, we weren't checking to see if that exit node was
      already present earlier in the circuit. Oops.
    - When a Tor server's IP changes (e.g. from a dyndns address),
      upload a new descriptor so clients will learn too.
    - Really busy servers were keeping enough circuits open on stable
      connections that they were wrapping around the circuit_id
      space. (It's only two bytes.) This exposed a bug where we would
      feel free to reuse a circuit_id even if it still exists but has
      been marked for close. Try to fix this bug. Some bug remains.
    - If we would close a stream early (e.g. it asks for a .exit that
      we know would refuse it) but the LeaveStreamsUnattached config
      option is set by the controller, then don't close it.

  o Bugfixes on 0.1.1.8-alpha:
    - Fix a big pile of memory leaks, some of them serious.
    - Do not try to download a routerdesc if we would immediately reject
      it as obsolete.
    - Resume inserting a newline between all router descriptors when
      generating (old style) signed directories, since our spec says
      we do.
    - When providing content-type application/octet-stream for
      server descriptors using .z, we were leaving out the
      content-encoding header. Oops. (Everything tolerated this just
      fine, but that doesn't mean we need to be part of the problem.)
    - Fix a potential seg fault in getconf and getinfo using version 1
      of the controller protocol.
    - Avoid crash: do not check whether DirPort is reachable when we
      are suppressing it because of hibernation.
    - Make --hash-password not crash on exit.


Changes in version 0.1.1.8-alpha - 2005-10-07
  o New features (major):
    - Clients don't download or use the directory anymore. Now they
      download and use network-statuses from the trusted dirservers,
      and fetch individual server descriptors as needed from mirrors.
      See dir-spec.txt for all the gory details.
    - Be more conservative about whether to advertise our DirPort.
      The main change is to not advertise if we're running at capacity
      and either a) we could hibernate or b) our capacity is low and
      we're using a default DirPort.
    - Use OpenSSL's AES when OpenSSL has version 0.9.7 or later.

  o New features (minor):
    - Try to be smart about when to retry network-status and
      server-descriptor fetches. Still needs some tuning.
    - Stop parsing, storing, or using running-routers output (but
      mirrors still cache and serve it).
    - Consider a threshold of versioning dirservers (dirservers who have
      an opinion about which Tor versions are still recommended) before
      deciding whether to warn the user that he's obsolete.
    - Dirservers can now reject/invalidate by key and IP, with the
      config options "AuthDirInvalid" and "AuthDirReject". This is
      useful since currently we automatically list servers as running
      and usable even if we know they're jerks.
    - Provide dire warnings to any users who set DirServer; move it out
      of torrc.sample and into torrc.complete.
    - Add MyFamily to torrc.sample in the server section.
    - Add nicknames to the DirServer line, so we can refer to them
      without requiring all our users to memorize their IP addresses.
    - When we get an EOF or a timeout on a directory connection, note
      how many bytes of serverdesc we are dropping. This will help
      us determine whether it is smart to parse incomplete serverdesc
      responses.
    - Add a new function to "change pseudonyms" -- that is, to stop
      using any currently-dirty circuits for new streams, so we don't
      link new actions to old actions. Currently it's only called on
      HUP (or SIGNAL RELOAD).
    - On sighup, if UseHelperNodes changed to 1, use new circuits.
    - Start using RAND_bytes rather than RAND_pseudo_bytes from
      OpenSSL. Also, reseed our entropy every hour, not just at
      startup. And entropy in 512-bit chunks, not 160-bit chunks.

  o Fixes on 0.1.1.7-alpha:
    - Nobody ever implemented EVENT_ADDRMAP for control protocol
      version 0, so don't let version 0 controllers ask for it.
    - If you requested something with too many newlines via the
      v1 controller protocol, you could crash tor.
    - Fix a number of memory leaks, including some pretty serious ones.
    - Re-enable DirPort testing again, so Tor servers will be willing
      to advertise their DirPort if it's reachable.
    - On TLS handshake, only check the other router's nickname against
      its expected nickname if is_named is set.

  o Fixes forward-ported from 0.1.0.15:
    - Don't crash when we don't have any spare file descriptors and we
      try to spawn a dns or cpu worker.
    - Make the numbers in read-history and write-history into uint64s,
      so they don't overflow and publish negatives in the descriptor.

  o Fixes on 0.1.0.x:
    - For the OS X package's modified privoxy config file, comment
      out the "logfile" line so we don't log everything passed
      through privoxy.
    - We were whining about using socks4 or socks5-with-local-lookup
      even when it's an IP in the "virtual" range we designed exactly
      for this case.
    - We were leaking some memory every time the client changes IPs.
    - Never call free() on tor_malloc()d memory. This will help us
      use dmalloc to detect memory leaks.
    - Check for named servers when looking them up by nickname;
      warn when we'recalling a non-named server by its nickname;
      don't warn twice about the same name.
    - Try to list MyFamily elements by key, not by nickname, and warn
      if we've not heard of the server.
    - Make windows platform detection (uname equivalent) smarter.
    - It turns out sparc64 doesn't like unaligned access either.


Changes in version 0.1.0.15 - 2005-09-23
  o Bugfixes on 0.1.0.x:
    - Reject ports 465 and 587 (spam targets) in default exit policy.
    - Don't crash when we don't have any spare file descriptors and we
      try to spawn a dns or cpu worker.
    - Get rid of IgnoreVersion undocumented config option, and make us
      only warn, never exit, when we're running an obsolete version.
    - Don't try to print a null string when your server finds itself to
      be unreachable and the Address config option is empty.
    - Make the numbers in read-history and write-history into uint64s,
      so they don't overflow and publish negatives in the descriptor.
    - Fix a minor memory leak in smartlist_string_remove().
    - We were only allowing ourselves to upload a server descriptor at
      most every 20 minutes, even if it changed earlier than that.
    - Clean up log entries that pointed to old URLs.


Changes in version 0.1.1.7-alpha - 2005-09-14
  o Fixes on 0.1.1.6-alpha:
    - Exit servers were crashing when people asked them to make a
      connection to an address not in their exit policy.
    - Looking up a non-existent stream for a v1 control connection would
      cause a segfault.
    - Fix a seg fault if we ask a dirserver for a descriptor by
      fingerprint but he doesn't know about him.
    - SETCONF was appending items to linelists, not clearing them.
    - SETCONF SocksBindAddress killed Tor if it fails to bind. Now back
      out and refuse the setconf if it would fail.
    - Downgrade the dirserver log messages when whining about
      unreachability.

  o New features:
    - Add Peter Palfrader's check-tor script to tor/contrib/
      It lets you easily check whether a given server (referenced by
      nickname) is reachable by you.
    - Numerous changes to move towards client-side v2 directories. Not
      enabled yet.

  o Fixes on 0.1.0.x:
    - If the user gave tor an odd number of command-line arguments,
      we were silently ignoring the last one. Now we complain and fail.
      [This wins the oldest-bug prize -- this bug has been present since
       November 2002, as released in Tor 0.0.0.]
    - Do not use unaligned memory access on alpha, mips, or mipsel.
      It *works*, but is very slow, so we treat them as if it doesn't.
    - Retry directory requests if we fail to get an answer we like
      from a given dirserver (we were retrying before, but only if
      we fail to connect).
    - When writing the RecommendedVersions line, sort them first.
    - When the client asked for a rendezvous port that the hidden
      service didn't want to provide, we were sending an IP address
      back along with the end cell. Fortunately, it was zero. But stop
      that anyway.
    - Correct "your server is reachable" log entries to indicate that
      it was self-testing that told us so.


Changes in version 0.1.1.6-alpha - 2005-09-09
  o Fixes on 0.1.1.5-alpha:
    - We broke fascistfirewall in 0.1.1.5-alpha. Oops.
    - Fix segfault in unit tests in 0.1.1.5-alpha. Oops.
    - Fix bug with tor_memmem finding a match at the end of the string.
    - Make unit tests run without segfaulting.
    - Resolve some solaris x86 compile warnings.
    - Handle duplicate lines in approved-routers files without warning.
    - Fix bug where as soon as a server refused any requests due to his
      exit policy (e.g. when we ask for localhost and he tells us that's
      127.0.0.1 and he won't do it), we decided he wasn't obeying his
      exit policy using him for any exits.
    - Only do openssl hardware accelerator stuff if openssl version is
      at least 0.9.7.

  o New controller features/fixes:
    - Add a "RESETCONF" command so you can set config options like
      AllowUnverifiedNodes and LongLivedPorts to "". Also, if you give
      a config option in the torrc with no value, then it clears it
      entirely (rather than setting it to its default).
    - Add a "GETINFO config-file" to tell us where torrc is.
    - Avoid sending blank lines when GETINFO replies should be empty.
    - Add a QUIT command for the controller (for using it manually).
    - Fix a bug in SAVECONF that was adding default dirservers and
      other redundant entries to the torrc file.

  o Start on the new directory design:
    - Generate, publish, cache, serve new network-status format.
    - Publish individual descriptors (by fingerprint, by "all", and by
      "tell me yours").
    - Publish client and server recommended versions separately.
    - Allow tor_gzip_uncompress() to handle multiple concatenated
      compressed strings. Serve compressed groups of router
      descriptors. The compression logic here could be more
      memory-efficient.
    - Distinguish v1 authorities (all currently trusted directories)
      from v2 authorities (all trusted directories).
    - Change DirServers config line to note which dirs are v1 authorities.
    - Add configuration option "V1AuthoritativeDirectory 1" which
      moria1, moria2, and tor26 should set.
    - Remove option when getting directory cache to see whether they
      support running-routers; they all do now. Replace it with one
      to see whether caches support v2 stuff.

  o New features:
    - Dirservers now do their own external reachability testing of each
      Tor server, and only list them as running if they've been found to
      be reachable. We also send back warnings to the server's logs if
      it uploads a descriptor that we already believe is unreachable.
    - Implement exit enclaves: if we know an IP address for the
      destination, and there's a running Tor server at that address
      which allows exit to the destination, then extend the circuit to
      that exit first. This provides end-to-end encryption and end-to-end
      authentication. Also, if the user wants a .exit address or enclave,
      use 4 hops rather than 3, and cannibalize a general circ for it
      if you can.
    - Permit transitioning from ORPort=0 to ORPort!=0, and back, from the
      controller. Also, rotate dns and cpu workers if the controller
      changes options that will affect them; and initialize the dns
      worker cache tree whether or not we start out as a server.
    - Only upload a new server descriptor when options change, 18
      hours have passed, uptime is reset, or bandwidth changes a lot.
    - Check [X-]Forwarded-For headers in HTTP requests when generating
      log messages. This lets people run dirservers (and caches) behind
      Apache but still know which IP addresses are causing warnings.

  o Config option changes:
    - Replace (Fascist)Firewall* config options with a new
      ReachableAddresses option that understands address policies.
      For example, "ReachableAddresses *:80,*:443"
    - Get rid of IgnoreVersion undocumented config option, and make us
      only warn, never exit, when we're running an obsolete version.
    - Make MonthlyAccountingStart config option truly obsolete now.

  o Fixes on 0.1.0.x:
    - Reject ports 465 and 587 in the default exit policy, since
      people have started using them for spam too.
    - It turns out we couldn't bootstrap a network since we added
      reachability detection in 0.1.0.1-rc. Good thing the Tor network
      has never gone down. Add an AssumeReachable config option to let
      servers and dirservers bootstrap. When we're trying to build a
      high-uptime or high-bandwidth circuit but there aren't enough
      suitable servers, try being less picky rather than simply failing.
    - Our logic to decide if the OR we connected to was the right guy
      was brittle and maybe open to a mitm for unverified routers.
    - We weren't cannibalizing circuits correctly for
      CIRCUIT_PURPOSE_C_ESTABLISH_REND and
      CIRCUIT_PURPOSE_S_ESTABLISH_INTRO, so we were being forced to
      build those from scratch. This should make hidden services faster.
    - Predict required circuits better, with an eye toward making hidden
      services faster on the service end.
    - Retry streams if the exit node sends back a 'misc' failure. This
      should result in fewer random failures. Also, after failing
      from resolve failed or misc, reset the num failures, so we give
      it a fair shake next time we try.
    - Clean up the rendezvous warn log msgs, and downgrade some to info.
    - Reduce severity on logs about dns worker spawning and culling.
    - When we're shutting down and we do something like try to post a
      server descriptor or rendezvous descriptor, don't complain that
      we seem to be unreachable. Of course we are, we're shutting down.
    - Add TTLs to RESOLVED, CONNECTED, and END_REASON_EXITPOLICY cells.
      We don't use them yet, but maybe one day our DNS resolver will be
      able to discover them.
    - Make ContactInfo mandatory for authoritative directory servers.
    - Require server descriptors to list IPv4 addresses -- hostnames
      are no longer allowed. This also fixes some potential security
      problems with people providing hostnames as their address and then
      preferentially resolving them to partition users.
    - Change log line for unreachability to explicitly suggest /etc/hosts
      as the culprit. Also make it clearer what IP address and ports we're
      testing for reachability.
    - Put quotes around user-supplied strings when logging so users are
      more likely to realize if they add bad characters (like quotes)
      to the torrc.
    - Let auth dir servers start without specifying an Address config
      option.
    - Make unit tests (and other invocations that aren't the real Tor)
      run without launching listeners, creating subdirectories, and so on.


Changes in version 0.1.1.5-alpha - 2005-08-08
  o Bugfixes included in 0.1.0.14.

  o Bugfixes on 0.1.0.x:
    - If you write "HiddenServicePort 6667 127.0.0.1 6668" in your
      torrc rather than "HiddenServicePort 6667 127.0.0.1:6668",
      it would silently using ignore the 6668.


Changes in version 0.1.0.14 - 2005-08-08
  o Bugfixes on 0.1.0.x:
      - Fix the other half of the bug with crypto handshakes
        (CVE-2005-2643).
      - Fix an assert trigger if you send a 'signal term' via the
        controller when it's listening for 'event info' messages.


Changes in version 0.1.1.4-alpha - 2005-08-04
  o Bugfixes included in 0.1.0.13.

  o Features:
    - Improve tor_gettimeofday() granularity on windows.
    - Make clients regenerate their keys when their IP address changes.
    - Implement some more GETINFO goodness: expose helper nodes, config
      options, getinfo keys.


Changes in version 0.1.0.13 - 2005-08-04
  o Bugfixes on 0.1.0.x:
    - Fix a critical bug in the security of our crypto handshakes.
    - Fix a size_t underflow in smartlist_join_strings2() that made
      it do bad things when you hand it an empty smartlist.
    - Fix Windows installer to ship Tor license (thanks to Aphex for
      pointing out this oversight) and put a link to the doc directory
      in the start menu.
    - Explicitly set no-unaligned-access for sparc: it turns out the
      new gcc's let you compile broken code, but that doesn't make it
      not-broken.


Changes in version 0.1.1.3-alpha - 2005-07-23
  o Bugfixes on 0.1.1.2-alpha:
    - Fix a bug in handling the controller's "post descriptor"
      function.
    - Fix several bugs in handling the controller's "extend circuit"
      function.
    - Fix a bug in handling the controller's "stream status" event.
    - Fix an assert failure if we have a controller listening for
      circuit events and we go offline.
    - Re-allow hidden service descriptors to publish 0 intro points.
    - Fix a crash when generating your hidden service descriptor if
      you don't have enough intro points already.

  o New features on 0.1.1.2-alpha:
    - New controller function "getinfo accounting", to ask how
      many bytes we've used in this time period.
    - Experimental support for helper nodes: a lot of the risk from
      a small static adversary comes because users pick new random
      nodes every time they rebuild a circuit. Now users will try to
      stick to the same small set of entry nodes if they can. Not
      enabled by default yet.

  o Bugfixes on 0.1.0.12:
    - If you're an auth dir server, always publish your dirport,
      even if you haven't yet found yourself to be reachable.
    - Fix a size_t underflow in smartlist_join_strings2() that made
      it do bad things when you hand it an empty smartlist.


Changes in version 0.1.0.12 - 2005-07-18
  o New directory servers:
      - tor26 has changed IP address.

  o Bugfixes on 0.1.0.x:
    - Fix a possible double-free in tor_gzip_uncompress().
    - When --disable-threads is set, do not search for or link against
      pthreads libraries.
    - Don't trigger an assert if an authoritative directory server
      claims its dirport is 0.
    - Fix bug with removing Tor as an NT service: some people were
      getting "The service did not return an error." Thanks to Matt
      Edman for the fix.


Changes in version 0.1.1.2-alpha - 2005-07-15
  o New directory servers:
    - tor26 has changed IP address.

  o Bugfixes on 0.1.0.x, crashes/leaks:
    - Port the servers-not-obeying-their-exit-policies fix from
      0.1.0.11.
    - Fix an fd leak in start_daemon().
    - On Windows, you can't always reopen a port right after you've
      closed it. So change retry_listeners() to only close and re-open
      ports that have changed.
    - Fix a possible double-free in tor_gzip_uncompress().

  o Bugfixes on 0.1.0.x, usability:
    - When tor_socketpair() fails in Windows, give a reasonable
      Windows-style errno back.
    - Let people type "tor --install" as well as "tor -install" when
      they
      want to make it an NT service.
    - NT service patch from Matt Edman to improve error messages.
    - When the controller asks for a config option with an abbreviated
      name, give the full name in our response.
    - Correct the man page entry on TrackHostExitsExpire.
    - Looks like we were never delivering deflated (i.e. compressed)
      running-routers lists, even when asked. Oops.
    - When --disable-threads is set, do not search for or link against
      pthreads libraries.

  o Bugfixes on 0.1.1.x:
    - Fix a seg fault with autodetecting which controller version is
      being used.

  o Features:
    - New hidden service descriptor format: put a version in it, and
      let people specify introduction/rendezvous points that aren't
      in "the directory" (which is subjective anyway).
    - Allow the DEBUG controller event to work again. Mark certain log
      entries as "don't tell this to controllers", so we avoid cycles.


Changes in version 0.1.0.11 - 2005-06-30
  o Bugfixes on 0.1.0.x:
    - Fix major security bug: servers were disregarding their
      exit policies if clients behaved unexpectedly.
    - Make OS X init script check for missing argument, so we don't
      confuse users who invoke it incorrectly.
    - Fix a seg fault in "tor --hash-password foo".
    - The MAPADDRESS control command was broken.


Changes in version 0.1.1.1-alpha - 2005-06-29
  o Bugfixes:
    - Make OS X init script check for missing argument, so we don't
      confuse users who invoke it incorrectly.
    - Fix a seg fault in "tor --hash-password foo".
    - Fix a possible way to DoS dirservers.
    - When we complain that your exit policy implicitly allows local or
      private address spaces, name them explicitly so operators can
      fix it.
    - Make the log message less scary when all the dirservers are
      temporarily unreachable.
    - We were printing the number of idle dns workers incorrectly when
      culling them.

  o Features:
    - Revised controller protocol (version 1) that uses ascii rather
      than binary. Add supporting libraries in python and java so you
      can use the controller from your applications without caring how
      our protocol works.
    - Spiffy new support for crypto hardware accelerators. Can somebody
      test this?


Changes in version 0.0.9.10 - 2005-06-16
  o Bugfixes on 0.0.9.x (backported from 0.1.0.10):
    - Refuse relay cells that claim to have a length larger than the
      maximum allowed. This prevents a potential attack that could read
      arbitrary memory (e.g. keys) from an exit server's process
      (CVE-2005-2050).


Changes in version 0.1.0.10 - 2005-06-14
  o Allow a few EINVALs from libevent before dying. Warn on kqueue with
    libevent before 1.1a.


Changes in version 0.1.0.9-rc - 2005-06-09
  o Bugfixes:
    - Reset buf->highwater every time buf_shrink() is called, not just on
      a successful shrink. This was causing significant memory bloat.
    - Fix buffer overflow when checking hashed passwords.
    - Security fix: if seeding the RNG on Win32 fails, quit.
    - Allow seeding the RNG on Win32 even when you're not running as
      Administrator.
    - Disable threading on Solaris too. Something is wonky with it,
      cpuworkers, and reentrant libs.
    - Reenable the part of the code that tries to flush as soon as an
      OR outbuf has a full TLS record available. Perhaps this will make
      OR outbufs not grow as huge except in rare cases, thus saving lots
      of CPU time plus memory.
    - Reject malformed .onion addresses rather then passing them on as
      normal web requests.
    - Adapt patch from Adam Langley: fix possible memory leak in
      tor_lookup_hostname().
    - Initialize libevent later in the startup process, so the logs are
      already established by the time we start logging libevent warns.
    - Use correct errno on win32 if libevent fails.
    - Check and warn about known-bad/slow libevent versions.
    - Pay more attention to the ClientOnly config option.
    - Have torctl.in/tor.sh.in check for location of su binary (needed
      on FreeBSD)
    - Correct/add man page entries for LongLivedPorts, ExitPolicy,
      KeepalivePeriod, ClientOnly, NoPublish, HttpProxy, HttpsProxy,
      HttpProxyAuthenticator
    - Stop warning about sigpipes in the logs. We're going to
      pretend that getting these occassionally is normal and fine.
    - Resolve OS X installer bugs: stop claiming to be 0.0.9.2 in
      certain
      installer screens; and don't put stuff into StartupItems unless
      the user asks you to.
    - Require servers that use the default dirservers to have public IP
      addresses. We have too many servers that are configured with private
      IPs and their admins never notice the log entries complaining that
      their descriptors are being rejected.
    - Add OSX uninstall instructions. An actual uninstall script will
      come later.


Changes in version 0.1.0.8-rc - 2005-05-23
  o Bugfixes:
    - It turns out that kqueue on OS X 10.3.9 was causing kernel
      panics. Disable kqueue on all OS X Tors.
    - Fix RPM: remove duplicate line accidentally added to the rpm
      spec file.
    - Disable threads on openbsd too, since its gethostaddr is not
      reentrant either.
    - Tolerate libevent 0.8 since it still works, even though it's
      ancient.
    - Enable building on Red Hat 9.0 again.
    - Allow the middle hop of the testing circuit to be running any
      version, now that most of them have the bugfix to let them connect
      to unknown servers. This will allow reachability testing to work
      even when 0.0.9.7-0.0.9.9 become obsolete.
    - Handle relay cells with rh.length too large. This prevents
      a potential attack that could read arbitrary memory (maybe even
      keys) from the exit server's process.
    - We screwed up the dirport reachability testing when we don't yet
      have a cached version of the directory. Hopefully now fixed.
    - Clean up router_load_single_router() (used by the controller),
      so it doesn't seg fault on error.
    - Fix a minor memory leak when somebody establishes an introduction
      point at your Tor server.
    - If a socks connection ends because read fails, don't warn that
      you're not sending a socks reply back.

  o Features:
    - Add HttpProxyAuthenticator config option too, that works like
      the HttpsProxyAuthenticator config option.
    - Encode hashed controller passwords in hex instead of base64,
      to make it easier to write controllers.


Changes in version 0.1.0.7-rc - 2005-05-17
  o Bugfixes:
    - Fix a bug in the OS X package installer that prevented it from
      installing on Tiger.
    - Fix a script bug in the OS X package installer that made it
      complain during installation.
    - Find libevent even if it's hiding in /usr/local/ and your
      CFLAGS and LDFLAGS don't tell you to look there.
    - Be able to link with libevent as a shared library (the default
      after 1.0d), even if it's hiding in /usr/local/lib and even
      if you haven't added /usr/local/lib to your /etc/ld.so.conf,
      assuming you're running gcc. Otherwise fail and give a useful
      error message.
    - Fix a bug in the RPM packager: set home directory for _tor to
      something more reasonable when first installing.
    - Free a minor amount of memory that is still reachable on exit.


Changes in version 0.1.0.6-rc - 2005-05-14
  o Bugfixes:
    - Implement --disable-threads configure option. Disable threads on
      netbsd by default, because it appears to have no reentrant resolver
      functions.
    - Apple's OS X 10.4.0 ships with a broken kqueue. The new libevent
      release (1.1) detects and disables kqueue if it's broken.
    - Append default exit policy before checking for implicit internal
      addresses. Now we don't log a bunch of complaints on startup
      when using the default exit policy.
    - Some people were putting "Address  " in their torrc, and they had
      a buggy resolver that resolved " " to 0.0.0.0. Oops.
    - If DataDir is ~/.tor, and that expands to /.tor, then default to
      LOCALSTATEDIR/tor instead.
    - Fix fragmented-message bug in TorControl.py.
    - Resolve a minor bug which would prevent unreachable dirports
      from getting suppressed in the published descriptor.
    - When the controller gave us a new descriptor, we weren't resolving
      it immediately, so Tor would think its address was 0.0.0.0 until
      we fetched a new directory.
    - Fix an uppercase/lowercase case error in suppressing a bogus
      libevent warning on some Linuxes.

  o Features:
    - Begin scrubbing sensitive strings from logs by default. Turn off
      the config option SafeLogging if you need to do debugging.
    - Switch to a new buffer management algorithm, which tries to avoid
      reallocing and copying quite as much. In first tests it looks like
      it uses *more* memory on average, but less cpu.
    - First cut at support for "create-fast" cells. Clients can use
      these when extending to their first hop, since the TLS already
      provides forward secrecy and authentication. Not enabled on
      clients yet.
    - When dirservers refuse a router descriptor, we now log its
      contactinfo, platform, and the poster's IP address.
    - Call tor_free_all instead of connections_free_all after forking, to
      save memory on systems that need to fork.
    - Whine at you if you're a server and you don't set your contactinfo.
    - Implement --verify-config command-line option to check if your torrc
      is valid without actually launching Tor.
    - Rewrite address "serifos.exit" to "localhost.serifos.exit"
      rather than just rejecting it.


Changes in version 0.1.0.5-rc - 2005-04-27
  o Bugfixes:
    - Stop trying to print a null pointer if an OR conn fails because
      we didn't like its cert.
  o Features:
    - Switch our internal buffers implementation to use a ring buffer,
      to hopefully improve performance for fast servers a lot.
    - Add HttpsProxyAuthenticator support (basic auth only), based
      on patch from Adam Langley.
    - Bump the default BandwidthRate from 1 MB to 2 MB, to accommodate
      the fast servers that have been joining lately.
    - Give hidden service accesses extra time on the first attempt,
      since 60 seconds is often only barely enough. This might improve
      robustness more.
    - Improve performance for dirservers: stop re-parsing the whole
      directory every time you regenerate it.
    - Add more debugging info to help us find the weird dns freebsd
      pthreads bug; cleaner debug messages to help track future issues.


Changes in version 0.0.9.9 - 2005-04-23
  o Bugfixes on 0.0.9.x:
    - If unofficial Tor clients connect and send weird TLS certs, our
      Tor server triggers an assert. This release contains a minimal
      backport from the broader fix that we put into 0.1.0.4-rc.


Changes in version 0.1.0.4-rc - 2005-04-23
  o Bugfixes:
    - If unofficial Tor clients connect and send weird TLS certs, our
      Tor server triggers an assert. Stop asserting, and start handling
      TLS errors better in other situations too.
    - When the controller asks us to tell it about all the debug-level
      logs, it turns out we were generating debug-level logs while
      telling it about them, which turns into a bad loop. Now keep
      track of whether you're sending a debug log to the controller,
      and don't log when you are.
    - Fix the "postdescriptor" feature of the controller interface: on
      non-complete success, only say "done" once.
  o Features:
    - Clients are now willing to load balance over up to 2mB, not 1mB,
      of advertised bandwidth capacity.
    - Add a NoPublish config option, so you can be a server (e.g. for
      testing running Tor servers in other Tor networks) without
      publishing your descriptor to the primary dirservers.


Changes in version 0.1.0.3-rc - 2005-04-08
  o Improvements on 0.1.0.2-rc:
    - Client now retries when streams end early for 'hibernating' or
      'resource limit' reasons, rather than failing them.
    - More automated handling for dirserver operators:
      - Automatically approve nodes running 0.1.0.2-rc or later,
        now that the the reachability detection stuff is working.
      - Now we allow two unverified servers with the same nickname
        but different keys. But if a nickname is verified, only that
        nickname+key are allowed.
      - If you're an authdirserver connecting to an address:port,
        and it's not the OR you were expecting, forget about that
        descriptor. If he *was* the one you were expecting, then forget
        about all other descriptors for that address:port.
      - Allow servers to publish descriptors from 12 hours in the future.
        Corollary: only whine about clock skew from the dirserver if
        he's a trusted dirserver (since now even verified servers could
        have quite wrong clocks).
    - Adjust maximum skew and age for rendezvous descriptors: let skew
      be 48 hours rather than 90 minutes.
    - Efficiency improvements:
      - Keep a big splay tree of (circid,orconn)->circuit mappings to make
        it much faster to look up a circuit for each relay cell.
      - Remove most calls to assert_all_pending_dns_resolves_ok(),
        since they're eating our cpu on exit nodes.
      - Stop wasting time doing a case insensitive comparison for every
        dns name every time we do any lookup. Canonicalize the names to
        lowercase and be done with it.
    - Start sending 'truncated' cells back rather than destroy cells,
      if the circuit closes in front of you. This means we won't have
      to abandon partially built circuits.
    - Only warn once per nickname from add_nickname_list_to_smartlist
      per failure, so an entrynode or exitnode choice that's down won't
      yell so much.
    - Put a note in the torrc about abuse potential with the default
      exit policy.
    - Revise control spec and implementation to allow all log messages to
      be sent to controller with their severities intact (suggested by
      Matt Edman). Update TorControl to handle new log event types.
    - Provide better explanation messages when controller's POSTDESCRIPTOR
      fails.
    - Stop putting nodename in the Platform string in server descriptors.
      It doesn't actually help, and it is confusing/upsetting some people.

  o Bugfixes on 0.1.0.2-rc:
    - We were printing the host mask wrong in exit policies in server
      descriptors. This isn't a critical bug though, since we were still
      obeying the exit policy internally.
    - Fix Tor when compiled with libevent but without pthreads: move
      connection_unregister() from _connection_free() to
      connection_free().
    - Fix an assert trigger (already fixed in 0.0.9.x): when we have
      the rare mysterious case of accepting a conn on 0.0.0.0:0, then
      when we look through the connection array, we'll find any of the
      cpu/dnsworkers. This is no good.

  o Bugfixes on 0.0.9.8:
    - Fix possible bug on threading platforms (e.g. win32) which was
      leaking a file descriptor whenever a cpuworker or dnsworker died.
    - When using preferred entry or exit nodes, ignore whether the
      circuit wants uptime or capacity. They asked for the nodes, they
      get the nodes.
    - chdir() to your datadirectory at the *end* of the daemonize process,
      not the beginning. This was a problem because the first time you
      run tor, if your datadir isn't there, and you have runasdaemon set
      to 1, it will try to chdir to it before it tries to create it. Oops.
    - Handle changed router status correctly when dirserver reloads
      fingerprint file. We used to be dropping all unverified descriptors
      right then. The bug was hidden because we would immediately
      fetch a directory from another dirserver, which would include the
      descriptors we just dropped.
    - When we're connecting to an OR and he's got a different nickname/key
      than we were expecting, only complain loudly if we're an OP or a
      dirserver. Complaining loudly to the OR admins just confuses them.
    - Tie MAX_DIR_SIZE to MAX_BUF_SIZE, so now directory sizes won't get
      artificially capped at 500kB.


Changes in version 0.0.9.8 - 2005-04-07
  o Bugfixes on 0.0.9.x:
    - We have a bug that I haven't found yet. Sometimes, very rarely,
      cpuworkers get stuck in the 'busy' state, even though the cpuworker
      thinks of itself as idle. This meant that no new circuits ever got
      established. Here's a workaround to kill any cpuworker that's been
      busy for more than 100 seconds.


Changes in version 0.1.0.2-rc - 2005-04-01
  o Bugfixes on 0.1.0.1-rc:
    - Fixes on reachability detection:
      - Don't check for reachability while hibernating.
      - If ORPort is reachable but DirPort isn't, still publish the
        descriptor, but zero out DirPort until it's found reachable.
      - When building testing circs for ORPort testing, use only
        high-bandwidth nodes, so fewer circuits fail.
      - Complain about unreachable ORPort separately from unreachable
        DirPort, so the user knows what's going on.
      - Make sure we only conclude ORPort reachability if we didn't
        initiate the conn. Otherwise we could falsely conclude that
        we're reachable just because we connected to the guy earlier
        and he used that same pipe to extend to us.
      - Authdirservers shouldn't do ORPort reachability detection,
        since they're in clique mode, so it will be rare to find a
        server not already connected to them.
      - When building testing circuits, always pick middle hops running
        Tor 0.0.9.7, so we avoid the "can't extend to unknown routers"
        bug. (This is a kludge; it will go away when 0.0.9.x becomes
        obsolete.)
      - When we decide we're reachable, actually publish our descriptor
        right then.
    - Fix bug in redirectstream in the controller.
    - Fix the state descriptor strings so logs don't claim edge streams
      are in a different state than they actually are.
    - Use recent libevent features when possible (this only really affects
      win32 and osx right now, because the new libevent with these
      features hasn't been released yet). Add code to suppress spurious
      libevent log msgs.
    - Prevent possible segfault in connection_close_unattached_ap().
    - Fix newlines on torrc in win32.
    - Improve error msgs when tor-resolve fails.

  o Improvements on 0.0.9.x:
    - New experimental script tor/contrib/ExerciseServer.py (needs more
      work) that uses the controller interface to build circuits and
      fetch pages over them. This will help us bootstrap servers that
      have lots of capacity but haven't noticed it yet.
    - New experimental script tor/contrib/PathDemo.py (needs more work)
      that uses the controller interface to let you choose whole paths
      via addresses like
      "<hostname>.<path,separated by dots>.<length of path>.path"
    - When we've connected to an OR and handshaked but didn't like
      the result, we were closing the conn without sending destroy
      cells back for pending circuits. Now send those destroys.


Changes in version 0.0.9.7 - 2005-04-01
  o Bugfixes on 0.0.9.x:
    - Fix another race crash bug (thanks to Glenn Fink for reporting).
    - Compare identity to identity, not to nickname, when extending to
      a router not already in the directory. This was preventing us from
      extending to unknown routers. Oops.
    - Make sure to create OS X Tor user in <500 range, so we aren't
      creating actual system users.
    - Note where connection-that-hasn't-sent-end was marked, and fix
      a few really loud instances of this harmless bug (it's fixed more
      in 0.1.0.x).


Changes in version 0.1.0.1-rc - 2005-03-28
  o New features:
    - Add reachability testing. Your Tor server will automatically try
      to see if its ORPort and DirPort are reachable from the outside,
      and it won't upload its descriptor until it decides they are.
    - Handle unavailable hidden services better. Handle slow or busy
      hidden services better.
    - Add support for CONNECTing through https proxies, with "HttpsProxy"
      config option.
    - New exit policy: accept most low-numbered ports, rather than
      rejecting most low-numbered ports.
    - More Tor controller support (still experimental). See
      http://tor.eff.org/doc/control-spec.txt for all the new features,
      including signals to emulate unix signals from any platform;
      redirectstream; extendcircuit; mapaddress; getinfo; postdescriptor;
      closestream; closecircuit; etc.
    - Make nt services work and start on startup on win32 (based on
      patch by Matt Edman).
    - Add a new AddressMap config directive to rewrite incoming socks
      addresses. This lets you, for example, declare an implicit
      required exit node for certain sites.
    - Add a new TrackHostExits config directive to trigger addressmaps
      for certain incoming socks addresses -- for sites that break when
      your exit keeps changing (based on patch by Mike Perry).
    - Redo the client-side dns cache so it's just an addressmap too.
    - Notice when our IP changes, and reset stats/uptime/reachability.
    - When an application is using socks5, give him the whole variety of
      potential socks5 responses (connect refused, host unreachable, etc),
      rather than just "success" or "failure".
    - A more sane version numbering system. See
      http://tor.eff.org/cvs/tor/doc/version-spec.txt for details.
    - New contributed script "exitlist": a simple python script to
      parse directories and find Tor nodes that exit to listed
      addresses/ports.
    - New contributed script "privoxy-tor-toggle" to toggle whether
      Privoxy uses Tor. Seems to be configured for Debian by default.
    - Report HTTP reasons to client when getting a response from directory
      servers -- so you can actually know what went wrong.
    - New config option MaxAdvertisedBandwidth which lets you advertise
      a low bandwidthrate (to not attract as many circuits) while still
      allowing a higher bandwidthrate in reality.

  o Robustness/stability fixes:
    - Make Tor use Niels Provos's libevent instead of its current
      poll-but-sometimes-select mess.  This will let us use faster async
      cores (like epoll, kpoll, and /dev/poll), and hopefully work better
      on Windows too.
    - pthread support now too. This was forced because when we forked,
      we ended up wasting a lot of duplicate ram over time. Also switch
      to foo_r versions of some library calls to allow reentry and
      threadsafeness.
    - Better handling for heterogeneous / unreliable nodes:
      - Annotate circuits w/ whether they aim to contain high uptime nodes
        and/or high capacity nodes. When building circuits, choose
        appropriate nodes.
      - This means that every single node in an intro rend circuit,
        not just the last one, will have a minimum uptime.
      - New config option LongLivedPorts to indicate application streams
        that will want high uptime circuits.
      - Servers reset uptime when a dir fetch entirely fails. This
        hopefully reflects stability of the server's network connectivity.
      - If somebody starts his tor server in Jan 2004 and then fixes his
        clock, don't make his published uptime be a year.
      - Reset published uptime when you wake up from hibernation.
    - Introduce a notion of 'internal' circs, which are chosen without
      regard to the exit policy of the last hop. Intro and rendezvous
      circs must be internal circs, to avoid leaking information. Resolve
      and connect streams can use internal circs if they want.
    - New circuit pooling algorithm: make sure to have enough circs around
      to satisfy any predicted ports, and also make sure to have 2 internal
      circs around if we've required internal circs lately (and with high
      uptime if we've seen that lately too).
    - Split NewCircuitPeriod option into NewCircuitPeriod (30 secs),
      which describes how often we retry making new circuits if current
      ones are dirty, and MaxCircuitDirtiness (10 mins), which describes
      how long we're willing to make use of an already-dirty circuit.
    - Cannibalize GENERAL circs to be C_REND, C_INTRO, S_INTRO, and S_REND
      circ as necessary, if there are any completed ones lying around
      when we try to launch one.
    - Make hidden services try to establish a rendezvous for 30 seconds,
      rather than for n (where n=3) attempts to build a circuit.
    - Change SHUTDOWN_WAIT_LENGTH from a fixed 30 secs to a config option
      "ShutdownWaitLength".
    - Try to be more zealous about calling connection_edge_end when
      things go bad with edge conns in connection.c.
    - Revise tor-spec to add more/better stream end reasons.
    - Revise all calls to connection_edge_end to avoid sending "misc",
      and to take errno into account where possible.

  o Bug fixes:
    - Fix a race condition that can trigger an assert, when we have a
      pending create cell and an OR connection fails right then.
    - Fix several double-mark-for-close bugs, e.g. where we were finding
      a conn for a cell even if that conn is already marked for close.
    - Make sequence of log messages when starting on win32 with no config
      file more reasonable.
    - When choosing an exit node for a new non-internal circ, don't take
      into account whether it'll be useful for any pending x.onion
      addresses -- it won't.
    - Turn addr_policy_compare from a tristate to a quadstate; this should
      help address our "Ah, you allow 1.2.3.4:80. You are a good choice
      for google.com" problem.
    - Make "platform" string in descriptor more accurate for Win32 servers,
      so it's not just "unknown platform".
    - Fix an edge case in parsing config options (thanks weasel).
      If they say "--" on the commandline, it's not an option.
    - Reject odd-looking addresses at the client (e.g. addresses that
      contain a colon), rather than having the server drop them because
      they're malformed.
    - tor-resolve requests were ignoring .exit if there was a working circuit
      they could use instead.
    - REUSEADDR on normal platforms means you can rebind to the port
      right after somebody else has let it go. But REUSEADDR on win32
      means to let you bind to the port _even when somebody else
      already has it bound_! So, don't do that on Win32.
    - Change version parsing logic: a version is "obsolete" if it is not
      recommended and (1) there is a newer recommended version in the
      same series, or (2) there are no recommended versions in the same
      series, but there are some recommended versions in a newer series.
      A version is "new" if it is newer than any recommended version in
      the same series.
    - Stop most cases of hanging up on a socks connection without sending
      the socks reject.

  o Helpful fixes:
    - Require BandwidthRate to be at least 20kB/s for servers.
    - When a dirserver causes you to give a warn, mention which dirserver
      it was.
    - New config option DirAllowPrivateAddresses for authdirservers.
      Now by default they refuse router descriptors that have non-IP or
      private-IP addresses.
    - Stop publishing socksport in the directory, since it's not
      actually meant to be public. For compatibility, publish a 0 there
      for now.
    - Change DirFetchPeriod/StatusFetchPeriod to have a special "Be
      smart" value, that is low for servers and high for clients.
    - If our clock jumps forward by 100 seconds or more, assume something
      has gone wrong with our network and abandon all not-yet-used circs.
    - Warn when exit policy implicitly allows local addresses.
    - If we get an incredibly skewed timestamp from a dirserver mirror
      that isn't a verified OR, don't warn -- it's probably him that's
      wrong.
    - Since we ship our own Privoxy on OS X, tweak it so it doesn't write
      cookies to disk and doesn't log each web request to disk. (Thanks
      to Brett Carrington for pointing this out.)
    - When a client asks us for a dir mirror and we don't have one,
      launch an attempt to get a fresh one.
    - If we're hibernating and we get a SIGINT, exit immediately.
    - Add --with-dmalloc ./configure option, to track memory leaks.
    - And try to free all memory on closing, so we can detect what
      we're leaking.
    - Cache local dns resolves correctly even when they're .exit
      addresses.
    - Give a better warning when some other server advertises an
      ORPort that is actually an apache running ssl.
    - Add "opt hibernating 1" to server descriptor to make it clearer
      whether the server is hibernating.


Changes in version 0.0.9.6 - 2005-03-24
  o Bugfixes on 0.0.9.x (crashes and asserts):
    - Add new end stream reasons to maintainance branch. Fix bug where
      reason (8) could trigger an assert.  Prevent bug from recurring.
    - Apparently win32 stat wants paths to not end with a slash.
    - Fix assert triggers in assert_cpath_layer_ok(), where we were
      blowing away the circuit that conn->cpath_layer points to, then
      checking to see if the circ is well-formed. Backport check to make
      sure we dont use the cpath on a closed connection.
    - Prevent circuit_resume_edge_reading_helper() from trying to package
      inbufs for marked-for-close streams.
    - Don't crash on hup if your options->address has become unresolvable.
    - Some systems (like OS X) sometimes accept() a connection and tell
      you the remote host is 0.0.0.0:0. If this happens, due to some
      other mis-features, we get confused; so refuse the conn for now.

  o Bugfixes on 0.0.9.x (other):
    - Fix harmless but scary "Unrecognized content encoding" warn message.
    - Add new stream error reason: TORPROTOCOL reason means "you are not
      speaking a version of Tor I understand; say bye-bye to your stream."
    - Be willing to cache directories from up to ROUTER_MAX_AGE seconds
      into the future, now that we are more tolerant of skew. This
      resolves a bug where a Tor server would refuse to cache a directory
      because all the directories it gets are too far in the future;
      yet the Tor server never logs any complaints about clock skew.
    - Mac packaging magic: make man pages useable, and do not overwrite
      existing torrc files.
    - Make OS X log happily to /var/log/tor/tor.log


Changes in version 0.0.9.5 - 2005-02-22
  o Bugfixes on 0.0.9.x:
    - Fix an assert race at exit nodes when resolve requests fail.
    - Stop picking unverified dir mirrors--it only leads to misery.
    - Patch from Matt Edman to make NT services work better. Service
      support is still not compiled into the executable by default.
    - Patch from Dmitri Bely so the Tor service runs better under
      the win32 SYSTEM account.
    - Make tor-resolve actually work (?) on Win32.
    - Fix a sign bug when getrlimit claims to have 4+ billion
      file descriptors available.
    - Stop refusing to start when bandwidthburst == bandwidthrate.
    - When create cells have been on the onion queue more than five
      seconds, just send back a destroy and take them off the list.


Changes in version 0.0.9.4 - 2005-02-03
  o Bugfixes on 0.0.9:
    - Fix an assert bug that took down most of our servers: when
      a server claims to have 1 GB of bandwidthburst, don't
      freak out.
    - Don't crash as badly if we have spawned the max allowed number
      of dnsworkers, or we're out of file descriptors.
    - Block more file-sharing ports in the default exit policy.
    - MaxConn is now automatically set to the hard limit of max
      file descriptors we're allowed (ulimit -n), minus a few for
      logs, etc.
    - Give a clearer message when servers need to raise their
      ulimit -n when they start running out of file descriptors.
    - SGI Compatibility patches from Jan Schaumann.
    - Tolerate a corrupt cached directory better.
    - When a dirserver hasn't approved your server, list which one.
    - Go into soft hibernation after 95% of the bandwidth is used,
      not 99%. This is especially important for daily hibernators who
      have a small accounting max. Hopefully it will result in fewer
      cut connections when the hard hibernation starts.
    - Load-balance better when using servers that claim more than
      800kB/s of capacity.
    - Make NT services work (experimental, only used if compiled in).


Changes in version 0.0.9.3 - 2005-01-21
  o Bugfixes on 0.0.9:
    - Backport the cpu use fixes from main branch, so busy servers won't
      need as much processor time.
    - Work better when we go offline and then come back, or when we
      run Tor at boot before the network is up. We do this by
      optimistically trying to fetch a new directory whenever an
      application request comes in and we think we're offline -- the
      human is hopefully a good measure of when the network is back.
    - Backport some minimal hidserv bugfixes: keep rend circuits open as
      long as you keep using them; actually publish hidserv descriptors
      shortly after they change, rather than waiting 20-40 minutes.
    - Enable Mac startup script by default.
    - Fix duplicate dns_cancel_pending_resolve reported by Giorgos Pallas.
    - When you update AllowUnverifiedNodes or FirewallPorts via the
      controller's setconf feature, we were always appending, never
      resetting.
    - When you update HiddenServiceDir via setconf, it was screwing up
      the order of reading the lines, making it fail.
    - Do not rewrite a cached directory back to the cache; otherwise we
      will think it is recent and not fetch a newer one on startup.
    - Workaround for webservers that lie about Content-Encoding: Tor
      now tries to autodetect compressed directories and compression
      itself. This lets us Proxypass dir fetches through apache.


Changes in version 0.0.9.2 - 2005-01-04
  o Bugfixes on 0.0.9 (crashes and asserts):
    - Fix an assert on startup when the disk is full and you're logging
      to a file.
    - If you do socks4 with an IP of 0.0.0.x but *don't* provide a socks4a
      style address, then we'd crash.
    - Fix an assert trigger when the running-routers string we get from
      a dirserver is broken.
    - Make worker threads start and run on win32. Now win32 servers
      may work better.
    - Bandaid (not actually fix, but now it doesn't crash) an assert
      where the dns worker dies mysteriously and the main Tor process
      doesn't remember anything about the address it was resolving.

  o Bugfixes on 0.0.9 (Win32):
    - Workaround for brain-damaged __FILE__ handling on MSVC: keep Nick's
      name out of the warning/assert messages.
    - Fix a superficial "unhandled error on read" bug on win32.
    - The win32 installer no longer requires a click-through for our
      license, since our Free Software license grants rights but does not
      take any away.
    - Win32: When connecting to a dirserver fails, try another one
      immediately. (This was already working for non-win32 Tors.)
    - Stop trying to parse $HOME on win32 when hunting for default
      DataDirectory.
    - Make tor-resolve.c work on win32 by calling network_init().

  o Bugfixes on 0.0.9 (other):
    - Make 0.0.9.x build on Solaris again.
    - Due to a fencepost error, we were blowing away the \n when reporting
      confvalue items in the controller. So asking for multiple config
      values at once couldn't work.
    - When listing circuits that are pending on an opening OR connection,
      if we're an OR we were listing circuits that *end* at us as
      being pending on every listener, dns/cpu worker, etc. Stop that.
    - Dirservers were failing to create 'running-routers' or 'directory'
      strings if we had more than some threshold of routers. Fix them so
      they can handle any number of routers.
    - Fix a superficial "Duplicate mark for close" bug.
    - Stop checking for clock skew for OR connections, even for servers.
    - Fix a fencepost error that was chopping off the last letter of any
      nickname that is the maximum allowed nickname length.
    - Update URLs in log messages so they point to the new website.
    - Fix a potential problem in mangling server private keys while
      writing to disk (not triggered yet, as far as we know).
    - Include the licenses for other free software we include in Tor,
      now that we're shipping binary distributions more regularly.


Changes in version 0.0.9.1 - 2004-12-15
  o Bugfixes on 0.0.9:
    - Make hibernation actually work.
    - Make HashedControlPassword config option work.
    - When we're reporting event circuit status to a controller,
      don't use the stream status code.


Changes in version 0.0.9 - 2004-12-12
  o Cleanups:
    - Clean up manpage and torrc.sample file.
    - Clean up severities and text of log warnings.
  o Mistakes:
    - Make servers trigger an assert when they enter hibernation.


Changes in version 0.0.9rc7 - 2004-12-08
  o Bugfixes on 0.0.9rc:
    - Fix a stack-trashing crash when an exit node begins hibernating.
    - Avoid looking at unallocated memory while considering which
      ports we need to build circuits to cover.
    - Stop a sigpipe: when an 'end' cell races with eof from the app,
      we shouldn't hold-open-until-flush if the eof arrived first.
    - Fix a bug with init_cookie_authentication() in the controller.
    - When recommending new-format log lines, if the upper bound is
      LOG_ERR, leave it implicit.

  o Bugfixes on 0.0.8.1:
    - Fix a whole slew of memory leaks.
    - Fix isspace() and friends so they still make Solaris happy
      but also so they don't trigger asserts on win32.
    - Fix parse_iso_time on platforms without strptime (eg win32).
    - win32: tolerate extra "readable" events better.
    - win32: when being multithreaded, leave parent fdarray open.
    - Make unit tests work on win32.


Changes in version 0.0.9rc6 - 2004-12-06
  o Bugfixes on 0.0.9pre:
    - Clean up some more integer underflow opportunities (not exploitable
      we think).
    - While hibernating, hup should not regrow our listeners.
    - Send an end to the streams we close when we hibernate, rather
      than just chopping them off.
    - React to eof immediately on non-open edge connections.

  o Bugfixes on 0.0.8.1:
    - Calculate timeout for waiting for a connected cell from the time
      we sent the begin cell, not from the time the stream started. If
      it took a long time to establish the circuit, we would time out
      right after sending the begin cell.
    - Fix router_compare_addr_to_addr_policy: it was not treating a port
      of * as always matching, so we were picking reject *:* nodes as
      exit nodes too. Oops.

  o Features:
    - New circuit building strategy: keep a list of ports that we've
      used in the past 6 hours, and always try to have 2 circuits open
      or on the way that will handle each such port. Seed us with port
      80 so web users won't complain that Tor is "slow to start up".
    - Make kill -USR1 dump more useful stats about circuits.
    - When warning about retrying or giving up, print the address, so
      the user knows which one it's talking about.
    - If you haven't used a clean circuit in an hour, throw it away,
      just to be on the safe side. (This means after 6 hours a totally
      unused Tor client will have no circuits open.)


Changes in version 0.0.9rc5 - 2004-12-01
  o Bugfixes on 0.0.8.1:
    - Disallow NDEBUG. We don't ever want anybody to turn off debug.
    - Let resolve conns retry/expire also, rather than sticking around
      forever.
    - If we are using select, make sure we stay within FD_SETSIZE.

  o Bugfixes on 0.0.9pre:
    - Fix integer underflow in tor_vsnprintf() that may be exploitable,
      but doesn't seem to be currently; thanks to Ilja van Sprundel for
      finding it.
    - If anybody set DirFetchPostPeriod, give them StatusFetchPeriod
      instead.  Impose minima and maxima for all *Period options; impose
      even tighter maxima for fetching if we are a caching dirserver.
      Clip rather than rejecting.
    - Fetch cached running-routers from servers that serve it (that is,
      authdirservers and servers running 0.0.9rc5-cvs or later.)

  o Features:
    - Accept *:706 (silc) in default exit policy.
    - Implement new versioning format for post 0.1.
    - Support "foo.nickname.exit" addresses, to let Alice request the
      address "foo" as viewed by exit node "nickname". Based on a patch
      by Geoff Goodell.
    - Make tor --version --version dump the cvs Id of every file.


Changes in version 0.0.9rc4 - 2004-11-28
  o Bugfixes on 0.0.8.1:
    - Make windows sockets actually non-blocking (oops), and handle
      win32 socket errors better.

  o Bugfixes on 0.0.9rc1:
    - Actually catch the -USR2 signal.


Changes in version 0.0.9rc3 - 2004-11-25
  o Bugfixes on 0.0.8.1:
    - Flush the log file descriptor after we print "Tor opening log file",
      so we don't see those messages days later.

  o Bugfixes on 0.0.9rc1:
    - Make tor-resolve work again.
    - Avoid infinite loop in tor-resolve if tor hangs up on it.
    - Fix an assert trigger for clients/servers handling resolves.


Changes in version 0.0.9rc2 - 2004-11-24
  o Bugfixes on 0.0.9rc1:
    - I broke socks5 support while fixing the eof bug.
    - Allow unitless bandwidths and intervals; they default to bytes
      and seconds.
    - New servers don't start out hibernating; they are active until
      they run out of bytes, so they have a better estimate of how
      long it takes, and so their operators can know they're working.


Changes in version 0.0.9rc1 - 2004-11-23
  o Bugfixes on 0.0.8.1:
    - Finally fix a bug that's been plaguing us for a year:
      With high load, circuit package window was reaching 0. Whenever
      we got a circuit-level sendme, we were reading a lot on each
      socket, but only writing out a bit. So we would eventually reach
      eof. This would be noticed and acted on even when there were still
      bytes sitting in the inbuf.
    - When poll() is interrupted, we shouldn't believe the revents values.

  o Bugfixes on 0.0.9pre6:
    - Fix hibernate bug that caused pre6 to be broken.
    - Don't keep rephist info for routers that haven't had activity for
      24 hours. (This matters now that clients have keys, since we track
      them too.)
    - Never call close_temp_logs while validating log options.
    - Fix backslash-escaping on tor.sh.in and torctl.in.

  o Features:
    - Implement weekly/monthly/daily accounting: now you specify your
      hibernation properties by
      AccountingMax N bytes|KB|MB|GB|TB
      AccountingStart day|week|month [day] HH:MM
        Defaults to "month 1 0:00".
    - Let bandwidth and interval config options be specified as 5 bytes,
      kb, kilobytes, etc; and as seconds, minutes, hours, days, weeks.
    - kill -USR2 now moves all logs to loglevel debug (kill -HUP to
      get back to normal.)
    - If your requested entry or exit node has advertised bandwidth 0,
      pick it anyway.
    - Be more greedy about filling up relay cells -- we try reading again
      once we've processed the stuff we read, in case enough has arrived
      to fill the last cell completely.
    - Apply NT service patch from Osamu Fujino. Still needs more work.


Changes in version 0.0.9pre6 - 2004-11-15
  o Bugfixes on 0.0.8.1:
    - Fix assert failure on malformed socks4a requests.
    - Use identity comparison, not nickname comparison, to choose which
      half of circuit-ID-space each side gets to use. This is needed
      because sometimes we think of a router as a nickname, and sometimes
      as a hex ID, and we can't predict what the other side will do.
    - Catch and ignore SIGXFSZ signals when log files exceed 2GB; our
      write() call will fail and we handle it there.
    - Add a FAST_SMARTLIST define to optionally inline smartlist_get
      and smartlist_len, which are two major profiling offenders.

  o Bugfixes on 0.0.9pre5:
    - Fix a bug in read_all that was corrupting config files on windows.
    - When we're raising the max number of open file descriptors to
      'unlimited', don't log that we just raised it to '-1'.
    - Include event code with events, as required by control-spec.txt.
    - Don't give a fingerprint when clients do --list-fingerprint:
      it's misleading, because it will never be the same again.
    - Stop using strlcpy in tor_strndup, since it was slowing us
      down a lot.
    - Remove warn on startup about missing cached-directory file.
    - Make kill -USR1 work again.
    - Hibernate if we start tor during the "wait for wakeup-time" phase
      of an accounting interval. Log our hibernation plans better.
    - Authoritative dirservers now also cache their directory, so they
      have it on start-up.

  o Features:
    - Fetch running-routers; cache running-routers; compress
      running-routers; serve compressed running-routers.z
    - Add NSI installer script contributed by J Doe.
    - Commit VC6 and VC7 workspace/project files.
    - Commit a tor.spec for making RPM files, with help from jbash.
    - Add contrib/torctl.in contributed by Glenn Fink.
    - Implement the control-spec's SAVECONF command, to write your
      configuration to torrc.
    - Get cookie authentication for the controller closer to working.
    - Include control-spec.txt in the tarball.
    - When set_conf changes our server descriptor, upload a new copy.
      But don't upload it too often if there are frequent changes.
    - Document authentication config in man page, and document signals
      we catch.
    - Clean up confusing parts of man page and torrc.sample.
    - Make expand_filename handle ~ and ~username.
    - Use autoconf to enable largefile support where necessary. Use
      ftello where available, since ftell can fail at 2GB.
    - Distinguish between TOR_TLS_CLOSE and TOR_TLS_ERROR, so we can
      log more informatively.
    - Give a slightly more useful output for "tor -h".
    - Refuse application socks connections to port 0.
    - Check clock skew for verified servers, but allow unverified
      servers and clients to have any clock skew.
    - Break DirFetchPostPeriod into:
      - DirFetchPeriod for fetching full directory,
      - StatusFetchPeriod for fetching running-routers,
      - DirPostPeriod for posting server descriptor,
      - RendPostPeriod for posting hidden service descriptors.
    - Make sure the hidden service descriptors are at a random offset
      from each other, to hinder linkability.


Changes in version 0.0.9pre5 - 2004-11-09
  o Bugfixes on 0.0.9pre4:
    - Fix a seg fault in unit tests (doesn't affect main program).
    - Fix an assert bug where a hidden service provider would fail if
      the first hop of his rendezvous circuit was down.
    - Hidden service operators now correctly handle version 1 style
      INTRODUCE1 cells (nobody generates them still, so not a critical
      bug).
    - If do_hup fails, actually notice.
    - Handle more errnos from accept() without closing the listener.
      Some OpenBSD machines were closing their listeners because
      they ran out of file descriptors.
    - Send resolve cells to exit routers that are running a new
      enough version of the resolve code to work right.
    - Better handling of winsock includes on non-MSV win32 compilers.
    - Some people had wrapped their tor client/server in a script
      that would restart it whenever it died. This did not play well
      with our "shut down if your version is obsolete" code. Now people
      don't fetch a new directory if their local cached version is
      recent enough.
    - Make our autogen.sh work on ksh as well as bash.

  o Major Features:
    - Hibernation: New config option "AccountingMaxKB" lets you
      set how many KBytes per month you want to allow your server to
      consume. Rather than spreading those bytes out evenly over the
      month, we instead hibernate for some of the month and pop up
      at a deterministic time, work until the bytes are consumed, then
      hibernate again. Config option "MonthlyAccountingStart" lets you
      specify which day of the month your billing cycle starts on.
    - Control interface: a separate program can now talk to your
      client/server over a socket, and get/set config options, receive
      notifications of circuits and streams starting/finishing/dying,
      bandwidth used, etc. The next step is to get some GUIs working.
      Let us know if you want to help out. See doc/control-spec.txt .
    - Ship a contrib/tor-control.py as an example script to interact
      with the control port.
    - "tor --hash-password zzyxz" will output a salted password for
      use in authenticating to the control interface.
    - New log format in config:
      "Log minsev[-maxsev] stdout|stderr|syslog" or
      "Log minsev[-maxsev] file /var/foo"

  o Minor Features:
    - DirPolicy config option, to let people reject incoming addresses
      from their dirserver.
    - "tor --list-fingerprint" will list your identity key fingerprint
      and then exit.
    - Add "pass" target for RedirectExit, to make it easier to break
      out of a sequence of RedirectExit rules.
    - Clients now generate a TLS cert too, in preparation for having
      them act more like real nodes.
    - Ship src/win32/ in the tarball, so people can use it to build.
    - Make old win32 fall back to CWD if SHGetSpecialFolderLocation
      is broken.
    - New "router-status" line in directory, to better bind each verified
      nickname to its identity key.
    - Deprecate unofficial config option abbreviations, and abbreviations
      not on the command line.
    - Add a pure-C tor-resolve implementation.
    - Use getrlimit and friends to ensure we can reach MaxConn (currently
      1024) file descriptors.

  o Code security improvements, inspired by Ilja:
    - Replace sprintf with snprintf. (I think they were all safe, but
      hey.)
    - Replace strcpy/strncpy with strlcpy in more places.
    - Avoid strcat; use snprintf or strlcat instead.
    - snprintf wrapper with consistent (though not C99) overflow behavior.


Changes in version 0.0.9pre4 - 2004-10-17
  o Bugfixes on 0.0.9pre3:
    - If the server doesn't specify an exit policy, use the real default
      exit policy, not reject *:*.
    - Ignore fascistfirewall when uploading/downloading hidden service
      descriptors, since we go through Tor for those; and when using
      an HttpProxy, since we assume it can reach them all.
    - When looking for an authoritative dirserver, use only the ones
      configured at boot. Don't bother looking in the directory.
    - The rest of the fix for get_default_conf_file() on older win32.
    - Make 'Routerfile' config option obsolete.

  o Features:
    - New 'MyFamily nick1,...' config option for a server to
      specify other servers that shouldn't be used in the same circuit
      with it. Only believed if nick1 also specifies us.
    - New 'NodeFamily nick1,nick2,...' config option for a client to
      specify nodes that it doesn't want to use in the same circuit.
    - New 'Redirectexit pattern address:port' config option for a
      server to redirect exit connections, e.g. to a local squid.


Changes in version 0.0.9pre3 - 2004-10-13
  o Bugfixes on 0.0.8.1:
    - Better torrc example lines for dirbindaddress and orbindaddress.
    - Improved bounds checking on parsed ints (e.g. config options and
      the ones we find in directories.)
    - Better handling of size_t vs int, so we're more robust on 64
      bit platforms.
    - Fix the rest of the bug where a newly started OR would appear
      as unverified even after we've added his fingerprint and hupped
      the dirserver.
    - Fix a bug from 0.0.7: when read() failed on a stream, we would
      close it without sending back an end. So 'connection refused'
      would simply be ignored and the user would get no response.

  o Bugfixes on 0.0.9pre2:
    - Serving the cached-on-disk directory to people is bad. We now
      provide no directory until we've fetched a fresh one.
    - Workaround for bug on windows where cached-directories get crlf
      corruption.
    - Make get_default_conf_file() work on older windows too.
    - If we write a *:* exit policy line in the descriptor, don't write
      any more exit policy lines.

  o Features:
    - Use only 0.0.9pre1 and later servers for resolve cells.
    - Make the dirservers file obsolete.
      - Include a dir-signing-key token in directories to tell the
        parsing entity which key is being used to sign.
      - Remove the built-in bulky default dirservers string.
      - New config option "Dirserver %s:%d [fingerprint]", which can be
        repeated as many times as needed. If no dirservers specified,
        default to moria1,moria2,tor26.
    - Make moria2 advertise a dirport of 80, so people behind firewalls
      will be able to get a directory.
    - Http proxy support
      - Dirservers translate requests for http://%s:%d/x to /x
      - You can specify "HttpProxy %s[:%d]" and all dir fetches will
        be routed through this host.
      - Clients ask for /tor/x rather than /x for new enough dirservers.
        This way we can one day coexist peacefully with apache.
      - Clients specify a "Host: %s%d" http header, to be compatible
        with more proxies, and so running squid on an exit node can work.


Changes in version 0.0.8.1 - 2004-10-13
  o Bugfixes:
    - Fix a seg fault that can be triggered remotely for Tor
      clients/servers with an open dirport.
    - Fix a rare assert trigger, where routerinfos for entries in
      our cpath would expire while we're building the path.
    - Fix a bug in OutboundBindAddress so it (hopefully) works.
    - Fix a rare seg fault for people running hidden services on
      intermittent connections.
    - Fix a bug in parsing opt keywords with objects.
    - Fix a stale pointer assert bug when a stream detaches and
      reattaches.
    - Fix a string format vulnerability (probably not exploitable)
      in reporting stats locally.
    - Fix an assert trigger: sometimes launching circuits can fail
      immediately, e.g. because too many circuits have failed recently.
    - Fix a compile warning on 64 bit platforms.


Changes in version 0.0.9pre2 - 2004-10-03
  o Bugfixes:
    - Make fetching a cached directory work for 64-bit platforms too.
    - Make zlib.h a required header, not an optional header.


Changes in version 0.0.9pre1 - 2004-10-01
  o Bugfixes:
    - Stop using separate defaults for no-config-file and
      empty-config-file. Now you have to explicitly turn off SocksPort,
      if you don't want it open.
    - Fix a bug in OutboundBindAddress so it (hopefully) works.
    - Improve man page to mention more of the 0.0.8 features.
    - Fix a rare seg fault for people running hidden services on
      intermittent connections.
    - Change our file IO stuff (especially wrt OpenSSL) so win32 is
      happier.
    - Fix more dns related bugs: send back resolve_failed and end cells
      more reliably when the resolve fails, rather than closing the
      circuit and then trying to send the cell. Also attach dummy resolve
      connections to a circuit *before* calling dns_resolve(), to fix
      a bug where cached answers would never be sent in RESOLVED cells.
    - When we run out of disk space, or other log writing error, don't
      crash. Just stop logging to that log and continue.
    - We were starting to daemonize before we opened our logs, so if
      there were any problems opening logs, we would complain to stderr,
      which wouldn't work, and then mysteriously exit.
    - Fix a rare bug where sometimes a verified OR would connect to us
      before he'd uploaded his descriptor, which would cause us to
      assign conn->nickname as though he's unverified. Now we look through
      the fingerprint list to see if he's there.
    - Fix a rare assert trigger, where routerinfos for entries in
      our cpath would expire while we're building the path.

  o Features:
    - Clients can ask dirservers for /dir.z to get a compressed version
      of the directory. Only works for servers running 0.0.9, of course.
    - Make clients cache directories and use them to seed their router
      lists at startup. This means clients have a datadir again.
    - Configuration infrastructure support for warning on obsolete
      options.
    - Respond to content-encoding headers by trying to uncompress as
      appropriate.
    - Reply with a deflated directory when a client asks for "dir.z".
      We could use allow-encodings instead, but allow-encodings isn't
      specified in HTTP 1.0.
    - Raise the max dns workers from 50 to 100.
    - Discourage people from setting their dirfetchpostperiod more often
      than once per minute.
    - Protect dirservers from overzealous descriptor uploading -- wait
      10 seconds after directory gets dirty, before regenerating.


Changes in version 0.0.8 - 2004-08-25
  o Port it to SunOS 5.9 / Athena


Changes in version 0.0.8rc2 - 2004-08-20
  o Make it compile on cygwin again.
  o When picking unverified routers, skip those with low uptime and/or
    low bandwidth, depending on what properties you care about.


Changes in version 0.0.8rc1 - 2004-08-18
  o Changes from 0.0.7.3:
    - Bugfixes:
      - Fix assert triggers: if the other side returns an address 0.0.0.0,
        don't put it into the client dns cache.
      - If a begin failed due to exit policy, but we believe the IP address
        should have been allowed, switch that router to exitpolicy reject *:*
        until we get our next directory.
    - Features:
      - Clients choose nodes proportional to advertised bandwidth.
      - Avoid using nodes with low uptime as introduction points.
      - Handle servers with dynamic IP addresses: don't replace
        options->Address with the resolved one at startup, and
        detect our address right before we make a routerinfo each time.
      - 'FascistFirewall' option to pick dirservers and ORs on specific
        ports; plus 'FirewallPorts' config option to tell FascistFirewall
        which ports are open. (Defaults to 80,443)
      - Be more aggressive about trying to make circuits when the network
        has changed (e.g. when you unsuspend your laptop).
      - Check for time skew on http headers; report date in response to
        "GET /".
      - If the entrynode config line has only one node, don't pick it as
        an exitnode.
      - Add strict{entry|exit}nodes config options. If set to 1, then
        we refuse to build circuits that don't include the specified entry
        or exit nodes.
      - OutboundBindAddress config option, to bind to a specific
        IP address for outgoing connect()s.
      - End truncated log entries (e.g. directories) with "[truncated]".

  o Patches to 0.0.8preX:
    - Bugfixes:
      - Patches to compile and run on win32 again (maybe)?
      - Fix crash when looking for ~/.torrc with no $HOME set.
      - Fix a race bug in the unit tests.
      - Handle verified/unverified name collisions better when new
        routerinfo's arrive in a directory.
      - Sometimes routers were getting entered into the stats before
        we'd assigned their identity_digest. Oops.
      - Only pick and establish intro points after we've gotten a
        directory.
    - Features:
      - AllowUnverifiedNodes config option to let circuits choose no-name
        routers in entry,middle,exit,introduction,rendezvous positions.
        Allow middle and rendezvous positions by default.
      - Add a man page for tor-resolve.


Changes in version 0.0.7.3 - 2004-08-12
  o Stop dnsworkers from triggering an assert failure when you
    ask them to resolve the host "".


Changes in version 0.0.8pre3 - 2004-08-09
  o Changes from 0.0.7.2:
    - Allow multiple ORs with same nickname in routerlist -- now when
      people give us one identity key for a nickname, then later
      another, we don't constantly complain until the first expires.
    - Remember used bandwidth (both in and out), and publish 15-minute
      snapshots for the past day into our descriptor.
    - You can now fetch $DIRURL/running-routers to get just the
      running-routers line, not the whole descriptor list. (But
      clients don't use this yet.)
    - When people mistakenly use Tor as an http proxy, point them
      at the tor-doc.html rather than the INSTALL.
    - Remove our mostly unused -- and broken -- hex_encode()
      function. Use base16_encode() instead. (Thanks to Timo Lindfors
      for pointing out this bug.)
    - Rotate onion keys every 12 hours, not every 2 hours, so we have
      fewer problems with people using the wrong key.
    - Change the default exit policy to reject the default edonkey,
      kazaa, gnutella ports.
    - Add replace_file() to util.[ch] to handle win32's rename().

  o Changes from 0.0.8preX:
    - Fix two bugs in saving onion keys to disk when rotating, so
      hopefully we'll get fewer people using old onion keys.
    - Fix an assert error that was making SocksPolicy not work.
    - Be willing to expire routers that have an open dirport -- it's
      just the authoritative dirservers we want to not forget.
    - Reject tor-resolve requests for .onion addresses early, so we
      don't build a whole rendezvous circuit and then fail.
    - When you're warning a server that he's unverified, don't cry
      wolf unpredictably.
    - Fix a race condition: don't try to extend onto a connection
      that's still handshaking.
    - For servers in clique mode, require the conn to be open before
      you'll choose it for your path.
    - Fix some cosmetic bugs about duplicate mark-for-close, lack of
      end relay cell, etc.
    - Measure bandwidth capacity over the last 24 hours, not just 12
    - Bugfix: authoritative dirservers were making and signing a new
      directory for each client, rather than reusing the cached one.


Changes in version 0.0.8pre2 - 2004-08-04
  o Changes from 0.0.7.2:
    - Security fixes:
      - Check directory signature _before_ you decide whether you're
        you're running an obsolete version and should exit.
      - Check directory signature _before_ you parse the running-routers
        list to decide who's running or verified.
    - Bugfixes and features:
      - Check return value of fclose while writing to disk, so we don't
        end up with broken files when servers run out of disk space.
      - Log a warning if the user uses an unsafe socks variant, so people
        are more likely to learn about privoxy or socat.
      - Dirservers now include RFC1123-style dates in the HTTP headers,
        which one day we will use to better detect clock skew.

  o Changes from 0.0.8pre1:
    - Make it compile without warnings again on win32.
    - Log a warning if you're running an unverified server, to let you
      know you might want to get it verified.
    - Only pick a default nickname if you plan to be a server.


Changes in version 0.0.8pre1 - 2004-07-23
  o Bugfixes:
    - Made our unit tests compile again on OpenBSD 3.5, and tor
      itself compile again on OpenBSD on a sparc64.
    - We were neglecting milliseconds when logging on win32, so
      everything appeared to happen at the beginning of each second.

  o Protocol changes:
    - 'Extend' relay cell payloads now include the digest of the
      intended next hop's identity key. Now we can verify that we're
      extending to the right router, and also extend to routers we
      hadn't heard of before.

  o Features:
    - Tor nodes can now act as relays (with an advertised ORPort)
      without being manually verified by the dirserver operators.
      - Uploaded descriptors of unverified routers are now accepted
        by the dirservers, and included in the directory.
      - Verified routers are listed by nickname in the running-routers
        list; unverified routers are listed as "$<fingerprint>".
      - We now use hash-of-identity-key in most places rather than
        nickname or addr:port, for improved security/flexibility.
      - To avoid Sybil attacks, paths still use only verified servers.
        But now we have a chance to play around with hybrid approaches.
      - Nodes track bandwidth usage to estimate capacity (not used yet).
      - ClientOnly option for nodes that never want to become servers.
    - Directory caching.
      - "AuthoritativeDir 1" option for the official dirservers.
      - Now other nodes (clients and servers) will cache the latest
        directory they've pulled down.
      - They can enable their DirPort to serve it to others.
      - Clients will pull down a directory from any node with an open
        DirPort, and check the signature/timestamp correctly.
      - Authoritative dirservers now fetch directories from other
        authdirservers, to stay better synced.
      - Running-routers list tells who's down also, along with noting
        if they're verified (listed by nickname) or unverified (listed
        by hash-of-key).
      - Allow dirservers to serve running-router list separately.
        This isn't used yet.
    - ORs connect-on-demand to other ORs
      - If you get an extend cell to an OR you're not connected to,
        connect, handshake, and forward the create cell.
      - The authoritative dirservers stay connected to everybody,
        and everybody stays connected to 0.0.7 servers, but otherwise
        clients/servers expire unused connections after 5 minutes.
    - When servers get a sigint, they delay 30 seconds (refusing new
      connections) then exit. A second sigint causes immediate exit.
    - File and name management:
      - Look for .torrc if no CONFDIR "torrc" is found.
      - If no datadir is defined, then choose, make, and secure ~/.tor
        as datadir.
      - If torrc not found, exitpolicy reject *:*.
      - Expands ~/ in filenames to $HOME/ (but doesn't yet expand ~arma).
      - If no nickname is defined, derive default from hostname.
      - Rename secret key files, e.g. identity.key -> secret_id_key,
        to discourage people from mailing their identity key to tor-ops.
    - Refuse to build a circuit before the directory has arrived --
      it won't work anyway, since you won't know the right onion keys
      to use.
    - Try other dirservers immediately if the one you try is down. This
      should tolerate down dirservers better now.
    - Parse tor version numbers so we can do an is-newer-than check
      rather than an is-in-the-list check.
    - New socks command 'resolve', to let us shim gethostbyname()
      locally.
      - A 'tor_resolve' script to access the socks resolve functionality.
      - A new socks-extensions.txt doc file to describe our
        interpretation and extensions to the socks protocols.
    - Add a ContactInfo option, which gets published in descriptor.
    - Publish OR uptime in descriptor (and thus in directory) too.
    - Write tor version at the top of each log file
    - New docs in the tarball:
      - tor-doc.html.
      - Document that you should proxy your SSL traffic too.


Changes in version 0.0.7.2 - 2004-07-07
  o A better fix for the 0.0.0.0 problem, that will hopefully
    eliminate the remaining related assertion failures.


Changes in version 0.0.7.1 - 2004-07-04
  o When an address resolves to 0.0.0.0, treat it as a failed resolve,
    since internally we use 0.0.0.0 to signify "not yet resolved".


Changes in version 0.0.7 - 2004-06-07
  o Updated the man page to reflect the new features.


Changes in version 0.0.7rc2 - 2004-06-06
  o Changes from 0.0.7rc1:
    - Make it build on Win32 again.
  o Changes from 0.0.6.2:
    - Rotate dnsworkers and cpuworkers on SIGHUP, so they get new config
      settings too.


Changes in version 0.0.7rc1 - 2004-06-02
  o Bugfixes:
    - On sighup, we were adding another log without removing the first
      one. So log messages would get duplicated n times for n sighups.
    - Several cases of using a connection after we'd freed it. The
      problem was that connections that are pending resolve are in both
      the pending_resolve tree, and also the circuit's resolving_streams
      list. When you want to remove one, you must remove it from both.
    - Fix a double-mark-for-close where an end cell arrived for a
      resolving stream, and then the resolve failed.
    - Check directory signatures based on name of signer, not on whom
      we got the directory from. This will let us cache directories more
      easily.
  o Features:
    - Crank up some of our constants to handle more users.


Changes in version 0.0.7pre1 - 2004-06-02
  o Fixes for crashes and other obnoxious bugs:
    - Fix an epipe bug: sometimes when directory connections failed
      to connect, we would give them a chance to flush before closing
      them.
    - When we detached from a circuit because of resolvefailed, we
      would immediately try the same circuit twice more, and then
      give up on the resolve thinking we'd tried three different
      exit nodes.
    - Limit the number of intro circuits we'll attempt to build for a
      hidden service per 15-minute period.
    - Check recommended-software string *early*, before actually parsing
      the directory. Thus we can detect an obsolete version and exit,
      even if the new directory format doesn't parse.
  o Fixes for security bugs:
    - Remember which nodes are dirservers when you startup, and if a
      random OR enables his dirport, don't automatically assume he's
      a trusted dirserver.
  o Other bugfixes:
    - Directory connections were asking the wrong poll socket to
      start writing, and not asking themselves to start writing.
    - When we detached from a circuit because we sent a begin but
      didn't get a connected, we would use it again the first time;
      but after that we would correctly switch to a different one.
    - Stop warning when the first onion decrypt attempt fails; they
      will sometimes legitimately fail now that we rotate keys.
    - Override unaligned-access-ok check when $host_cpu is ia64 or
      arm. Apparently they allow it but the kernel whines.
    - Dirservers try to reconnect periodically too, in case connections
      have failed.
    - Fix some memory leaks in directory servers.
    - Allow backslash in Win32 filenames.
    - Made Tor build complain-free on FreeBSD, hopefully without
      breaking other BSD builds. We'll see.
  o Features:
    - Doxygen markup on all functions and global variables.
    - Make directory functions update routerlist, not replace it. So
      now directory disagreements are not so critical a problem.
    - Remove the upper limit on number of descriptors in a dirserver's
      directory (not that we were anywhere close).
    - Allow multiple logfiles at different severity ranges.
    - Allow *BindAddress to specify ":port" rather than setting *Port
      separately. Allow multiple instances of each BindAddress config
      option, so you can bind to multiple interfaces if you want.
    - Allow multiple exit policy lines, which are processed in order.
      Now we don't need that huge line with all the commas in it.
    - Enable accept/reject policies on SOCKS connections, so you can bind
      to 0.0.0.0 but still control who can use your OP.


Changes in version 0.0.6.2 - 2004-05-16
  o Our integrity-checking digest was checking only the most recent cell,
    not the previous cells like we'd thought.
    Thanks to Stefan Mark for finding the flaw!


Changes in version 0.0.6.1 - 2004-05-06
  o Fix two bugs in our AES counter-mode implementation (this affected
    onion-level stream encryption, but not TLS-level). It turns
    out we were doing something much more akin to a 16-character
    polyalphabetic cipher. Oops.
    Thanks to Stefan Mark for finding the flaw!
  o Retire moria3 as a directory server, and add tor26 as a directory
    server.


Changes in version 0.0.6 - 2004-05-02
  [version bump only]


Changes in version 0.0.6rc4 - 2004-05-01
  o Update the built-in dirservers list to use the new directory format
  o Fix a rare seg fault: if a node offering a hidden service attempts
    to build a circuit to Alice's rendezvous point and fails before it
    reaches the last hop, it retries with a different circuit, but
    then dies.
  o Handle windows socket errors correctly.


Changes in version 0.0.6rc3 - 2004-04-28
  o Don't expire non-general excess circuits (if we had enough
    circuits open, we were expiring rendezvous circuits -- even
    when they had a stream attached. oops.)
  o Fetch randomness from /dev/urandom better (not via fopen/fread)
  o Better debugging for tls errors
  o Some versions of openssl have an SSL_pending function that erroneously
    returns bytes when there is a non-application record pending.
  o Set Content-Type on the directory and hidserv descriptor.
  o Remove IVs from cipher code, since AES-ctr has none.
  o Win32 fixes. Tor now compiles on win32 with no warnings/errors.
    o We were using an array of length zero in a few places.
    o win32's gethostbyname can't resolve an IP to an IP.
    o win32's close can't close a socket.


Changes in version 0.0.6rc2 - 2004-04-26
  o Fix a bug where we were closing tls connections intermittently.
    It turns out openssl keeps its errors around -- so if an error
    happens, and you don't ask about it, and then another openssl
    operation happens and succeeds, and you ask if there was an error,
    it tells you about the first error. Fun fun.
  o Fix a bug that's been lurking since 27 may 03 (!)
    When passing back a destroy cell, we would use the wrong circ id.
    'Mostly harmless', but still worth fixing.
  o Since we don't support truncateds much, don't bother sending them;
    just close the circ.
  o check for <machine/limits.h> so we build on NetBSD again (I hope).
  o don't crash if a conn that sent a begin has suddenly lost its circuit
    (this was quite rare).


Changes in version 0.0.6rc1 - 2004-04-25
  o We now rotate link (tls context) keys and onion keys.
  o CREATE cells now include oaep padding, so you can tell
    if you decrypted them correctly.
  o Add bandwidthburst to server descriptor.
  o Directories now say which dirserver signed them.
  o Use a tor_assert macro that logs failed assertions too.


Changes in version 0.0.6pre5 - 2004-04-18
  o changes from 0.0.6pre4:
    - make tor build on broken freebsd 5.2 installs
    - fix a failed assert when you try an intro point, get a nack, and try
      a second one and it works.
    - when alice uses a port that the hidden service doesn't accept,
      it now sends back an end cell (denied by exit policy). otherwise
      alice would just have to wait to time out.
    - fix another rare bug: when we had tried all the intro
      points for a hidden service, we fetched the descriptor
      again, but we left our introcirc thinking it had already
      sent an intro, so it kept waiting for a response...
    - bugfix: when you sleep your hidden-service laptop, as soon
      as it wakes up it tries to upload a service descriptor, but
      socketpair fails for some reason (localhost not up yet?).
      now we simply give up on that upload, and we'll try again later.
      i'd still like to find the bug though.
    - if an intro circ waiting for an ack dies before getting one, then
      count it as a nack
    - we were reusing stale service descriptors and refetching usable
      ones. oops.


Changes in version 0.0.6pre4 - 2004-04-14
  o changes from 0.0.6pre3:
    - when bob fails to connect to the rendezvous point, and his
      circ didn't fail because of the rendezvous point itself, then
      he retries a couple of times
    - we expire introduction and rendezvous circs more thoroughly
      (sometimes they were hanging around forever)
    - we expire unattached rendezvous streams that have been around
      too long (they were sticking around forever).
    - fix a measly fencepost error that was crashing everybody with
      a strict glibc.


Changes in version 0.0.6pre3 - 2004-04-14
  o changes from 0.0.6pre2:
    - make hup work again
    - fix some memory leaks for dirservers
    - allow more skew in rendezvous descriptor timestamps, to help
      handle people like blanu who don't know what time it is
    - normal circs are 3 hops, but some rend/intro circs are 4, if
      the initiator doesn't get to choose the last hop
    - send acks for introductions, so alice can know whether to try
      again
    - bob publishes intro points more correctly
  o changes from 0.0.5:
    - fix an assert trigger that's been plaguing us since the days
      of 0.0.2prexx (thanks weasel!)
    - retry stream correctly when we fail to connect because of
      exit-policy-reject (should try another) or can't-resolve-address
      (also should try another, because dns on random internet servers
      is flaky).
    - when we hup a dirserver and we've *removed* a server from the
      approved-routers list, now we remove that server from the
      in-memory directories too


Changes in version 0.0.6pre2 - 2004-04-08
  o We fixed our base32 implementation. Now it works on all architectures.


Changes in version 0.0.6pre1 - 2004-04-08
  o Features:
    - Hidden services and rendezvous points are implemented. Go to
      http://6sxoyfb3h2nvok2d.onion/ for an index of currently available
      hidden services. (This only works via a socks4a proxy such as
      Privoxy, and currently it's quite slow.)


Changes in version 0.0.5 - 2004-03-30
  [version bump only]


Changes in version 0.0.5rc3 - 2004-03-29
  o Install torrc as torrc.sample -- we no longer clobber your
    torrc. (Woo!)
  o Re-enable recommendedversion checking (we broke it in rc2, oops)
  o Add in a 'notice' log level for things the operator should hear
    but that aren't warnings


Changes in version 0.0.5rc2 - 2004-03-29
  o Hold socks connection open until reply is flushed (if possible)
  o Make exit nodes resolve IPs to IPs immediately, rather than asking
    the dns farm to do it.
  o Fix c99 aliasing warnings in rephist.c
  o Don't include server descriptors that are older than 24 hours in the
    directory.
  o Give socks 'reject' replies their whole 15s to attempt to flush,
    rather than seeing the 60s timeout and assuming the flush had failed.
  o Clean automake droppings from the cvs repository


Changes in version 0.0.5rc1 - 2004-03-28
  o Fix mangled-state bug in directory fetching (was causing sigpipes).
  o Only build circuits after we've fetched the directory: clients were
    using only the directory servers before they'd fetched a directory.
    This also means longer startup time; so it goes.
  o Fix an assert trigger where an OP would fail to handshake, and we'd
    expect it to have a nickname.
  o Work around a tsocks bug: do a socks reject when AP connection dies
    early, else tsocks goes into an infinite loop.


Changes in version 0.0.4 - 2004-03-26
  o When connecting to a dirserver or OR and the network is down,
    we would crash.


Changes in version 0.0.3 - 2004-03-26
  o Warn and fail if server chose a nickname with illegal characters
  o Port to Solaris and Sparc:
    - include missing header fcntl.h
    - have autoconf find -lsocket -lnsl automatically
    - deal with hardware word alignment
    - make uname() work (solaris has a different return convention)
    - switch from using signal() to sigaction()
  o Preliminary work on reputation system:
    - Keep statistics on success/fail of connect attempts; they're published
      by kill -USR1 currently.
    - Add a RunTesting option to try to learn link state by creating test
      circuits, even when SocksPort is off.
    - Remove unused open circuits when there are too many.


Changes in version 0.0.2 - 2004-03-19
    - Include strlcpy and strlcat for safer string ops
    - define INADDR_NONE so we compile (but still not run) on solaris


Changes in version 0.0.2pre27 - 2004-03-14
  o Bugfixes:
    - Allow internal tor networks (we were rejecting internal IPs,
      now we allow them if they're set explicitly).
    - And fix a few endian issues.


Changes in version 0.0.2pre26 - 2004-03-14
  o New features:
    - If a stream times out after 15s without a connected cell, don't
      try that circuit again: try a new one.
    - Retry streams at most 4 times. Then give up.
    - When a dirserver gets a descriptor from an unknown router, it
      logs its fingerprint (so the dirserver operator can choose to
      accept it even without mail from the server operator).
    - Inform unapproved servers when we reject their descriptors.
    - Make tor build on Windows again. It works as a client, who knows
      about as a server.
    - Clearer instructions in the torrc for how to set up a server.
    - Be more efficient about reading fd's when our global token bucket
      (used for rate limiting) becomes empty.
  o Bugfixes:
    - Stop asserting that computers always go forward in time. It's
      simply not true.
    - When we sent a cell (e.g. destroy) and then marked an OR connection
      expired, we might close it before finishing a flush if the other
      side isn't reading right then.
    - Don't allow dirservers to start if they haven't defined
      RecommendedVersions
    - We were caching transient dns failures. Oops.
    - Prevent servers from publishing an internal IP as their address.
    - Address a strcat vulnerability in circuit.c


Changes in version 0.0.2pre25 - 2004-03-04
  o New features:
    - Put the OR's IP in its router descriptor, not its fqdn. That way
      we'll stop being stalled by gethostbyname for nodes with flaky dns,
      e.g. poblano.
  o Bugfixes:
    - If the user typed in an address that didn't resolve, the server
      crashed.


Changes in version 0.0.2pre24 - 2004-03-03
  o Bugfixes:
    - Fix an assertion failure in dns.c, where we were trying to dequeue
      a pending dns resolve even if it wasn't pending
    - Fix a spurious socks5 warning about still trying to write after the
      connection is finished.
    - Hold certain marked_for_close connections open until they're finished
      flushing, rather than losing bytes by closing them too early.
    - Correctly report the reason for ending a stream
    - Remove some duplicate calls to connection_mark_for_close
    - Put switch_id and start_daemon earlier in the boot sequence, so it
      will actually try to chdir() to options.DataDirectory
    - Make 'make test' exit(1) if a test fails; fix some unit tests
    - Make tor fail when you use a config option it doesn't know about,
      rather than warn and continue.
    - Make --version work
    - Bugfixes on the rpm spec file and tor.sh, so it's more up to date


Changes in version 0.0.2pre23 - 2004-02-29
  o New features:
    - Print a statement when the first circ is finished, so the user
      knows it's working.
    - If a relay cell is unrecognized at the end of the circuit,
      send back a destroy. (So attacks to mutate cells are more
      clearly thwarted.)
    - New config option 'excludenodes' to avoid certain nodes for circuits.
    - When it daemonizes, it chdir's to the DataDirectory rather than "/",
      so you can collect coredumps there.
 o Bugfixes:
    - Fix a bug in tls flushing where sometimes data got wedged and
      didn't flush until more data got sent. Hopefully this bug was
      a big factor in the random delays we were seeing.
    - Make 'connected' cells include the resolved IP, so the client
      dns cache actually gets populated.
    - Disallow changing from ORPort=0 to ORPort>0 on hup.
    - When we time-out on a stream and detach from the circuit, send an
      end cell down it first.
    - Only warn about an unknown router (in exitnodes, entrynodes,
      excludenodes) after we've fetched a directory.


Changes in version 0.0.2pre22 - 2004-02-26
  o New features:
    - Servers publish less revealing uname information in descriptors.
    - More memory tracking and assertions, to crash more usefully when
      errors happen.
    - If the default torrc isn't there, just use some default defaults.
      Plus provide an internal dirservers file if they don't have one.
    - When the user tries to use Tor as an http proxy, give them an http
      501 failure explaining that we're a socks proxy.
    - Dump a new router.desc on hup, to help confused people who change
      their exit policies and then wonder why router.desc doesn't reflect
      it.
    - Clean up the generic tor.sh init script that we ship with.
  o Bugfixes:
    - If the exit stream is pending on the resolve, and a destroy arrives,
      then the stream wasn't getting removed from the pending list. I
      think this was the one causing recent server crashes.
    - Use a more robust poll on OSX 10.3, since their poll is flaky.
    - When it couldn't resolve any dirservers, it was useless from then on.
      Now it reloads the RouterFile (or default dirservers) if it has no
      dirservers.
    - Move the 'tor' binary back to /usr/local/bin/ -- it turns out
      many users don't even *have* a /usr/local/sbin/.


Changes in version 0.0.2pre21 - 2004-02-18
  o New features:
    - There's a ChangeLog file that actually reflects the changelog.
    - There's a 'torify' wrapper script, with an accompanying
      tor-tsocks.conf, that simplifies the process of using tsocks for
      tor. It even has a man page.
    - The tor binary gets installed to sbin rather than bin now.
    - Retry streams where the connected cell hasn't arrived in 15 seconds
    - Clean up exit policy handling -- get the default out of the torrc,
      so we can update it without forcing each server operator to fix
      his/her torrc.
    - Allow imaps and pop3s in default exit policy
  o Bugfixes:
    - Prevent picking middleman nodes as the last node in the circuit


Changes in version 0.0.2pre20 - 2004-01-30
  o New features:
    - We now have a deb package, and it's in debian unstable. Go to
      it, apt-getters. :)
    - I've split the TotalBandwidth option into BandwidthRate (how many
      bytes per second you want to allow, long-term) and
      BandwidthBurst (how many bytes you will allow at once before the cap
      kicks in).  This better token bucket approach lets you, say, set
      BandwidthRate to 10KB/s and BandwidthBurst to 10MB, allowing good
      performance while not exceeding your monthly bandwidth quota.
    - Push out a tls record's worth of data once you've got it, rather
      than waiting until you've read everything waiting to be read. This
      may improve performance by pipelining better. We'll see.
    - Add an AP_CONN_STATE_CONNECTING state, to allow streams to detach
      from failed circuits (if they haven't been connected yet) and attach
      to new ones.
    - Expire old streams that haven't managed to connect. Some day we'll
      have them reattach to new circuits instead.

  o Bugfixes:
    - Fix several memory leaks that were causing servers to become bloated
      after a while.
    - Fix a few very rare assert triggers. A few more remain.
    - Setuid to User _before_ complaining about running as root.


Changes in version 0.0.2pre19 - 2004-01-07
  o Bugfixes:
    - Fix deadlock condition in dns farm. We were telling a child to die by
      closing the parent's file descriptor to him. But newer children were
      inheriting the open file descriptor from the parent, and since they
      weren't closing it, the socket never closed, so the child never read
      eof, so he never knew to exit. Similarly, dns workers were holding
      open other sockets, leading to all sorts of chaos.
    - New cleaner daemon() code for forking and backgrounding.
    - If you log to a file, it now prints an entry at the top of the
      logfile so you know it's working.
    - The onionskin challenge length was 30 bytes longer than necessary.
    - Started to patch up the spec so it's not quite so out of date.


Changes in version 0.0.2pre18 - 2004-01-02
  o Bugfixes:
    - Fix endian issues with the 'integrity' field in the relay header.
    - Fix a potential bug where connections in state
      AP_CONN_STATE_CIRCUIT_WAIT might unexpectedly ask to write.


Changes in version 0.0.2pre17 - 2003-12-30
  o Bugfixes:
    - Made --debuglogfile (or any second log file, actually) work.
    - Resolved an edge case in get_unique_circ_id_by_conn where a smart
      adversary could force us into an infinite loop.

  o Features:
    - Each onionskin handshake now includes a hash of the computed key,
      to prove the server's identity and help perfect forward secrecy.
    - Changed cell size from 256 to 512 bytes (working toward compatibility
      with MorphMix).
    - Changed cell length to 2 bytes, and moved it to the relay header.
    - Implemented end-to-end integrity checking for the payloads of
      relay cells.
    - Separated streamid from 'recognized' (otherwise circuits will get
      messed up when we try to have streams exit from the middle). We
      use the integrity-checking to confirm that a cell is addressed to
      this hop.
    - Randomize the initial circid and streamid values, so an adversary who
      breaks into a node can't learn how many circuits or streams have
      been made so far.


Changes in version 0.0.2pre16 - 2003-12-14
  o Bugfixes:
    - Fixed a bug that made HUP trigger an assert
    - Fixed a bug where a circuit that immediately failed wasn't being
      counted as a failed circuit in counting retries.

  o Features:
    - Now we close the circuit when we get a truncated cell: otherwise we're
      open to an anonymity attack where a bad node in the path truncates
      the circuit and then we open streams at him.
    - Add port ranges to exit policies
    - Add a conservative default exit policy
    - Warn if you're running tor as root
    - on HUP, retry OR connections and close/rebind listeners
    - options.EntryNodes: try these nodes first when picking the first node
    - options.ExitNodes: if your best choices happen to include any of
      your preferred exit nodes, you choose among just those preferred
      exit nodes.
    - options.ExcludedNodes: nodes that are never picked in path building


Changes in version 0.0.2pre15 - 2003-12-03
  o Robustness and bugfixes:
    - Sometimes clients would cache incorrect DNS resolves, which would
      really screw things up.
    - An OP that goes offline would slowly leak all its sockets and stop
      working.
    - A wide variety of bugfixes in exit node selection, exit policy
      handling, and processing pending streams when a new circuit is
      established.
    - Pick nodes for a path only from those the directory says are up
    - Choose randomly from all running dirservers, not always the first one
    - Increase allowed http header size for directory fetch.
    - Stop writing to stderr (if we're daemonized it will be closed).
    - Enable -g always, so cores will be more useful to me.
    - Switch "-lcrypto -lssl" to "-lssl -lcrypto" for broken distributions.

  o Documentation:
    - Wrote a man page. It lists commonly used options.

  o Configuration:
    - Change default loglevel to warn.
    - Make PidFile default to null rather than littering in your CWD.
    - OnionRouter config option is now obsolete. Instead it just checks
      ORPort>0.
    - Moved to a single unified torrc file for both clients and servers.


Changes in version 0.0.2pre14 - 2003-11-29
  o Robustness and bugfixes:
    - Force the admin to make the DataDirectory himself
      - to get ownership/permissions right
      - so clients no longer make a DataDirectory and then never use it
    - fix bug where a client who was offline for 45 minutes would never
      pull down a directory again
    - fix (or at least hide really well) the dns assert bug that was
      causing server crashes
    - warnings and improved robustness wrt clockskew for certs
    - use the native daemon(3) to daemonize, when available
    - exit if bind() fails
    - exit if neither socksport nor orport is defined
    - include our own tor_timegm (Win32 doesn't have its own)
    - bugfix for win32 with lots of connections
    - fix minor bias in PRNG
    - make dirserver more robust to corrupt cached directory

  o Documentation:
    - Wrote the design document (woo)

  o Circuit building and exit policies:
    - Circuits no longer try to use nodes that the directory has told them
      are down.
    - Exit policies now support bitmasks (18.0.0.0/255.0.0.0) and
      bitcounts (18.0.0.0/8).
    - Make AP connections standby for a circuit if no suitable circuit
      exists, rather than failing
    - Circuits choose exit node based on addr/port, exit policies, and
      which AP connections are standing by
    - Bump min pathlen from 2 to 3
    - Relay end cells have a payload to describe why the stream ended.
    - If the stream failed because of exit policy, try again with a new
      circuit.
    - Clients have a dns cache to remember resolved addresses.
    - Notice more quickly when we have no working circuits

  o Configuration:
    - APPort is now called SocksPort
    - SocksBindAddress, ORBindAddress, DirBindAddress let you configure
      where to bind
    - RecommendedVersions is now a config variable rather than
      hardcoded (for dirservers)
    - Reloads config on HUP
    - Usage info on -h or --help
    - If you set User and Group config vars, it'll setu/gid to them.


Changes in version 0.0.2pre13 - 2003-10-19
  o General stability:
    - SSL_write no longer fails when it returns WANTWRITE and the number
      of bytes in the buf has changed by the next SSL_write call.
    - Fix segfault fetching directory when network is down
    - Fix a variety of minor memory leaks
    - Dirservers reload the fingerprints file on HUP, so I don't have
      to take down the network when I approve a new router
    - Default server config file has explicit Address line to specify fqdn

  o Buffers:
    - Buffers grow and shrink as needed (Cut process size from 20M to 2M)
    - Make listener connections not ever alloc bufs

  o Autoconf improvements:
    - don't clobber an external CFLAGS in ./configure
    - Make install now works
    - create var/lib/tor on make install
    - autocreate a tor.sh initscript to help distribs
    - autocreate the torrc and sample-server-torrc with correct paths

  o Log files and Daemonizing now work:
    - If --DebugLogFile is specified, log to it at -l debug
    - If --LogFile is specified, use it instead of commandline
    - If --RunAsDaemon is set, tor forks and backgrounds on startup
<|MERGE_RESOLUTION|>--- conflicted
+++ resolved
@@ -21,17 +21,14 @@
       transferred bytes per port to disk every 24 hours.  To enable this,
       run configure with the --enable-exit-stats option, and set
       "ExitPortStatistics 1" in your torrc.
-<<<<<<< HEAD
     - Relays write statistics on how long cells spend in their circuit
       queues to disk every 24 hours. To enable this, run configure with
       the --enable-buffer-stats option, and set "CellStatistics 1" in your
       torrc.
-=======
     - Entry nodes can write statistics on the rough number and origins of
       connecting clients to disk every 24 hours. To enable this, run
       configure with the --enable-entry-stats option, and set
       "EntryStatistics 1" in your torrc.
->>>>>>> c0b6cb13
 
   o Minor bugfixes
     - Hidden service clients didn't use a cached service descriptor that
