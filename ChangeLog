--- conflicted
+++ resolved
@@ -20,15 +20,11 @@
       implemented in the past.
     - Avoid a bogus overlapped memcpy in tor_addr_copy().  Found by
       "memcpyfail".
-<<<<<<< HEAD
     - Make the DNSPort option work with libevent 2.x. Don't alter the
       behaviour for libevent 1.x. Fixes bug 1143. Found by SwissTorExit.
-
-=======
     - Emit an GUARD DROPPED event for a case we missed.
     - Make more fields in the controller protocol case-insensitive as
       documented in control-spec.txt.
->>>>>>> 061ffbd7
 
   o Code simplifications and refactoring:
     - Generate our manpage and HTML documentation using Asciidoc.  This
