/* Copyright (c) 2001 Matej Pfajfar.
 * Copyright (c) 2001-2004, Roger Dingledine.
 * Copyright (c) 2004-2006, Roger Dingledine, Nick Mathewson.
 * Copyright (c) 2007-2010, The Tor Project, Inc. */
/* See LICENSE for licensing information */

/**
 * \file buffers.c
 * \brief Implements a generic interface buffer.  Buffers are
 * fairly opaque string holders that can read to or flush from:
 * memory, file descriptors, or TLS connections.
 **/
#define BUFFERS_PRIVATE
#include "or.h"
#include "buffers.h"
#include "config.h"
#include "connection_edge.h"
#include "connection_or.h"
#include "control.h"
#include "reasons.h"
#include "../common/util.h"
#include "../common/torlog.h"
#ifdef HAVE_UNISTD_H
#include <unistd.h>
#endif

//#define PARANOIA

#ifdef PARANOIA
/** Helper: If PARANOIA is defined, assert that the buffer in local variable
 * <b>buf</b> is well-formed. */
#define check() STMT_BEGIN assert_buf_ok(buf); STMT_END
#else
#define check() STMT_NIL
#endif

/* Implementation notes:
 *
 * After flirting with memmove, and dallying with ring-buffers, we're finally
 * getting up to speed with the 1970s and implementing buffers as a linked
 * list of small chunks.  Each buffer has such a list; data is removed from
 * the head of the list, and added at the tail.  The list is singly linked,
 * and the buffer keeps a pointer to the head and the tail.
 *
 * Every chunk, except the tail, contains at least one byte of data.  Data in
 * each chunk is contiguous.
 *
 * When you need to treat the first N characters on a buffer as a contiguous
 * string, use the buf_pullup function to make them so.  Don't do this more
 * than necessary.
 *
 * The major free Unix kernels have handled buffers like this since, like,
 * forever.
 */

static int parse_socks(const char *data, size_t datalen, socks_request_t *req,
                       int log_sockstype, int safe_socks, ssize_t *drain_out,
                       size_t *want_length_out);
static int parse_socks_client(const uint8_t *data, size_t datalen,
                              int state, char **reason,
                              ssize_t *drain_out);

/* Chunk manipulation functions */

/** A single chunk on a buffer or in a freelist. */
typedef struct chunk_t {
  struct chunk_t *next; /**< The next chunk on the buffer or freelist. */
  size_t datalen; /**< The number of bytes stored in this chunk */
  size_t memlen; /**< The number of usable bytes of storage in <b>mem</b>. */
  char *data; /**< A pointer to the first byte of data stored in <b>mem</b>. */
  char mem[1]; /**< The actual memory used for storage in this chunk. May be
                * more than one byte long. */
} chunk_t;

#define CHUNK_HEADER_LEN STRUCT_OFFSET(chunk_t, mem[0])

/** Return the number of bytes needed to allocate a chunk to hold
 * <b>memlen</b> bytes. */
#define CHUNK_ALLOC_SIZE(memlen) (CHUNK_HEADER_LEN + (memlen))
/** Return the number of usable bytes in a chunk allocated with
 * malloc(<b>memlen</b>). */
#define CHUNK_SIZE_WITH_ALLOC(memlen) ((memlen) - CHUNK_HEADER_LEN)

/** Return the next character in <b>chunk</b> onto which data can be appended.
 * If the chunk is full, this might be off the end of chunk->mem. */
static INLINE char *
CHUNK_WRITE_PTR(chunk_t *chunk)
{
  return chunk->data + chunk->datalen;
}

/** Return the number of bytes that can be written onto <b>chunk</b> without
 * running out of space. */
static INLINE size_t
CHUNK_REMAINING_CAPACITY(const chunk_t *chunk)
{
  return (chunk->mem + chunk->memlen) - (chunk->data + chunk->datalen);
}

/** Move all bytes stored in <b>chunk</b> to the front of <b>chunk</b>->mem,
 * to free up space at the end. */
static INLINE void
chunk_repack(chunk_t *chunk)
{
  if (chunk->datalen && chunk->data != &chunk->mem[0]) {
    memmove(chunk->mem, chunk->data, chunk->datalen);
  }
  chunk->data = &chunk->mem[0];
}

#ifdef ENABLE_BUF_FREELISTS
/** A freelist of chunks. */
typedef struct chunk_freelist_t {
  size_t alloc_size; /**< What size chunks does this freelist hold? */
  int max_length; /**< Never allow more than this number of chunks in the
                   * freelist. */
  int slack; /**< When trimming the freelist, leave this number of extra
              * chunks beyond lowest_length.*/
  int cur_length; /**< How many chunks on the freelist now? */
  int lowest_length; /**< What's the smallest value of cur_length since the
                      * last time we cleaned this freelist? */
  uint64_t n_alloc;
  uint64_t n_free;
  uint64_t n_hit;
  chunk_t *head; /**< First chunk on the freelist. */
} chunk_freelist_t;

/** Macro to help define freelists. */
#define FL(a,m,s) { a, m, s, 0, 0, 0, 0, 0, NULL }

/** Static array of freelists, sorted by alloc_len, terminated by an entry
 * with alloc_size of 0. */
static chunk_freelist_t freelists[] = {
  FL(4096, 256, 8), FL(8192, 128, 4), FL(16384, 64, 4), FL(32768, 32, 2),
  FL(0, 0, 0)
};
#undef FL
/** How many times have we looked for a chunk of a size that no freelist
 * could help with? */
static uint64_t n_freelist_miss = 0;

static void assert_freelist_ok(chunk_freelist_t *fl);

/** Return the freelist to hold chunks of size <b>alloc</b>, or NULL if
 * no freelist exists for that size. */
static INLINE chunk_freelist_t *
get_freelist(size_t alloc)
{
  int i;
  for (i=0; freelists[i].alloc_size <= alloc; ++i) {
    if (freelists[i].alloc_size == alloc) {
      return &freelists[i];
    }
  }
  return NULL;
}

/** Deallocate a chunk or put it on a freelist */
static void
chunk_free_unchecked(chunk_t *chunk)
{
  size_t alloc;
  chunk_freelist_t *freelist;

  alloc = CHUNK_ALLOC_SIZE(chunk->memlen);
  freelist = get_freelist(alloc);
  if (freelist && freelist->cur_length < freelist->max_length) {
    chunk->next = freelist->head;
    freelist->head = chunk;
    ++freelist->cur_length;
  } else {
    if (freelist)
      ++freelist->n_free;
    tor_free(chunk);
  }
}

/** Allocate a new chunk with a given allocation size, or get one from the
 * freelist.  Note that a chunk with allocation size A can actually hold only
 * CHUNK_SIZE_WITH_ALLOC(A) bytes in its mem field. */
static INLINE chunk_t *
chunk_new_with_alloc_size(size_t alloc)
{
  chunk_t *ch;
  chunk_freelist_t *freelist;
  tor_assert(alloc >= sizeof(chunk_t));
  freelist = get_freelist(alloc);
  if (freelist && freelist->head) {
    ch = freelist->head;
    freelist->head = ch->next;
    if (--freelist->cur_length < freelist->lowest_length)
      freelist->lowest_length = freelist->cur_length;
    ++freelist->n_hit;
  } else {
    /* XXXX take advantage of tor_malloc_roundup, once we know how that
     * affects freelists. */
    if (freelist)
      ++freelist->n_alloc;
    else
      ++n_freelist_miss;
    ch = tor_malloc(alloc);
  }
  ch->next = NULL;
  ch->datalen = 0;
  ch->memlen = CHUNK_SIZE_WITH_ALLOC(alloc);
  ch->data = &ch->mem[0];
  return ch;
}
#else
static void
chunk_free_unchecked(chunk_t *chunk)
{
  tor_free(chunk);
}
static INLINE chunk_t *
chunk_new_with_alloc_size(size_t alloc)
{
  chunk_t *ch;
  ch = tor_malloc_roundup(&alloc);
  ch->next = NULL;
  ch->datalen = 0;
  ch->memlen = CHUNK_SIZE_WITH_ALLOC(alloc);
  ch->data = &ch->mem[0];
  return ch;
}
#endif

/** Expand <b>chunk</b> until it can hold <b>sz</b> bytes, and return a
 * new pointer to <b>chunk</b>.  Old pointers are no longer valid. */
static INLINE chunk_t *
chunk_grow(chunk_t *chunk, size_t sz)
{
  off_t offset;
  tor_assert(sz > chunk->memlen);
  offset = chunk->data - chunk->mem;
  chunk = tor_realloc(chunk, CHUNK_ALLOC_SIZE(sz));
  chunk->memlen = sz;
  chunk->data = chunk->mem + offset;
  return chunk;
}

/** If a read onto the end of a chunk would be smaller than this number, then
 * just start a new chunk. */
#define MIN_READ_LEN 8
/** Every chunk should take up at least this many bytes. */
#define MIN_CHUNK_ALLOC 256
/** No chunk should take up more than this many bytes. */
#define MAX_CHUNK_ALLOC 65536

/** Return the allocation size we'd like to use to hold <b>target</b>
 * bytes. */
static INLINE size_t
preferred_chunk_size(size_t target)
{
  size_t sz = MIN_CHUNK_ALLOC;
  while (CHUNK_SIZE_WITH_ALLOC(sz) < target) {
    sz <<= 1;
  }
  return sz;
}

/** Remove from the freelists most chunks that have not been used since the
 * last call to buf_shrink_freelists(). */
void
buf_shrink_freelists(int free_all)
{
#ifdef ENABLE_BUF_FREELISTS
  int i;
  disable_control_logging();
  for (i = 0; freelists[i].alloc_size; ++i) {
    int slack = freelists[i].slack;
    assert_freelist_ok(&freelists[i]);
    if (free_all || freelists[i].lowest_length > slack) {
      int n_to_free = free_all ? freelists[i].cur_length :
        (freelists[i].lowest_length - slack);
      int n_to_skip = freelists[i].cur_length - n_to_free;
      int orig_length = freelists[i].cur_length;
      int orig_n_to_free = n_to_free, n_freed=0;
      int orig_n_to_skip = n_to_skip;
      int new_length = n_to_skip;
      chunk_t **chp = &freelists[i].head;
      chunk_t *chunk;
      while (n_to_skip) {
        if (! (*chp)->next) {
          log_warn(LD_BUG, "I wanted to skip %d chunks in the freelist for "
                   "%d-byte chunks, but only found %d. (Length %d)",
                   orig_n_to_skip, (int)freelists[i].alloc_size,
                   orig_n_to_skip-n_to_skip, freelists[i].cur_length);
          assert_freelist_ok(&freelists[i]);
          goto done;
        }
        // tor_assert((*chp)->next);
        chp = &(*chp)->next;
        --n_to_skip;
      }
      chunk = *chp;
      *chp = NULL;
      while (chunk) {
        chunk_t *next = chunk->next;
        tor_free(chunk);
        chunk = next;
        --n_to_free;
        ++n_freed;
        ++freelists[i].n_free;
      }
      if (n_to_free) {
        log_warn(LD_BUG, "Freelist length for %d-byte chunks may have been "
                 "messed up somehow.", (int)freelists[i].alloc_size);
        log_warn(LD_BUG, "There were %d chunks at the start.  I decided to "
                 "keep %d. I wanted to free %d.  I freed %d.  I somehow think "
                 "I have %d left to free.",
                 freelists[i].cur_length, n_to_skip, orig_n_to_free,
                 n_freed, n_to_free);
      }
      // tor_assert(!n_to_free);
      freelists[i].cur_length = new_length;
      log_info(LD_MM, "Cleaned freelist for %d-byte chunks: original "
               "length %d, kept %d, dropped %d.",
               (int)freelists[i].alloc_size, orig_length,
               orig_n_to_skip, orig_n_to_free);
    }
    freelists[i].lowest_length = freelists[i].cur_length;
    assert_freelist_ok(&freelists[i]);
  }
 done:
  enable_control_logging();
#else
  (void) free_all;
#endif
}

/** Describe the current status of the freelists at log level <b>severity</b>.
 */
void
buf_dump_freelist_sizes(int severity)
{
#ifdef ENABLE_BUF_FREELISTS
  int i;
  log(severity, LD_MM, "====== Buffer freelists:");
  for (i = 0; freelists[i].alloc_size; ++i) {
    uint64_t total = ((uint64_t)freelists[i].cur_length) *
      freelists[i].alloc_size;
    log(severity, LD_MM,
        U64_FORMAT" bytes in %d %d-byte chunks ["U64_FORMAT
        " misses; "U64_FORMAT" frees; "U64_FORMAT" hits]",
        U64_PRINTF_ARG(total),
        freelists[i].cur_length, (int)freelists[i].alloc_size,
        U64_PRINTF_ARG(freelists[i].n_alloc),
        U64_PRINTF_ARG(freelists[i].n_free),
        U64_PRINTF_ARG(freelists[i].n_hit));
  }
  log(severity, LD_MM, U64_FORMAT" allocations in non-freelist sizes",
      U64_PRINTF_ARG(n_freelist_miss));
#else
  (void)severity;
#endif
}

/** Magic value for buf_t.magic, to catch pointer errors. */
#define BUFFER_MAGIC 0xB0FFF312u
/** A resizeable buffer, optimized for reading and writing. */
struct buf_t {
  uint32_t magic; /**< Magic cookie for debugging: Must be set to
                   *   BUFFER_MAGIC. */
  size_t datalen; /**< How many bytes is this buffer holding right now? */
  size_t default_chunk_size; /**< Don't allocate any chunks smaller than
                              * this for this buffer. */
  chunk_t *head; /**< First chunk in the list, or NULL for none. */
  chunk_t *tail; /**< Last chunk in the list, or NULL for none. */
};

/** Collapse data from the first N chunks from <b>buf</b> into buf->head,
 * growing it as necessary, until buf->head has the first <b>bytes</b> bytes
 * of data from the buffer, or until buf->head has all the data in <b>buf</b>.
 *
 * If <b>nulterminate</b> is true, ensure that there is a 0 byte in
 * buf->head->mem right after all the data. */
static void
buf_pullup(buf_t *buf, size_t bytes, int nulterminate)
{
  chunk_t *dest, *src;
  size_t capacity;
  if (!buf->head)
    return;

  check();
  if (buf->datalen < bytes)
    bytes = buf->datalen;

  if (nulterminate) {
    capacity = bytes + 1;
    if (buf->head->datalen >= bytes && CHUNK_REMAINING_CAPACITY(buf->head)) {
      *CHUNK_WRITE_PTR(buf->head) = '\0';
      return;
    }
  } else {
    capacity = bytes;
    if (buf->head->datalen >= bytes)
      return;
  }

  if (buf->head->memlen >= capacity) {
    /* We don't need to grow the first chunk, but we might need to repack it.*/
    if (CHUNK_REMAINING_CAPACITY(buf->head) < capacity-buf->datalen)
      chunk_repack(buf->head);
    tor_assert(CHUNK_REMAINING_CAPACITY(buf->head) >= capacity-buf->datalen);
  } else {
    chunk_t *newhead;
    size_t newsize;
    /* We need to grow the chunk. */
    chunk_repack(buf->head);
    newsize = CHUNK_SIZE_WITH_ALLOC(preferred_chunk_size(capacity));
    newhead = chunk_grow(buf->head, newsize);
    tor_assert(newhead->memlen >= capacity);
    if (newhead != buf->head) {
      if (buf->tail == buf->head)
        buf->tail = newhead;
      buf->head = newhead;
    }
  }

  dest = buf->head;
  while (dest->datalen < bytes) {
    size_t n = bytes - dest->datalen;
    src = dest->next;
    tor_assert(src);
    if (n > src->datalen) {
      memcpy(CHUNK_WRITE_PTR(dest), src->data, src->datalen);
      dest->datalen += src->datalen;
      dest->next = src->next;
      if (buf->tail == src)
        buf->tail = dest;
      chunk_free_unchecked(src);
    } else {
      memcpy(CHUNK_WRITE_PTR(dest), src->data, n);
      dest->datalen += n;
      src->data += n;
      src->datalen -= n;
      tor_assert(dest->datalen == bytes);
    }
  }

  if (nulterminate) {
    tor_assert(CHUNK_REMAINING_CAPACITY(buf->head));
    *CHUNK_WRITE_PTR(buf->head) = '\0';
  }

  check();
}

/** Resize buf so it won't hold extra memory that we haven't been
 * using lately.
 */
void
buf_shrink(buf_t *buf)
{
  (void)buf;
}

/** Remove the first <b>n</b> bytes from buf. */
static INLINE void
buf_remove_from_front(buf_t *buf, size_t n)
{
  tor_assert(buf->datalen >= n);
  while (n) {
    tor_assert(buf->head);
    if (buf->head->datalen > n) {
      buf->head->datalen -= n;
      buf->head->data += n;
      buf->datalen -= n;
      return;
    } else {
      chunk_t *victim = buf->head;
      n -= victim->datalen;
      buf->datalen -= victim->datalen;
      buf->head = victim->next;
      if (buf->tail == victim)
        buf->tail = NULL;
      chunk_free_unchecked(victim);
    }
  }
  check();
}

/** Create and return a new buf with default chunk capacity <b>size</b>.
 */
buf_t *
buf_new_with_capacity(size_t size)
{
  buf_t *b = buf_new();
  b->default_chunk_size = preferred_chunk_size(size);
  return b;
}

/** Allocate and return a new buffer with default capacity. */
buf_t *
buf_new(void)
{
  buf_t *buf = tor_malloc_zero(sizeof(buf_t));
  buf->magic = BUFFER_MAGIC;
  buf->default_chunk_size = 4096;
  return buf;
}

/** Remove all data from <b>buf</b>. */
void
buf_clear(buf_t *buf)
{
  chunk_t *chunk, *next;
  buf->datalen = 0;
  for (chunk = buf->head; chunk; chunk = next) {
    next = chunk->next;
    chunk_free_unchecked(chunk);
  }
  buf->head = buf->tail = NULL;
}

/** Return the number of bytes stored in <b>buf</b> */
size_t
buf_datalen(const buf_t *buf)
{
  return buf->datalen;
}

/** Return the total length of all chunks used in <b>buf</b>. */
size_t
buf_allocation(const buf_t *buf)
{
  size_t total = 0;
  const chunk_t *chunk;
  for (chunk = buf->head; chunk; chunk = chunk->next) {
    total += chunk->memlen;
  }
  return total;
}

/** Return the number of bytes that can be added to <b>buf</b> without
 * performing any additional allocation. */
size_t
buf_slack(const buf_t *buf)
{
  if (!buf->tail)
    return 0;
  else
    return CHUNK_REMAINING_CAPACITY(buf->tail);
}

/** Release storage held by <b>buf</b>. */
void
buf_free(buf_t *buf)
{
  if (!buf)
    return;

  buf_clear(buf);
  buf->magic = 0xdeadbeef;
  tor_free(buf);
}

/** Append a new chunk with enough capacity to hold <b>capacity</b> bytes to
 * the tail of <b>buf</b>.  If <b>capped</b>, don't allocate a chunk bigger
 * than MAX_CHUNK_ALLOC. */
static chunk_t *
buf_add_chunk_with_capacity(buf_t *buf, size_t capacity, int capped)
{
  chunk_t *chunk;
  if (CHUNK_ALLOC_SIZE(capacity) < buf->default_chunk_size) {
    chunk = chunk_new_with_alloc_size(buf->default_chunk_size);
  } else if (capped && CHUNK_ALLOC_SIZE(capacity) > MAX_CHUNK_ALLOC) {
    chunk = chunk_new_with_alloc_size(MAX_CHUNK_ALLOC);
  } else {
    chunk = chunk_new_with_alloc_size(preferred_chunk_size(capacity));
  }
  if (buf->tail) {
    tor_assert(buf->head);
    buf->tail->next = chunk;
    buf->tail = chunk;
  } else {
    tor_assert(!buf->head);
    buf->head = buf->tail = chunk;
  }
  check();
  return chunk;
}

/** Read up to <b>at_most</b> bytes from the socket <b>fd</b> into
 * <b>chunk</b> (which must be on <b>buf</b>). If we get an EOF, set
 * *<b>reached_eof</b> to 1.  Return -1 on error, 0 on eof or blocking,
 * and the number of bytes read otherwise. */
static INLINE int
read_to_chunk(buf_t *buf, chunk_t *chunk, int fd, size_t at_most,
              int *reached_eof, int *socket_error)
{
  ssize_t read_result;
  if (at_most > CHUNK_REMAINING_CAPACITY(chunk))
    at_most = CHUNK_REMAINING_CAPACITY(chunk);
  read_result = tor_socket_recv(fd, CHUNK_WRITE_PTR(chunk), at_most, 0);

  if (read_result < 0) {
    int e = tor_socket_errno(fd);
    if (!ERRNO_IS_EAGAIN(e)) { /* it's a real error */
#ifdef MS_WINDOWS
      if (e == WSAENOBUFS)
        log_warn(LD_NET,"recv() failed: WSAENOBUFS. Not enough ram?");
#endif
      *socket_error = e;
      return -1;
    }
    return 0; /* would block. */
  } else if (read_result == 0) {
    log_debug(LD_NET,"Encountered eof on fd %d", (int)fd);
    *reached_eof = 1;
    return 0;
  } else { /* actually got bytes. */
    buf->datalen += read_result;
    chunk->datalen += read_result;
    log_debug(LD_NET,"Read %ld bytes. %d on inbuf.", (long)read_result,
              (int)buf->datalen);
    tor_assert(read_result < INT_MAX);
    return (int)read_result;
  }
}

/** As read_to_chunk(), but return (negative) error code on error, blocking,
 * or TLS, and the number of bytes read otherwise. */
static INLINE int
read_to_chunk_tls(buf_t *buf, chunk_t *chunk, tor_tls_t *tls,
                  size_t at_most)
{
  int read_result;

  tor_assert(CHUNK_REMAINING_CAPACITY(chunk) >= at_most);
  read_result = tor_tls_read(tls, CHUNK_WRITE_PTR(chunk), at_most);
  if (read_result < 0)
    return read_result;
  buf->datalen += read_result;
  chunk->datalen += read_result;
  return read_result;
}

/** Read from socket <b>s</b>, writing onto end of <b>buf</b>.  Read at most
 * <b>at_most</b> bytes, growing the buffer as necessary.  If recv() returns 0
 * (because of EOF), set *<b>reached_eof</b> to 1 and return 0. Return -1 on
 * error; else return the number of bytes read.
 */
int
read_to_buf(int s, size_t at_most, buf_t *buf, int *reached_eof,
            int *socket_error)
{
  int r = 0;
  size_t total_read = 0;

  check();
  tor_assert(reached_eof);
  tor_assert(s >= 0);

  while (at_most > total_read) {
    size_t readlen = at_most - total_read;
    chunk_t *chunk;
    if (!buf->tail || CHUNK_REMAINING_CAPACITY(buf->tail) < MIN_READ_LEN) {
      chunk = buf_add_chunk_with_capacity(buf, at_most, 1);
      if (readlen > chunk->memlen)
        readlen = chunk->memlen;
    } else {
      size_t cap = CHUNK_REMAINING_CAPACITY(buf->tail);
      chunk = buf->tail;
      if (cap < readlen)
        readlen = cap;
    }

    r = read_to_chunk(buf, chunk, s, readlen, reached_eof, socket_error);
    check();
    if (r < 0)
      return r; /* Error */
    tor_assert(total_read+r < INT_MAX);
    total_read += r;
    if ((size_t)r < readlen) { /* eof, block, or no more to read. */
      break;
    }
  }
  return (int)total_read;
}

/** As read_to_buf, but reads from a TLS connection, and returns a TLS
 * status value rather than the number of bytes read.
 *
 * Using TLS on OR connections complicates matters in two ways.
 *
 * First, a TLS stream has its own read buffer independent of the
 * connection's read buffer.  (TLS needs to read an entire frame from
 * the network before it can decrypt any data.  Thus, trying to read 1
 * byte from TLS can require that several KB be read from the network
 * and decrypted.  The extra data is stored in TLS's decrypt buffer.)
 * Because the data hasn't been read by Tor (it's still inside the TLS),
 * this means that sometimes a connection "has stuff to read" even when
 * poll() didn't return POLLIN. The tor_tls_get_pending_bytes function is
 * used in connection.c to detect TLS objects with non-empty internal
 * buffers and read from them again.
 *
 * Second, the TLS stream's events do not correspond directly to network
 * events: sometimes, before a TLS stream can read, the network must be
 * ready to write -- or vice versa.
 */
int
read_to_buf_tls(tor_tls_t *tls, size_t at_most, buf_t *buf)
{
  int r = 0;
  size_t total_read = 0;
  check();

  while (at_most > total_read) {
    size_t readlen = at_most - total_read;
    chunk_t *chunk;
    if (!buf->tail || CHUNK_REMAINING_CAPACITY(buf->tail) < MIN_READ_LEN) {
      chunk = buf_add_chunk_with_capacity(buf, at_most, 1);
      if (readlen > chunk->memlen)
        readlen = chunk->memlen;
    } else {
      size_t cap = CHUNK_REMAINING_CAPACITY(buf->tail);
      chunk = buf->tail;
      if (cap < readlen)
        readlen = cap;
    }

    r = read_to_chunk_tls(buf, chunk, tls, readlen);
    check();
    if (r < 0)
      return r; /* Error */
    tor_assert(total_read+r < INT_MAX);
     total_read += r;
    if ((size_t)r < readlen) /* eof, block, or no more to read. */
      break;
  }
  return (int)total_read;
}

/** Helper for flush_buf(): try to write <b>sz</b> bytes from chunk
 * <b>chunk</b> of buffer <b>buf</b> onto socket <b>s</b>.  On success, deduct
 * the bytes written from *<b>buf_flushlen</b>.  Return the number of bytes
 * written on success, 0 on blocking, -1 on failure.
 */
static INLINE int
flush_chunk(int s, buf_t *buf, chunk_t *chunk, size_t sz,
            size_t *buf_flushlen)
{
  ssize_t write_result;

  if (sz > chunk->datalen)
    sz = chunk->datalen;
  write_result = tor_socket_send(s, chunk->data, sz, 0);

  if (write_result < 0) {
    int e = tor_socket_errno(s);
    if (!ERRNO_IS_EAGAIN(e)) { /* it's a real error */
#ifdef MS_WINDOWS
      if (e == WSAENOBUFS)
        log_warn(LD_NET,"write() failed: WSAENOBUFS. Not enough ram?");
#endif
      return -1;
    }
    log_debug(LD_NET,"write() would block, returning.");
    return 0;
  } else {
    *buf_flushlen -= write_result;
    buf_remove_from_front(buf, write_result);
    tor_assert(write_result < INT_MAX);
    return (int)write_result;
  }
}

/** Helper for flush_buf_tls(): try to write <b>sz</b> bytes from chunk
 * <b>chunk</b> of buffer <b>buf</b> onto socket <b>s</b>.  (Tries to write
 * more if there is a forced pending write size.)  On success, deduct the
 * bytes written from *<b>buf_flushlen</b>.  Return the number of bytes
 * written on success, and a TOR_TLS error code on failure or blocking.
 */
static INLINE int
flush_chunk_tls(tor_tls_t *tls, buf_t *buf, chunk_t *chunk,
                size_t sz, size_t *buf_flushlen)
{
  int r;
  size_t forced;
  char *data;

  forced = tor_tls_get_forced_write_size(tls);
  if (forced > sz)
    sz = forced;
  if (chunk) {
    data = chunk->data;
    tor_assert(sz <= chunk->datalen);
  } else {
    data = NULL;
    tor_assert(sz == 0);
  }
  r = tor_tls_write(tls, data, sz);
  if (r < 0)
    return r;
  if (*buf_flushlen > (size_t)r)
    *buf_flushlen -= r;
  else
    *buf_flushlen = 0;
  buf_remove_from_front(buf, r);
  log_debug(LD_NET,"flushed %d bytes, %d ready to flush, %d remain.",
            r,(int)*buf_flushlen,(int)buf->datalen);
  return r;
}

/** Write data from <b>buf</b> to the socket <b>s</b>.  Write at most
 * <b>sz</b> bytes, decrement *<b>buf_flushlen</b> by
 * the number of bytes actually written, and remove the written bytes
 * from the buffer.  Return the number of bytes written on success,
 * -1 on failure.  Return 0 if write() would block.
 */
int
flush_buf(int s, buf_t *buf, size_t sz, size_t *buf_flushlen)
{
  int r;
  size_t flushed = 0;
  tor_assert(buf_flushlen);
  tor_assert(s >= 0);
  tor_assert(*buf_flushlen <= buf->datalen);
  tor_assert(sz <= *buf_flushlen);

  check();
  while (sz) {
    size_t flushlen0;
    tor_assert(buf->head);
    if (buf->head->datalen >= sz)
      flushlen0 = sz;
    else
      flushlen0 = buf->head->datalen;

    r = flush_chunk(s, buf, buf->head, flushlen0, buf_flushlen);
    check();
    if (r < 0)
      return r;
    flushed += r;
    sz -= r;
    if (r == 0 || (size_t)r < flushlen0) /* can't flush any more now. */
      break;
  }
  tor_assert(flushed < INT_MAX);
  return (int)flushed;
}

/** As flush_buf(), but writes data to a TLS connection.  Can write more than
 * <b>flushlen</b> bytes.
 */
int
flush_buf_tls(tor_tls_t *tls, buf_t *buf, size_t flushlen,
              size_t *buf_flushlen)
{
  int r;
  size_t flushed = 0;
  ssize_t sz;
  tor_assert(buf_flushlen);
  tor_assert(*buf_flushlen <= buf->datalen);
  tor_assert(flushlen <= *buf_flushlen);
  sz = (ssize_t) flushlen;

  /* we want to let tls write even if flushlen is zero, because it might
   * have a partial record pending */
  check_no_tls_errors();

  check();
  do {
    size_t flushlen0;
    if (buf->head) {
      if ((ssize_t)buf->head->datalen >= sz)
        flushlen0 = sz;
      else
        flushlen0 = buf->head->datalen;
    } else {
      flushlen0 = 0;
    }

    r = flush_chunk_tls(tls, buf, buf->head, flushlen0, buf_flushlen);
    check();
    if (r < 0)
      return r;
    flushed += r;
    sz -= r;
    if (r == 0) /* Can't flush any more now. */
      break;
  } while (sz > 0);
  tor_assert(flushed < INT_MAX);
  return (int)flushed;
}

/** Append <b>string_len</b> bytes from <b>string</b> to the end of
 * <b>buf</b>.
 *
 * Return the new length of the buffer on success, -1 on failure.
 */
int
write_to_buf(const char *string, size_t string_len, buf_t *buf)
{
  if (!string_len)
    return (int)buf->datalen;
  check();

  while (string_len) {
    size_t copy;
    if (!buf->tail || !CHUNK_REMAINING_CAPACITY(buf->tail))
      buf_add_chunk_with_capacity(buf, string_len, 1);

    copy = CHUNK_REMAINING_CAPACITY(buf->tail);
    if (copy > string_len)
      copy = string_len;
    memcpy(CHUNK_WRITE_PTR(buf->tail), string, copy);
    string_len -= copy;
    string += copy;
    buf->datalen += copy;
    buf->tail->datalen += copy;
  }

  check();
  tor_assert(buf->datalen < INT_MAX);
  return (int)buf->datalen;
}

/** Helper: copy the first <b>string_len</b> bytes from <b>buf</b>
 * onto <b>string</b>.
 */
static INLINE void
peek_from_buf(char *string, size_t string_len, const buf_t *buf)
{
  chunk_t *chunk;

  tor_assert(string);
  /* make sure we don't ask for too much */
  tor_assert(string_len <= buf->datalen);
  /* assert_buf_ok(buf); */

  chunk = buf->head;
  while (string_len) {
    size_t copy = string_len;
    tor_assert(chunk);
    if (chunk->datalen < copy)
      copy = chunk->datalen;
    memcpy(string, chunk->data, copy);
    string_len -= copy;
    string += copy;
    chunk = chunk->next;
  }
}

/** Remove <b>string_len</b> bytes from the front of <b>buf</b>, and store
 * them into <b>string</b>.  Return the new buffer size.  <b>string_len</b>
 * must be \<= the number of bytes on the buffer.
 */
int
fetch_from_buf(char *string, size_t string_len, buf_t *buf)
{
  /* There must be string_len bytes in buf; write them onto string,
   * then memmove buf back (that is, remove them from buf).
   *
   * Return the number of bytes still on the buffer. */

  check();
  peek_from_buf(string, string_len, buf);
  buf_remove_from_front(buf, string_len);
  check();
  tor_assert(buf->datalen < INT_MAX);
  return (int)buf->datalen;
}

/** Check <b>buf</b> for a variable-length cell according to the rules of link
 * protocol version <b>linkproto</b>.  If one is found, pull it off the buffer
 * and assign a newly allocated var_cell_t to *<b>out</b>, and return 1.
 * Return 0 if whatever is on the start of buf_t is not a variable-length
 * cell.  Return 1 and set *<b>out</b> to NULL if there seems to be the start
 * of a variable-length cell on <b>buf</b>, but the whole thing isn't there
 * yet. */
int
fetch_var_cell_from_buf(buf_t *buf, var_cell_t **out, int linkproto)
{
  char hdr[VAR_CELL_HEADER_SIZE];
  var_cell_t *result;
  uint8_t command;
  uint16_t length;
  /* If linkproto is unknown (0) or v2 (2), variable-length cells work as
   * implemented here. If it's 1, there are no variable-length cells.  Tor
   * does not support other versions right now, and so can't negotiate them.
   */
  if (linkproto == 1)
    return 0;
  check();
  *out = NULL;
  if (buf->datalen < VAR_CELL_HEADER_SIZE)
    return 0;
  peek_from_buf(hdr, sizeof(hdr), buf);

  command = get_uint8(hdr+2);
  if (!(CELL_COMMAND_IS_VAR_LENGTH(command)))
    return 0;

  length = ntohs(get_uint16(hdr+3));
  if (buf->datalen < (size_t)(VAR_CELL_HEADER_SIZE+length))
    return 1;
  result = var_cell_new(length);
  result->command = command;
  result->circ_id = ntohs(get_uint16(hdr));

  buf_remove_from_front(buf, VAR_CELL_HEADER_SIZE);
  peek_from_buf(result->payload, length, buf);
  buf_remove_from_front(buf, length);
  check();

  *out = result;
  return 1;
}

#ifdef USE_BUFFEREVENTS
/** Try to read <b>n</b> bytes from <b>buf</b> at <b>pos</b> (which may be
 * NULL for the start of the buffer), copying the data only if necessary.  Set
 * *<b>data</b> to a pointer to the desired bytes.  Set <b>free_out</b> to 1
 * if we needed to malloc *<b>data</b> because the original bytes were
 * noncontiguous; 0 otherwise.  Return the number of bytes actually available
 * at <b>data</b>.
 */
static ssize_t
inspect_evbuffer(struct evbuffer *buf, char **data, size_t n, int *free_out,
                 struct evbuffer_ptr *pos)
{
  int n_vecs, i;

  if (evbuffer_get_length(buf) < n)
    n = evbuffer_get_length(buf);
  if (n == 0)
    return 0;
  n_vecs = evbuffer_peek(buf, n, pos, NULL, 0);
  tor_assert(n_vecs > 0);
  if (n_vecs == 1) {
    struct evbuffer_iovec v;
    i = evbuffer_peek(buf, n, pos, &v, 1);
    tor_assert(i == 1);
    *data = v.iov_base;
    *free_out = 0;
    return v.iov_len;
  } else {
    struct evbuffer_iovec *vecs =
      tor_malloc(sizeof(struct evbuffer_iovec)*n_vecs);
    size_t copied = 0;
    i = evbuffer_peek(buf, n, NULL, vecs, n_vecs);
    tor_assert(i == n_vecs);
    *data = tor_malloc(n);
    for (i=0; i < n_vecs; ++i) {
      size_t copy = n - copied;
      if (copy > vecs[i].iov_len)
        copy = vecs[i].iov_len;
      tor_assert(copied+copy <= n);
      memcpy(data+copied, vecs[i].iov_base, copy);
      copied += copy;
    }
    *free_out = 1;
    return copied;
  }
}

/** As fetch_var_cell_from_buf, buf works on an evbuffer. */
int
fetch_var_cell_from_evbuffer(struct evbuffer *buf, var_cell_t **out,
                             int linkproto)
{
  char *hdr = NULL;
  int free_hdr = 0;
  size_t n;
  size_t buf_len;
  uint8_t command;
  uint16_t cell_length;
  var_cell_t *cell;
  int result = 0;
  if (linkproto == 1)
    return 0;

  *out = NULL;
  buf_len = evbuffer_get_length(buf);
  if (buf_len < VAR_CELL_HEADER_SIZE)
    return 0;

  n = inspect_evbuffer(buf, &hdr, VAR_CELL_HEADER_SIZE, &free_hdr, NULL);
  tor_assert(n >= VAR_CELL_HEADER_SIZE);

  command = get_uint8(hdr+2);
  if (!(CELL_COMMAND_IS_VAR_LENGTH(command))) {
    goto done;
  }

  cell_length = ntohs(get_uint16(hdr+3));
  if (buf_len < (size_t)(VAR_CELL_HEADER_SIZE+cell_length)) {
    result = 1; /* Not all here yet. */
    goto done;
  }

  cell = var_cell_new(cell_length);
  cell->command = command;
  cell->circ_id = ntohs(get_uint16(hdr));
  evbuffer_drain(buf, VAR_CELL_HEADER_SIZE);
  evbuffer_remove(buf, cell->payload, cell_length);
  *out = cell;
  result = 1;

 done:
  if (free_hdr && hdr)
    tor_free(hdr);
  return result;
}
#endif

/** Move up to *<b>buf_flushlen</b> bytes from <b>buf_in</b> to
 * <b>buf_out</b>, and modify *<b>buf_flushlen</b> appropriately.
 * Return the number of bytes actually copied.
 */
int
move_buf_to_buf(buf_t *buf_out, buf_t *buf_in, size_t *buf_flushlen)
{
  /* We can do way better here, but this doesn't turn up in any profiles. */
  char b[4096];
  size_t cp, len;
  len = *buf_flushlen;
  if (len > buf_in->datalen)
    len = buf_in->datalen;

  cp = len; /* Remember the number of bytes we intend to copy. */
  tor_assert(cp < INT_MAX);
  while (len) {
    /* This isn't the most efficient implementation one could imagine, since
     * it does two copies instead of 1, but I kinda doubt that this will be
     * critical path. */
    size_t n = len > sizeof(b) ? sizeof(b) : len;
    fetch_from_buf(b, n, buf_in);
    write_to_buf(b, n, buf_out);
    len -= n;
  }
  *buf_flushlen -= cp;
  return (int)cp;
}

/** Internal structure: represents a position in a buffer. */
typedef struct buf_pos_t {
  const chunk_t *chunk; /**< Which chunk are we pointing to? */
  int pos;/**< Which character inside the chunk's data are we pointing to? */
  size_t chunk_pos; /**< Total length of all previous chunks. */
} buf_pos_t;

/** Initialize <b>out</b> to point to the first character of <b>buf</b>.*/
static void
buf_pos_init(const buf_t *buf, buf_pos_t *out)
{
  out->chunk = buf->head;
  out->pos = 0;
  out->chunk_pos = 0;
}

/** Advance <b>out</b> to the first appearance of <b>ch</b> at the current
 * position of <b>out</b>, or later.  Return -1 if no instances are found;
 * otherwise returns the absolute position of the character. */
static off_t
buf_find_pos_of_char(char ch, buf_pos_t *out)
{
  const chunk_t *chunk;
  int pos;
  tor_assert(out);
  if (out->chunk) {
    if (out->chunk->datalen) {
      tor_assert(out->pos < (off_t)out->chunk->datalen);
    } else {
      tor_assert(out->pos == 0);
    }
  }
  pos = out->pos;
  for (chunk = out->chunk; chunk; chunk = chunk->next) {
    char *cp = memchr(chunk->data+pos, ch, chunk->datalen - pos);
    if (cp) {
      out->chunk = chunk;
      tor_assert(cp - chunk->data < INT_MAX);
      out->pos = (int)(cp - chunk->data);
      return out->chunk_pos + out->pos;
    } else {
      out->chunk_pos += chunk->datalen;
      pos = 0;
    }
  }
  return -1;
}

/** Advance <b>pos</b> by a single character, if there are any more characters
 * in the buffer.  Returns 0 on success, -1 on failure. */
static INLINE int
buf_pos_inc(buf_pos_t *pos)
{
  ++pos->pos;
  if (pos->pos == (off_t)pos->chunk->datalen) {
    if (!pos->chunk->next)
      return -1;
    pos->chunk_pos += pos->chunk->datalen;
    pos->chunk = pos->chunk->next;
    pos->pos = 0;
  }
  return 0;
}

/** Return true iff the <b>n</b>-character string in <b>s</b> appears
 * (verbatim) at <b>pos</b>. */
static int
buf_matches_at_pos(const buf_pos_t *pos, const char *s, size_t n)
{
  buf_pos_t p;
  if (!n)
    return 1;

  memcpy(&p, pos, sizeof(p));

  while (1) {
    char ch = p.chunk->data[p.pos];
    if (ch != *s)
      return 0;
    ++s;
    /* If we're out of characters that don't match, we match.  Check this
     * _before_ we test incrementing pos, in case we're at the end of the
     * string. */
    if (--n == 0)
      return 1;
    if (buf_pos_inc(&p)<0)
      return 0;
  }
}

/** Return the first position in <b>buf</b> at which the <b>n</b>-character
 * string <b>s</b> occurs, or -1 if it does not occur. */
/*private*/ int
buf_find_string_offset(const buf_t *buf, const char *s, size_t n)
{
  buf_pos_t pos;
  buf_pos_init(buf, &pos);
  while (buf_find_pos_of_char(*s, &pos) >= 0) {
    if (buf_matches_at_pos(&pos, s, n)) {
      tor_assert(pos.chunk_pos + pos.pos < INT_MAX);
      return (int)(pos.chunk_pos + pos.pos);
    } else {
      if (buf_pos_inc(&pos)<0)
        return -1;
    }
  }
  return -1;
}

/** There is a (possibly incomplete) http statement on <b>buf</b>, of the
 * form "\%s\\r\\n\\r\\n\%s", headers, body. (body may contain NULs.)
 * If a) the headers include a Content-Length field and all bytes in
 * the body are present, or b) there's no Content-Length field and
 * all headers are present, then:
 *
 *  - strdup headers into <b>*headers_out</b>, and NUL-terminate it.
 *  - memdup body into <b>*body_out</b>, and NUL-terminate it.
 *  - Then remove them from <b>buf</b>, and return 1.
 *
 *  - If headers or body is NULL, discard that part of the buf.
 *  - If a headers or body doesn't fit in the arg, return -1.
 *  (We ensure that the headers or body don't exceed max len,
 *   _even if_ we're planning to discard them.)
 *  - If force_complete is true, then succeed even if not all of the
 *    content has arrived.
 *
 * Else, change nothing and return 0.
 */
int
fetch_from_buf_http(buf_t *buf,
                    char **headers_out, size_t max_headerlen,
                    char **body_out, size_t *body_used, size_t max_bodylen,
                    int force_complete)
{
  char *headers, *p;
  size_t headerlen, bodylen, contentlen;
  int crlf_offset;

  check();
  if (!buf->head)
    return 0;

  crlf_offset = buf_find_string_offset(buf, "\r\n\r\n", 4);
  if (crlf_offset > (int)max_headerlen ||
      (crlf_offset < 0 && buf->datalen > max_headerlen)) {
    log_debug(LD_HTTP,"headers too long.");
    return -1;
  } else if (crlf_offset < 0) {
    log_debug(LD_HTTP,"headers not all here yet.");
    return 0;
  }
  /* Okay, we have a full header.  Make sure it all appears in the first
   * chunk. */
  if ((int)buf->head->datalen < crlf_offset + 4)
    buf_pullup(buf, crlf_offset+4, 0);
  headerlen = crlf_offset + 4;

  headers = buf->head->data;
  bodylen = buf->datalen - headerlen;
  log_debug(LD_HTTP,"headerlen %d, bodylen %d.", (int)headerlen, (int)bodylen);

  if (max_headerlen <= headerlen) {
    log_warn(LD_HTTP,"headerlen %d larger than %d. Failing.",
             (int)headerlen, (int)max_headerlen-1);
    return -1;
  }
  if (max_bodylen <= bodylen) {
    log_warn(LD_HTTP,"bodylen %d larger than %d. Failing.",
             (int)bodylen, (int)max_bodylen-1);
    return -1;
  }

#define CONTENT_LENGTH "\r\nContent-Length: "
  p = (char*) tor_memstr(headers, headerlen, CONTENT_LENGTH);
  if (p) {
    int i;
    i = atoi(p+strlen(CONTENT_LENGTH));
    if (i < 0) {
      log_warn(LD_PROTOCOL, "Content-Length is less than zero; it looks like "
               "someone is trying to crash us.");
      return -1;
    }
    contentlen = i;
    /* if content-length is malformed, then our body length is 0. fine. */
    log_debug(LD_HTTP,"Got a contentlen of %d.",(int)contentlen);
    if (bodylen < contentlen) {
      if (!force_complete) {
        log_debug(LD_HTTP,"body not all here yet.");
        return 0; /* not all there yet */
      }
    }
    if (bodylen > contentlen) {
      bodylen = contentlen;
      log_debug(LD_HTTP,"bodylen reduced to %d.",(int)bodylen);
    }
  }
  /* all happy. copy into the appropriate places, and return 1 */
  if (headers_out) {
    *headers_out = tor_malloc(headerlen+1);
    fetch_from_buf(*headers_out, headerlen, buf);
    (*headers_out)[headerlen] = 0; /* NUL terminate it */
  }
  if (body_out) {
    tor_assert(body_used);
    *body_used = bodylen;
    *body_out = tor_malloc(bodylen+1);
    fetch_from_buf(*body_out, bodylen, buf);
    (*body_out)[bodylen] = 0; /* NUL terminate it */
  }
  check();
  return 1;
}

<<<<<<< HEAD
#ifdef USE_BUFFEREVENTS
/** As fetch_from_buf_http, buf works on an evbuffer. */
int
fetch_from_evbuffer_http(struct evbuffer *buf,
                    char **headers_out, size_t max_headerlen,
                    char **body_out, size_t *body_used, size_t max_bodylen,
                    int force_complete)
{
  struct evbuffer_ptr crlf, content_length;
  size_t headerlen, bodylen, contentlen;

  /* Find the first \r\n\r\n in the buffer */
  crlf = evbuffer_search(buf, "\r\n\r\n", 4, NULL);
  if (crlf.pos < 0) {
    /* We didn't find one. */
    if (evbuffer_get_length(buf) > max_headerlen)
      return -1; /* Headers too long. */
    return 0; /* Headers not here yet. */
  } else if (crlf.pos > (int)max_headerlen) {
    return -1; /* Headers too long. */
  }

  headerlen = crlf.pos + 4;  /* Skip over the \r\n\r\n */
  bodylen = evbuffer_get_length(buf) - headerlen;
  if (bodylen > max_bodylen)
    return -1; /* body too long */

  /* Look for the first occurrence of CONTENT_LENGTH insize buf before the
   * crlfcrlf */
  content_length = evbuffer_search_range(buf, CONTENT_LENGTH,
                                         strlen(CONTENT_LENGTH), NULL, &crlf);

  if (content_length.pos >= 0) {
    /* We found a content_length: parse it and figure out if the body is here
     * yet. */
    struct evbuffer_ptr eol;
    char *data = NULL;
    int free_data = 0;
    int n, i;
    n = evbuffer_ptr_set(buf, &content_length, strlen(CONTENT_LENGTH),
                         EVBUFFER_PTR_ADD);
    tor_assert(n == 0);
    eol = evbuffer_search_eol(buf, &content_length, NULL, EVBUFFER_EOL_CRLF);
    tor_assert(eol.pos > content_length.pos);
    tor_assert(eol.pos <= crlf.pos);
    inspect_evbuffer(buf, &data, eol.pos - content_length.pos, &free_data,
                         &content_length);

    i = atoi(data);
    if (free_data)
      tor_free(data);
    if (i < 0) {
      log_warn(LD_PROTOCOL, "Content-Length is less than zero; it looks like "
               "someone is trying to crash us.");
      return -1;
    }
    contentlen = i;
    /* if content-length is malformed, then our body length is 0. fine. */
    log_debug(LD_HTTP,"Got a contentlen of %d.",(int)contentlen);
    if (bodylen < contentlen) {
      if (!force_complete) {
        log_debug(LD_HTTP,"body not all here yet.");
        return 0; /* not all there yet */
      }
    }
    if (bodylen > contentlen) {
      bodylen = contentlen;
      log_debug(LD_HTTP,"bodylen reduced to %d.",(int)bodylen);
    }
  }

  if (headers_out) {
    *headers_out = tor_malloc(headerlen+1);
    evbuffer_remove(buf, *headers_out, headerlen);
    (*headers_out)[headerlen] = '\0';
  }
  if (body_out) {
    tor_assert(headers_out);
    tor_assert(body_used);
    *body_used = bodylen;
    *body_out = tor_malloc(bodylen+1);
    evbuffer_remove(buf, *body_out, bodylen);
    (*body_out)[bodylen] = '\0';
  }
  return 1;
}
#endif
=======
/**
 * Wait this many seconds before warning the user about using SOCKS unsafely
 * again (requires that WarnUnsafeSocks is turned on). */
#define SOCKS_WARN_INTERVAL 5

/** Warn that the user application has made an unsafe socks request using
 * protocol <b>socks_protocol</b> on port <b>port</b>.  Don't warn more than
 * once per SOCKS_WARN_INTERVAL, unless <b>safe_socks</b> is set. */
static void
log_unsafe_socks_warning(int socks_protocol, uint16_t port, int safe_socks)
{
  static ratelim_t socks_ratelim = RATELIM_INIT(SOCKS_WARN_INTERVAL);

  or_options_t *options = get_options();
  char *m = NULL;
  if (! options->WarnUnsafeSocks)
    return;
  if (safe_socks || (m = rate_limit_log(&socks_ratelim, approx_time()))) {
    log_warn(LD_APP,
             "Your application (using socks%d to port %d) is giving "
             "Tor only an IP address. Applications that do DNS resolves "
             "themselves may leak information. Consider using Socks4A "
             "(e.g. via privoxy or socat) instead. For more information, "
             "please see https://wiki.torproject.org/TheOnionRouter/"
             "TorFAQ#SOCKSAndDNS.%s%s",
             socks_protocol,
             (int)port,
             safe_socks ? " Rejecting." : "",
             m ? m : "");
    tor_free(m);
  }
}
>>>>>>> 522c204a

/** There is a (possibly incomplete) socks handshake on <b>buf</b>, of one
 * of the forms
 *  - socks4: "socksheader username\\0"
 *  - socks4a: "socksheader username\\0 destaddr\\0"
 *  - socks5 phase one: "version #methods methods"
 *  - socks5 phase two: "version command 0 addresstype..."
 * If it's a complete and valid handshake, and destaddr fits in
 *   MAX_SOCKS_ADDR_LEN bytes, then pull the handshake off the buf,
 *   assign to <b>req</b>, and return 1.
 *
 * If it's invalid or too big, return -1.
 *
 * Else it's not all there yet, leave buf alone and return 0.
 *
 * If you want to specify the socks reply, write it into <b>req->reply</b>
 *   and set <b>req->replylen</b>, else leave <b>req->replylen</b> alone.
 *
 * If <b>log_sockstype</b> is non-zero, then do a notice-level log of whether
 * the connection is possibly leaking DNS requests locally or not.
 *
 * If <b>safe_socks</b> is true, then reject unsafe socks protocols.
 *
 * If returning 0 or -1, <b>req->address</b> and <b>req->port</b> are
 * undefined.
 */
int
fetch_from_buf_socks(buf_t *buf, socks_request_t *req,
                     int log_sockstype, int safe_socks)
{
  int res;
  ssize_t n_drain;
  size_t want_length = 128;

  if (buf->datalen < 2) /* version and another byte */
    return 0;

  do {
    n_drain = 0;
    buf_pullup(buf, want_length, 0);
    tor_assert(buf->head && buf->head->datalen >= 2);
    want_length = 0;

    res = parse_socks(buf->head->data, buf->head->datalen, req, log_sockstype,
                      safe_socks, &n_drain, &want_length);

    if (n_drain < 0)
      buf_clear(buf);
    else if (n_drain > 0)
      buf_remove_from_front(buf, n_drain);

  } while (res == 0 && buf->head &&
           buf->datalen > buf->head->datalen &&
           want_length < buf->head->datalen);

  return res;
}

#ifdef USE_BUFFEREVENTS
/* As fetch_from_buf_socks(), but targets an evbuffer instead. */
int
fetch_from_evbuffer_socks(struct evbuffer *buf, socks_request_t *req,
                          int log_sockstype, int safe_socks)
{
  char *data;
  ssize_t n_drain;
  size_t datalen, buflen, want_length;
  int res;

  buflen = evbuffer_get_length(buf);
  if (buflen < 2)
    return 0;

  {
    /* See if we can find the socks request in the first chunk of the buffer.
     */
    struct evbuffer_iovec v;
    int i;
    want_length = evbuffer_get_contiguous_space(buf);
    n_drain = 0;
    i = evbuffer_peek(buf, want_length, NULL, &v, 1);
    tor_assert(i == 1);
    data = v.iov_base;
    datalen = v.iov_len;

    res = parse_socks(data, datalen, req, log_sockstype,
                      safe_socks, &n_drain, &want_length);

    if (n_drain < 0)
      evbuffer_drain(buf, evbuffer_get_length(buf));
    else if (n_drain > 0)
      evbuffer_drain(buf, n_drain);

    if (res)
      return res;
  }

  /* Okay, the first chunk of the buffer didn't have a complete socks request.
   * That means that either we don't have a whole socks request at all, or
   * it's gotten split up.  We're going to try passing parse_socks() bigger
   * and bigger chunks until either it says "Okay, I got it", or it says it
   * will need more data than we currently have. */

  /* Loop while we have more data that we haven't given parse_socks() yet. */
  while (evbuffer_get_length(buf) > datalen) {
    int free_data = 0;
    n_drain = 0;
    data = NULL;
    datalen = inspect_evbuffer(buf, &data, want_length, &free_data, NULL);

    res = parse_socks(data, datalen, req, log_sockstype,
                      safe_socks, &n_drain, &want_length);

    if (free_data)
      tor_free(data);

    if (n_drain < 0)
      evbuffer_drain(buf, evbuffer_get_length(buf));
    else if (n_drain > 0)
      evbuffer_drain(buf, n_drain);

    if (res) /* If res is nonzero, parse_socks() made up its mind. */
      return res;

    /* If parse_socks says that we want less data than we actually tried to
       give it, we've got some kind of weird situation; just exit the loop for
       now.
    */
    if (want_length <= datalen)
      break;
    /* Otherwise, it wants more data than we gave it.  If we can provide more
     * data than we gave it, we'll try to do so in the next iteration of the
     * loop. If we can't, the while loop will exit.  It's okay if it asked for
     * more than we have total; maybe it doesn't really need so much. */
  }

  return res;
}
#endif

/** Implementation helper to implement fetch_from_*_socks.  Instead of looking
 * at a buffer's contents, we look at the <b>datalen</b> bytes of data in
 * <b>data</b>. Instead of removing data from the buffer, we set
 * <b>drain_out</b> to the amount of data that should be removed (or -1 if the
 * buffer should be cleared).  Instead of pulling more data into the first
 * chunk of the buffer, we set *<b>want_length_out</b> to the number of bytes
 * we'd like to see in the input buffer, if they're available. */
static int
parse_socks(const char *data, size_t datalen, socks_request_t *req,
            int log_sockstype, int safe_socks, ssize_t *drain_out,
            size_t *want_length_out)
{
  unsigned int len;
  char tmpbuf[TOR_ADDR_BUF_LEN+1];
  tor_addr_t destaddr;
  uint32_t destip;
  uint8_t socksver;
  enum {socks4, socks4a} socks4_prot = socks4a;
  char *next, *startaddr;
  struct in_addr in;

<<<<<<< HEAD
  /* If the user connects with socks4 or the wrong variant of socks5,
   * then log a warning to let him know that it might be unwise. */
  static int have_warned_about_unsafe_socks = 0;

  socksver = *data;
=======
  if (buf->datalen < 2) /* version and another byte */
    return 0;

  buf_pullup(buf, 128, 0);
  tor_assert(buf->head && buf->head->datalen >= 2);

  socksver = *buf->head->data;
>>>>>>> 522c204a

  switch (socksver) { /* which version of socks? */

    case 5: /* socks5 */

      if (req->socks_version != 5) { /* we need to negotiate a method */
        unsigned char nummethods = (unsigned char)*(data+1);
        tor_assert(!req->socks_version);
        if (datalen < 2u+nummethods) {
          *want_length_out = 2u+nummethods;
          return 0;
        }
        if (!nummethods || !memchr(data+2, 0, nummethods)) {
          log_warn(LD_APP,
                   "socks5: offered methods don't include 'no auth'. "
                   "Rejecting.");
          req->replylen = 2; /* 2 bytes of response */
          req->reply[0] = 5;
          req->reply[1] = '\xFF'; /* reject all methods */
          return -1;
        }
        /* remove packet from buf. also remove any other extraneous
         * bytes, to support broken socks clients. */
        *drain_out = -1;

        req->replylen = 2; /* 2 bytes of response */
        req->reply[0] = 5; /* socks5 reply */
        req->reply[1] = 0; /* tell client to use "none" auth method */
        req->socks_version = 5; /* remember we've already negotiated auth */
        log_debug(LD_APP,"socks5: accepted method 0");
        return 0;
      }
      /* we know the method; read in the request */
      log_debug(LD_APP,"socks5: checking request");
      if (datalen < 8) {/* basic info plus >=2 for addr plus 2 for port */
        *want_length_out = 8;
        return 0; /* not yet */
      }
      req->command = (unsigned char) *(data+1);
      if (req->command != SOCKS_COMMAND_CONNECT &&
          req->command != SOCKS_COMMAND_RESOLVE &&
          req->command != SOCKS_COMMAND_RESOLVE_PTR) {
        /* not a connect or resolve or a resolve_ptr? we don't support it. */
        log_warn(LD_APP,"socks5: command %d not recognized. Rejecting.",
                 req->command);
        return -1;
      }
      switch (*(data+3)) { /* address type */
        case 1: /* IPv4 address */
        case 4: /* IPv6 address */ {
          const int is_v6 = *(data+3) == 4;
          const unsigned addrlen = is_v6 ? 16 : 4;
          log_debug(LD_APP,"socks5: ipv4 address type");
          if (datalen < 6+addrlen) {/* ip/port there? */
            *want_length_out = 6+addrlen;
            return 0; /* not yet */
          }

          if (is_v6)
            tor_addr_from_ipv6_bytes(&destaddr, data+4);
          else
            tor_addr_from_ipv4n(&destaddr, get_uint32(data+4));

          tor_addr_to_str(tmpbuf, &destaddr, sizeof(tmpbuf), 1);

          if (strlen(tmpbuf)+1 > MAX_SOCKS_ADDR_LEN) {
            log_warn(LD_APP,
                     "socks5 IP takes %d bytes, which doesn't fit in %d. "
                     "Rejecting.",
                     (int)strlen(tmpbuf)+1,(int)MAX_SOCKS_ADDR_LEN);
            return -1;
          }
          strlcpy(req->address,tmpbuf,sizeof(req->address));
          req->port = ntohs(get_uint16(data+4+addrlen));
          *drain_out = 6+addrlen;
          if (req->command != SOCKS_COMMAND_RESOLVE_PTR &&
              !addressmap_have_mapping(req->address,0)) {
            log_unsafe_socks_warning(5, req->port, safe_socks);
            control_event_client_status(LOG_WARN,
                          "DANGEROUS_SOCKS PROTOCOL=SOCKS5 ADDRESS=%s:%d",
                          req->address, req->port);
            if (safe_socks)
              return -1;
          }
          return 1;
        }
        case 3: /* fqdn */
          log_debug(LD_APP,"socks5: fqdn address type");
          if (req->command == SOCKS_COMMAND_RESOLVE_PTR) {
            log_warn(LD_APP, "socks5 received RESOLVE_PTR command with "
                     "hostname type. Rejecting.");
            return -1;
          }
          len = (unsigned char)*(data+4);
          if (datalen < 7+len) { /* addr/port there? */
            *want_length_out = 7+len;
            return 0; /* not yet */
          }
          if (len+1 > MAX_SOCKS_ADDR_LEN) {
            log_warn(LD_APP,
                     "socks5 hostname is %d bytes, which doesn't fit in "
                     "%d. Rejecting.", len+1,MAX_SOCKS_ADDR_LEN);
            return -1;
          }
          memcpy(req->address,data+5,len);
          req->address[len] = 0;
          req->port = ntohs(get_uint16(data+5+len));
          *drain_out = 5+len+2;
          if (!tor_strisprint(req->address) || strchr(req->address,'\"')) {
            log_warn(LD_PROTOCOL,
                     "Your application (using socks5 to port %d) gave Tor "
                     "a malformed hostname: %s. Rejecting the connection.",
                     req->port, escaped(req->address));
            return -1;
          }
          if (log_sockstype)
            log_notice(LD_APP,
                  "Your application (using socks5 to port %d) gave "
                  "Tor a hostname, which means Tor will do the DNS resolve "
                  "for you. This is good.", req->port);
          return 1;
        default: /* unsupported */
          log_warn(LD_APP,"socks5: unsupported address type %d. Rejecting.",
                   (int) *(data+3));
          return -1;
      }
      tor_assert(0);
    case 4: /* socks4 */
      /* http://archive.socks.permeo.com/protocol/socks4.protocol */
      /* http://archive.socks.permeo.com/protocol/socks4a.protocol */

      req->socks_version = 4;
      if (datalen < SOCKS4_NETWORK_LEN) {/* basic info available? */
        *want_length_out = SOCKS4_NETWORK_LEN;
        return 0; /* not yet */
      }
      // buf_pullup(buf, 1280, 0);
      req->command = (unsigned char) *(data+1);
      if (req->command != SOCKS_COMMAND_CONNECT &&
          req->command != SOCKS_COMMAND_RESOLVE) {
        /* not a connect or resolve? we don't support it. (No resolve_ptr with
         * socks4.) */
        log_warn(LD_APP,"socks4: command %d not recognized. Rejecting.",
                 req->command);
        return -1;
      }

      req->port = ntohs(get_uint16(data+2));
      destip = ntohl(get_uint32(data+4));
      if ((!req->port && req->command!=SOCKS_COMMAND_RESOLVE) || !destip) {
        log_warn(LD_APP,"socks4: Port or DestIP is zero. Rejecting.");
        return -1;
      }
      if (destip >> 8) {
        log_debug(LD_APP,"socks4: destip not in form 0.0.0.x.");
        in.s_addr = htonl(destip);
        tor_inet_ntoa(&in,tmpbuf,sizeof(tmpbuf));
        if (strlen(tmpbuf)+1 > MAX_SOCKS_ADDR_LEN) {
          log_debug(LD_APP,"socks4 addr (%d bytes) too long. Rejecting.",
                    (int)strlen(tmpbuf));
          return -1;
        }
        log_debug(LD_APP,
                  "socks4: successfully read destip (%s)",
                  safe_str_client(tmpbuf));
        socks4_prot = socks4;
      }

      next = memchr(data+SOCKS4_NETWORK_LEN, 0,
                    datalen-SOCKS4_NETWORK_LEN);
      if (!next) {
        if (datalen >= 1024) {
          log_debug(LD_APP, "Socks4 user name too long; rejecting.");
          return -1;
        }
        log_debug(LD_APP,"socks4: Username not here yet.");
        *want_length_out = datalen+1024; /* ???? */
        return 0;
      }
      tor_assert(next < data+datalen);

      startaddr = NULL;
      if (socks4_prot != socks4a &&
          !addressmap_have_mapping(tmpbuf,0)) {
        log_unsafe_socks_warning(4, req->port, safe_socks);

        if (safe_socks)
          return -1;
      }
      if (socks4_prot == socks4a) {
        if (next+1 == data+datalen) {
          log_debug(LD_APP,"socks4: No part of destaddr here yet.");
          *want_length_out = datalen + 1024; /* More than we need, but safe */
          return 0;
        }
        startaddr = next+1;
        next = memchr(startaddr, 0, data + datalen - startaddr);
        if (!next) {
          if (datalen >= 1024) {
            log_debug(LD_APP,"socks4: Destaddr too long.");
            return -1;
          }
          log_debug(LD_APP,"socks4: Destaddr not all here yet.");
          *want_length_out = datalen + 1024;
          return 0;
        }
        if (MAX_SOCKS_ADDR_LEN <= next-startaddr) {
          log_warn(LD_APP,"socks4: Destaddr too long. Rejecting.");
          return -1;
        }
        // tor_assert(next < buf->cur+buf->datalen);

        if (log_sockstype)
          log_notice(LD_APP,
                     "Your application (using socks4a to port %d) gave "
                     "Tor a hostname, which means Tor will do the DNS resolve "
                     "for you. This is good.", req->port);
      }
      log_debug(LD_APP,"socks4: Everything is here. Success.");
      strlcpy(req->address, startaddr ? startaddr : tmpbuf,
              sizeof(req->address));
      if (!tor_strisprint(req->address) || strchr(req->address,'\"')) {
        log_warn(LD_PROTOCOL,
                 "Your application (using socks4 to port %d) gave Tor "
                 "a malformed hostname: %s. Rejecting the connection.",
                 req->port, escaped(req->address));
        return -1;
      }
      /* next points to the final \0 on inbuf */
      *drain_out = next - data + 1;
      return 1;

    case 'G': /* get */
    case 'H': /* head */
    case 'P': /* put/post */
    case 'C': /* connect */
      strlcpy(req->reply,
"HTTP/1.0 501 Tor is not an HTTP Proxy\r\n"
"Content-Type: text/html; charset=iso-8859-1\r\n\r\n"
"<html>\n"
"<head>\n"
"<title>Tor is not an HTTP Proxy</title>\n"
"</head>\n"
"<body>\n"
"<h1>Tor is not an HTTP Proxy</h1>\n"
"<p>\n"
"It appears you have configured your web browser to use Tor as an HTTP proxy."
"\n"
"This is not correct: Tor is a SOCKS proxy, not an HTTP proxy.\n"
"Please configure your client accordingly.\n"
"</p>\n"
"<p>\n"
"See <a href=\"https://www.torproject.org/documentation.html\">"
           "https://www.torproject.org/documentation.html</a> for more "
           "information.\n"
"<!-- Plus this comment, to make the body response more than 512 bytes, so "
"     IE will be willing to display it. Comment comment comment comment "
"     comment comment comment comment comment comment comment comment.-->\n"
"</p>\n"
"</body>\n"
"</html>\n"
             , MAX_SOCKS_REPLY_LEN);
      req->replylen = strlen(req->reply)+1;
      /* fall through */
    default: /* version is not socks4 or socks5 */
      log_warn(LD_APP,
               "Socks version %d not recognized. (Tor is not an http proxy.)",
               *(data));
      {
        /* Tell the controller the first 8 bytes. */
        char *tmp = tor_strndup(data, datalen < 8 ? datalen : 8);
        control_event_client_status(LOG_WARN,
                                    "SOCKS_UNKNOWN_PROTOCOL DATA=\"%s\"",
                                    escaped(tmp));
        tor_free(tmp);
      }
      return -1;
  }
}

/** Inspect a reply from SOCKS server stored in <b>buf</b> according
 * to <b>state</b>, removing the protocol data upon success. Return 0 on
 * incomplete response, 1 on success and -1 on error, in which case
 * <b>reason</b> is set to a descriptive message (free() when finished
 * with it).
 *
 * As a special case, 2 is returned when user/pass is required
 * during SOCKS5 handshake and user/pass is configured.
 */
int
fetch_from_buf_socks_client(buf_t *buf, int state, char **reason)
{
  ssize_t drain = 0;
  int r;
  if (buf->datalen < 2)
    return 0;

  buf_pullup(buf, 128, 0);
  tor_assert(buf->head && buf->head->datalen >= 2);

  r = parse_socks_client((uint8_t*)buf->head->data, buf->head->datalen,
                         state, reason, &drain);
  if (drain > 0)
    buf_remove_from_front(buf, drain);
  else if (drain < 0)
    buf_clear(buf);

  return r;
}

#ifdef USE_BUFFEREVENTS
/** As fetch_from_buf_socks_client, buf works on an evbuffer */
int
fetch_from_evbuffer_socks_client(struct evbuffer *buf, int state,
                                 char **reason)
{
  ssize_t drain = 0;
  uint8_t *data;
  size_t datalen;
  int r;

  data = evbuffer_pullup(buf, 128); /* Make sure we have at least 128
                                     * contiguous bytes if possible. */
  datalen = evbuffer_get_contiguous_space(buf);
  r = parse_socks_client(data, datalen, state, reason, &drain);
  if (drain > 0)
    evbuffer_drain(buf, drain);
  else
    evbuffer_drain(buf, evbuffer_get_length(buf));

  return r;
}
#endif

/** Implementation logic for fetch_from_*_socks_client. */
static int
parse_socks_client(const uint8_t *data, size_t datalen,
                   int state, char **reason,
                   ssize_t *drain_out)
{
  unsigned int addrlen;
  *drain_out = 0;
  if (datalen < 2)
    return 0;

  switch (state) {
    case PROXY_SOCKS4_WANT_CONNECT_OK:
      /* Wait for the complete response */
      if (datalen < 8)
        return 0;

      if (data[1] != 0x5a) {
        *reason = tor_strdup(socks4_response_code_to_string(data[1]));
        return -1;
      }

      /* Success */
      *drain_out = 8;
      return 1;

    case PROXY_SOCKS5_WANT_AUTH_METHOD_NONE:
      /* we don't have any credentials */
      if (data[1] != 0x00) {
        *reason = tor_strdup("server doesn't support any of our "
                             "available authentication methods");
        return -1;
      }

      log_info(LD_NET, "SOCKS 5 client: continuing without authentication");
      *drain_out = -1;
      return 1;

    case PROXY_SOCKS5_WANT_AUTH_METHOD_RFC1929:
      /* we have a username and password. return 1 if we can proceed without
       * providing authentication, or 2 otherwise. */
      switch (data[1]) {
        case 0x00:
          log_info(LD_NET, "SOCKS 5 client: we have auth details but server "
                            "doesn't require authentication.");
          *drain_out = -1;
          return 1;
        case 0x02:
          log_info(LD_NET, "SOCKS 5 client: need authentication.");
          *drain_out = -1;
          return 2;
        /* fall through */
      }

      *reason = tor_strdup("server doesn't support any of our available "
                           "authentication methods");
      return -1;

    case PROXY_SOCKS5_WANT_AUTH_RFC1929_OK:
      /* handle server reply to rfc1929 authentication */
      if (data[1] != 0x00) {
        *reason = tor_strdup("authentication failed");
        return -1;
      }

      log_info(LD_NET, "SOCKS 5 client: authentication successful.");
      *drain_out = -1;
      return 1;

    case PROXY_SOCKS5_WANT_CONNECT_OK:
      /* response is variable length. BND.ADDR, etc, isn't needed
       * (don't bother with buf_pullup()), but make sure to eat all
       * the data used */

      /* wait for address type field to arrive */
      if (datalen < 4)
        return 0;

      switch (data[3]) {
        case 0x01: /* ip4 */
          addrlen = 4;
          break;
        case 0x04: /* ip6 */
          addrlen = 16;
          break;
        case 0x03: /* fqdn (can this happen here?) */
          if (datalen < 5)
            return 0;
          addrlen = 1 + data[4];
          break;
        default:
          *reason = tor_strdup("invalid response to connect request");
          return -1;
      }

      /* wait for address and port */
      if (datalen < 6 + addrlen)
        return 0;

      if (data[1] != 0x00) {
        *reason = tor_strdup(socks5_response_code_to_string(data[1]));
        return -1;
      }

      *drain_out = 6 + addrlen;
      return 1;
  }

  /* shouldn't get here... */
  tor_assert(0);

  return -1;
}

/** Return 1 iff buf looks more like it has an (obsolete) v0 controller
 * command on it than any valid v1 controller command. */
int
peek_buf_has_control0_command(buf_t *buf)
{
  if (buf->datalen >= 4) {
    char header[4];
    uint16_t cmd;
    peek_from_buf(header, sizeof(header), buf);
    cmd = ntohs(get_uint16(header+2));
    if (cmd <= 0x14)
      return 1; /* This is definitely not a v1 control command. */
  }
  return 0;
}

#ifdef USE_BUFFEREVENTS
int
peek_evbuffer_has_control0_command(struct evbuffer *buf)
{
  int result = 0;
  if (evbuffer_get_length(buf) >= 4) {
    int free_out = 0;
    char *data = NULL;
    size_t n = inspect_evbuffer(buf, &data, 4, &free_out, NULL);
    uint16_t cmd;
    tor_assert(n >= 4);
    cmd = ntohs(get_uint16(data+2));
    if (cmd <= 0x14)
      result = 1;
    if (free_out)
      tor_free(data);
  }
  return result;
}
#endif

/** Return the index within <b>buf</b> at which <b>ch</b> first appears,
 * or -1 if <b>ch</b> does not appear on buf. */
static off_t
buf_find_offset_of_char(buf_t *buf, char ch)
{
  chunk_t *chunk;
  off_t offset = 0;
  for (chunk = buf->head; chunk; chunk = chunk->next) {
    char *cp = memchr(chunk->data, ch, chunk->datalen);
    if (cp)
      return offset + (cp - chunk->data);
    else
      offset += chunk->datalen;
  }
  return -1;
}

/** Try to read a single LF-terminated line from <b>buf</b>, and write it
 * (including the LF), NUL-terminated, into the *<b>data_len</b> byte buffer
 * at <b>data_out</b>.  Set *<b>data_len</b> to the number of bytes in the
 * line, not counting the terminating NUL.  Return 1 if we read a whole line,
 * return 0 if we don't have a whole line yet, and return -1 if the line
 * length exceeds *<b>data_len</b>.
 */
int
fetch_from_buf_line(buf_t *buf, char *data_out, size_t *data_len)
{
  size_t sz;
  off_t offset;

  if (!buf->head)
    return 0;

  offset = buf_find_offset_of_char(buf, '\n');
  if (offset < 0)
    return 0;
  sz = (size_t) offset;
  if (sz+2 > *data_len) {
    *data_len = sz + 2;
    return -1;
  }
  fetch_from_buf(data_out, sz+1, buf);
  data_out[sz+1] = '\0';
  *data_len = sz+1;
  return 1;
}

/** Compress on uncompress the <b>data_len</b> bytes in <b>data</b> using the
 * zlib state <b>state</b>, appending the result to <b>buf</b>.  If
 * <b>done</b> is true, flush the data in the state and finish the
 * compression/uncompression.  Return -1 on failure, 0 on success. */
int
write_to_buf_zlib(buf_t *buf, tor_zlib_state_t *state,
                  const char *data, size_t data_len,
                  int done)
{
  char *next;
  size_t old_avail, avail;
  int over = 0;
  do {
    int need_new_chunk = 0;
    if (!buf->tail || ! CHUNK_REMAINING_CAPACITY(buf->tail)) {
      size_t cap = data_len / 4;
      buf_add_chunk_with_capacity(buf, cap, 1);
    }
    next = CHUNK_WRITE_PTR(buf->tail);
    avail = old_avail = CHUNK_REMAINING_CAPACITY(buf->tail);
    switch (tor_zlib_process(state, &next, &avail, &data, &data_len, done)) {
      case TOR_ZLIB_DONE:
        over = 1;
        break;
      case TOR_ZLIB_ERR:
        return -1;
      case TOR_ZLIB_OK:
        if (data_len == 0)
          over = 1;
        break;
      case TOR_ZLIB_BUF_FULL:
        if (avail) {
          /* Zlib says we need more room (ZLIB_BUF_FULL).  Start a new chunk
           * automatically, whether were going to or not. */
          need_new_chunk = 1;
        }
        break;
    }
    buf->datalen += old_avail - avail;
    buf->tail->datalen += old_avail - avail;
    if (need_new_chunk) {
      buf_add_chunk_with_capacity(buf, data_len/4, 1);
    }

  } while (!over);
  check();
  return 0;
}

#ifdef USE_BUFFEREVENTS
int
write_to_evbuffer_zlib(struct evbuffer *buf, tor_zlib_state_t *state,
                       const char *data, size_t data_len,
                       int done)
{
  char *next;
  size_t old_avail, avail;
  int over = 0, n;
  struct evbuffer_iovec vec[1];
  do {
    int need_new_chunk = 0;
    {
      size_t cap = data_len / 4;
      if (cap < 128)
        cap = 128;
      /* XXXX NM this strategy is fragmentation-prone. We should really have
       * two iovecs, and write first into the one, and then into the
       * second if the first gets full. */
      n = evbuffer_reserve_space(buf, cap, vec, 1);
      tor_assert(n == 1);
    }

    next = vec[0].iov_base;
    avail = old_avail = vec[0].iov_len;

    switch (tor_zlib_process(state, &next, &avail, &data, &data_len, done)) {
      case TOR_ZLIB_DONE:
        over = 1;
        break;
      case TOR_ZLIB_ERR:
        return -1;
      case TOR_ZLIB_OK:
        if (data_len == 0)
          over = 1;
        break;
      case TOR_ZLIB_BUF_FULL:
        if (avail) {
          /* Zlib says we need more room (ZLIB_BUF_FULL).  Start a new chunk
           * automatically, whether were going to or not. */
          need_new_chunk = 1;
        }
        break;
    }

    /* XXXX possible infinite loop on BUF_FULL. */
    vec[0].iov_len = old_avail - avail;
    evbuffer_commit_space(buf, vec, 1);

  } while (!over);
  check();
  return 0;
}
#endif

/** Log an error and exit if <b>buf</b> is corrupted.
 */
void
assert_buf_ok(buf_t *buf)
{
  tor_assert(buf);
  tor_assert(buf->magic == BUFFER_MAGIC);

  if (! buf->head) {
    tor_assert(!buf->tail);
    tor_assert(buf->datalen == 0);
  } else {
    chunk_t *ch;
    size_t total = 0;
    tor_assert(buf->tail);
    for (ch = buf->head; ch; ch = ch->next) {
      total += ch->datalen;
      tor_assert(ch->datalen <= ch->memlen);
      tor_assert(ch->data >= &ch->mem[0]);
      tor_assert(ch->data < &ch->mem[0]+ch->memlen);
      tor_assert(ch->data+ch->datalen <= &ch->mem[0] + ch->memlen);
      if (!ch->next)
        tor_assert(ch == buf->tail);
    }
    tor_assert(buf->datalen == total);
  }
}

#ifdef ENABLE_BUF_FREELISTS
/** Log an error and exit if <b>fl</b> is corrupted.
 */
static void
assert_freelist_ok(chunk_freelist_t *fl)
{
  chunk_t *ch;
  int n;
  tor_assert(fl->alloc_size > 0);
  n = 0;
  for (ch = fl->head; ch; ch = ch->next) {
    tor_assert(CHUNK_ALLOC_SIZE(ch->memlen) == fl->alloc_size);
    ++n;
  }
  tor_assert(n == fl->cur_length);
  tor_assert(n >= fl->lowest_length);
  tor_assert(n <= fl->max_length);
}
#endif
<|MERGE_RESOLUTION|>--- conflicted
+++ resolved
@@ -1350,7 +1350,6 @@
   return 1;
 }
 
-<<<<<<< HEAD
 #ifdef USE_BUFFEREVENTS
 /** As fetch_from_buf_http, buf works on an evbuffer. */
 int
@@ -1438,7 +1437,7 @@
   return 1;
 }
 #endif
-=======
+
 /**
  * Wait this many seconds before warning the user about using SOCKS unsafely
  * again (requires that WarnUnsafeSocks is turned on). */
@@ -1471,7 +1470,6 @@
     tor_free(m);
   }
 }
->>>>>>> 522c204a
 
 /** There is a (possibly incomplete) socks handshake on <b>buf</b>, of one
  * of the forms
@@ -1633,21 +1631,7 @@
   char *next, *startaddr;
   struct in_addr in;
 
-<<<<<<< HEAD
-  /* If the user connects with socks4 or the wrong variant of socks5,
-   * then log a warning to let him know that it might be unwise. */
-  static int have_warned_about_unsafe_socks = 0;
-
   socksver = *data;
-=======
-  if (buf->datalen < 2) /* version and another byte */
-    return 0;
-
-  buf_pullup(buf, 128, 0);
-  tor_assert(buf->head && buf->head->datalen >= 2);
-
-  socksver = *buf->head->data;
->>>>>>> 522c204a
 
   switch (socksver) { /* which version of socks? */
 
