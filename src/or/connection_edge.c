--- conflicted
+++ resolved
@@ -930,21 +930,11 @@
     if (len < 6)
       continue; /* malformed. */
     dot = target + len - 6; /* dot now points to just before .exit */
-<<<<<<< HEAD
-    dot = strrchr(dot, '.'); /* dot now points to the . before .exit or NULL */
-    if (!dot) {
-      nodename = tor_strndup(target, len-5);
-    } else {
-      nodename = tor_strndup(dot+1, strlen(dot+1)-5);
-    }
-    node = node_get_by_nickname(nodename, 0);
-=======
     while(dot > target && *dot != '.')
 	dot--;
     if (*dot == '.') dot++;
     nodename = tor_strndup(dot, len-5-(dot-target));;
-    ri = router_get_by_nickname(nodename, 0);
->>>>>>> 2bf0e747
+    node = node_get_by_nickname(nodename, 0);
     tor_free(nodename);
     if (!node ||
         (allow_nodes && !routerset_contains_node(allow_nodes, node)) ||
