/* Copyright (c) 2003, Roger Dingledine.
 * Copyright (c) 2004-2006, Roger Dingledine, Nick Mathewson.
 * Copyright (c) 2007-2015, The Tor Project, Inc. */
/* See LICENSE for licensing information */

/**
 * \file tortls.c
 * \brief Wrapper functions to present a consistent interface to
 * TLS, SSL, and X.509 functions from OpenSSL.
 **/

/* (Unlike other tor functions, these
 * are prefixed with tor_ in order to avoid conflicting with OpenSSL
 * functions and variables.)
 */

#include "orconfig.h"

#define TORTLS_PRIVATE

#include <assert.h>
#ifdef _WIN32 /*wrkard for dtls1.h >= 0.9.8m of "#include <winsock.h>"*/
  #include <winsock2.h>
  #include <ws2tcpip.h>
#endif

#ifdef __GNUC__
#define GCC_VERSION (__GNUC__ * 100 + __GNUC_MINOR__)
#endif

#if __GNUC__ && GCC_VERSION >= 402
#if GCC_VERSION >= 406
#pragma GCC diagnostic push
#endif
/* Some versions of OpenSSL declare SSL_get_selected_srtp_profile twice in
 * srtp.h. Suppress the GCC warning so we can build with -Wredundant-decl. */
#pragma GCC diagnostic ignored "-Wredundant-decls"
#endif

#include <openssl/opensslv.h>
#include "crypto.h"

#ifdef OPENSSL_NO_EC
#error "We require OpenSSL with ECC support"
#endif

#include <openssl/ssl.h>
#include <openssl/ssl3.h>
#include <openssl/err.h>
#include <openssl/tls1.h>
#include <openssl/asn1.h>
#include <openssl/bio.h>
#include <openssl/bn.h>
#include <openssl/rsa.h>

#if __GNUC__ && GCC_VERSION >= 402
#if GCC_VERSION >= 406
#pragma GCC diagnostic pop
#else
#pragma GCC diagnostic warning "-Wredundant-decls"
#endif
#endif

#ifdef USE_BUFFEREVENTS
#include <event2/bufferevent_ssl.h>
#include <event2/buffer.h>
#include <event2/event.h>
#include "compat_libevent.h"
#endif

#define TORTLS_PRIVATE
#include "tortls.h"
#include "util.h"
#include "torlog.h"
#include "container.h"
#include <string.h>

#define X509_get_notBefore_const(cert) \
  ((const ASN1_TIME*) X509_get_notBefore((X509 *)cert))
#define X509_get_notAfter_const(cert) \
  ((const ASN1_TIME*) X509_get_notAfter((X509 *)cert))

/* Copied from or.h */
#define LEGAL_NICKNAME_CHARACTERS \
  "abcdefghijklmnopqrstuvwxyzABCDEFGHIJKLMNOPQRSTUVWXYZ0123456789"

/** How long do identity certificates live? (sec) */
#define IDENTITY_CERT_LIFETIME  (365*24*60*60)

#define ADDR(tls) (((tls) && (tls)->address) ? tls->address : "peer")

#if OPENSSL_VERSION_NUMBER <  OPENSSL_V(1,0,0,'f')
/* This is a version of OpenSSL before 1.0.0f. It does not have
 * the CVE-2011-4576 fix, and as such it can't use RELEASE_BUFFERS and
 * SSL3 safely at the same time.
 */
#define DISABLE_SSL3_HANDSHAKE
#endif

/* We redefine these so that we can run correctly even if the vendor gives us
 * a version of OpenSSL that does not match its header files.  (Apple: I am
 * looking at you.)
 */
#ifndef SSL_OP_ALLOW_UNSAFE_LEGACY_RENEGOTIATION
#define SSL_OP_ALLOW_UNSAFE_LEGACY_RENEGOTIATION 0x00040000L
#endif
#ifndef SSL3_FLAGS_ALLOW_UNSAFE_LEGACY_RENEGOTIATION
#define SSL3_FLAGS_ALLOW_UNSAFE_LEGACY_RENEGOTIATION 0x0010
#endif

/** Return values for tor_tls_classify_client_ciphers.
 *
 * @{
 */
/** An error occurred when examining the client ciphers */
#define CIPHERS_ERR -1
/** The client cipher list indicates that a v1 handshake was in use. */
#define CIPHERS_V1 1
/** The client cipher list indicates that the client is using the v2 or the
 * v3 handshake, but that it is (probably!) lying about what ciphers it
 * supports */
#define CIPHERS_V2 2
/** The client cipher list indicates that the client is using the v2 or the
 * v3 handshake, and that it is telling the truth about what ciphers it
 * supports */
#define CIPHERS_UNRESTRICTED 3
/** @} */

/** The ex_data index in which we store a pointer to an SSL object's
 * corresponding tor_tls_t object. */
STATIC int tor_tls_object_ex_data_index = -1;

/** Helper: Allocate tor_tls_object_ex_data_index. */
STATIC void
tor_tls_allocate_tor_tls_object_ex_data_index(void)
{
  if (tor_tls_object_ex_data_index == -1) {
    tor_tls_object_ex_data_index =
      SSL_get_ex_new_index(0, NULL, NULL, NULL, NULL);
    tor_assert(tor_tls_object_ex_data_index != -1);
  }
}

/** Helper: given a SSL* pointer, return the tor_tls_t object using that
 * pointer. */
STATIC INLINE tor_tls_t *
tor_tls_get_by_ssl(const SSL *ssl)
{
  tor_tls_t *result = SSL_get_ex_data(ssl, tor_tls_object_ex_data_index);
  if (result)
    tor_assert(result->magic == TOR_TLS_MAGIC);
  return result;
}

static void tor_tls_context_decref(tor_tls_context_t *ctx);
static void tor_tls_context_incref(tor_tls_context_t *ctx);

static int check_cert_lifetime_internal(int severity, const X509 *cert,
                                   int past_tolerance, int future_tolerance);

/** Global TLS contexts. We keep them here because nobody else needs
 * to touch them.
 *
 * @{ */
STATIC tor_tls_context_t *server_tls_context = NULL;
STATIC tor_tls_context_t *client_tls_context = NULL;
/**@}*/

/** True iff tor_tls_init() has been called. */
static int tls_library_is_initialized = 0;

/* Module-internal error codes. */
#define TOR_TLS_SYSCALL_    (MIN_TOR_TLS_ERROR_VAL_ - 2)
#define TOR_TLS_ZERORETURN_ (MIN_TOR_TLS_ERROR_VAL_ - 1)

/** Write a description of the current state of <b>tls</b> into the
 * <b>sz</b>-byte buffer at <b>buf</b>. */
void
tor_tls_get_state_description(tor_tls_t *tls, char *buf, size_t sz)
{
  const char *ssl_state;
  const char *tortls_state;

  if (PREDICT_UNLIKELY(!tls || !tls->ssl)) {
    strlcpy(buf, "(No SSL object)", sz);
    return;
  }

  ssl_state = SSL_state_string_long(tls->ssl);
  switch (tls->state) {
#define CASE(st) case TOR_TLS_ST_##st: tortls_state = " in "#st ; break
    CASE(HANDSHAKE);
    CASE(OPEN);
    CASE(GOTCLOSE);
    CASE(SENTCLOSE);
    CASE(CLOSED);
    CASE(RENEGOTIATE);
#undef CASE
  case TOR_TLS_ST_BUFFEREVENT:
    tortls_state = "";
    break;
  default:
    tortls_state = " in unknown TLS state";
    break;
  }

  tor_snprintf(buf, sz, "%s%s", ssl_state, tortls_state);
}

/** Log a single error <b>err</b> as returned by ERR_get_error(), which was
 * received while performing an operation <b>doing</b> on <b>tls</b>.  Log
 * the message at <b>severity</b>, in log domain <b>domain</b>. */
void
tor_tls_log_one_error(tor_tls_t *tls, unsigned long err,
                  int severity, int domain, const char *doing)
{
  const char *state = NULL, *addr;
  const char *msg, *lib, *func;

  state = (tls && tls->ssl)?SSL_state_string_long(tls->ssl):"---";

  addr = tls ? tls->address : NULL;

  /* Some errors are known-benign, meaning they are the fault of the other
   * side of the connection. The caller doesn't know this, so override the
   * priority for those cases. */
  switch (ERR_GET_REASON(err)) {
    case SSL_R_HTTP_REQUEST:
    case SSL_R_HTTPS_PROXY_REQUEST:
    case SSL_R_RECORD_LENGTH_MISMATCH:
    case SSL_R_RECORD_TOO_LARGE:
    case SSL_R_UNKNOWN_PROTOCOL:
    case SSL_R_UNSUPPORTED_PROTOCOL:
      severity = LOG_INFO;
      break;
    default:
      break;
  }

  msg = (const char*)ERR_reason_error_string(err);
  lib = (const char*)ERR_lib_error_string(err);
  func = (const char*)ERR_func_error_string(err);
  if (!msg) msg = "(null)";
  if (!lib) lib = "(null)";
  if (!func) func = "(null)";
  if (doing) {
    tor_log(severity, domain, "TLS error while %s%s%s: %s (in %s:%s:%s)",
        doing, addr?" with ":"", addr?addr:"",
        msg, lib, func, state);
  } else {
    tor_log(severity, domain, "TLS error%s%s: %s (in %s:%s:%s)",
        addr?" with ":"", addr?addr:"",
        msg, lib, func, state);
  }
}

/** Log all pending tls errors at level <b>severity</b> in log domain
 * <b>domain</b>.  Use <b>doing</b> to describe our current activities.
 */
STATIC void
tls_log_errors(tor_tls_t *tls, int severity, int domain, const char *doing)
{
  unsigned long err;

  while ((err = ERR_get_error()) != 0) {
    tor_tls_log_one_error(tls, err, severity, domain, doing);
  }
}

/** Convert an errno (or a WSAerrno on windows) into a TOR_TLS_* error
 * code. */
STATIC int
tor_errno_to_tls_error(int e)
{
  switch (e) {
    case SOCK_ERRNO(ECONNRESET): // most common
      return TOR_TLS_ERROR_CONNRESET;
    case SOCK_ERRNO(ETIMEDOUT):
      return TOR_TLS_ERROR_TIMEOUT;
    case SOCK_ERRNO(EHOSTUNREACH):
    case SOCK_ERRNO(ENETUNREACH):
      return TOR_TLS_ERROR_NO_ROUTE;
    case SOCK_ERRNO(ECONNREFUSED):
      return TOR_TLS_ERROR_CONNREFUSED; // least common
    default:
      return TOR_TLS_ERROR_MISC;
  }
}

/** Given a TOR_TLS_* error code, return a string equivalent. */
const char *
tor_tls_err_to_string(int err)
{
  if (err >= 0)
    return "[Not an error.]";
  switch (err) {
    case TOR_TLS_ERROR_MISC: return "misc error";
    case TOR_TLS_ERROR_IO: return "unexpected close";
    case TOR_TLS_ERROR_CONNREFUSED: return "connection refused";
    case TOR_TLS_ERROR_CONNRESET: return "connection reset";
    case TOR_TLS_ERROR_NO_ROUTE: return "host unreachable";
    case TOR_TLS_ERROR_TIMEOUT: return "connection timed out";
    case TOR_TLS_CLOSE: return "closed";
    case TOR_TLS_WANTREAD: return "want to read";
    case TOR_TLS_WANTWRITE: return "want to write";
    default: return "(unknown error code)";
  }
}

#define CATCH_SYSCALL 1
#define CATCH_ZERO    2

/** Given a TLS object and the result of an SSL_* call, use
 * SSL_get_error to determine whether an error has occurred, and if so
 * which one.  Return one of TOR_TLS_{DONE|WANTREAD|WANTWRITE|ERROR}.
 * If extra&CATCH_SYSCALL is true, return TOR_TLS_SYSCALL_ instead of
 * reporting syscall errors.  If extra&CATCH_ZERO is true, return
 * TOR_TLS_ZERORETURN_ instead of reporting zero-return errors.
 *
 * If an error has occurred, log it at level <b>severity</b> and describe the
 * current action as <b>doing</b>.
 */
STATIC int
tor_tls_get_error(tor_tls_t *tls, int r, int extra,
                  const char *doing, int severity, int domain)
{
  int err = SSL_get_error(tls->ssl, r);
  int tor_error = TOR_TLS_ERROR_MISC;
  switch (err) {
    case SSL_ERROR_NONE:
      return TOR_TLS_DONE;
    case SSL_ERROR_WANT_READ:
      return TOR_TLS_WANTREAD;
    case SSL_ERROR_WANT_WRITE:
      return TOR_TLS_WANTWRITE;
    case SSL_ERROR_SYSCALL:
      if (extra&CATCH_SYSCALL)
        return TOR_TLS_SYSCALL_;
      if (r == 0) {
        tor_log(severity, LD_NET, "TLS error: unexpected close while %s (%s)",
            doing, SSL_state_string_long(tls->ssl));
        tor_error = TOR_TLS_ERROR_IO;
      } else {
        int e = tor_socket_errno(tls->socket);
        tor_log(severity, LD_NET,
            "TLS error: <syscall error while %s> (errno=%d: %s; state=%s)",
            doing, e, tor_socket_strerror(e),
            SSL_state_string_long(tls->ssl));
        tor_error = tor_errno_to_tls_error(e);
      }
      tls_log_errors(tls, severity, domain, doing);
      return tor_error;
    case SSL_ERROR_ZERO_RETURN:
      if (extra&CATCH_ZERO)
        return TOR_TLS_ZERORETURN_;
      tor_log(severity, LD_NET, "TLS connection closed while %s in state %s",
          doing, SSL_state_string_long(tls->ssl));
      tls_log_errors(tls, severity, domain, doing);
      return TOR_TLS_CLOSE;
    default:
      tls_log_errors(tls, severity, domain, doing);
      return TOR_TLS_ERROR_MISC;
  }
}

/** Initialize OpenSSL, unless it has already been initialized.
 */
static void
tor_tls_init(void)
{
  check_no_tls_errors();

  if (!tls_library_is_initialized) {
    SSL_library_init();
    SSL_load_error_strings();

#if (SIZEOF_VOID_P >= 8 &&                              \
     OPENSSL_VERSION_NUMBER >= OPENSSL_V_SERIES(1,0,1))
    long version = OpenSSL_version_num();

    /* LCOV_EXCL_START : we can't test these lines on the same machine */
    if (version >= OPENSSL_V_SERIES(1,0,1)) {
      /* Warn if we could *almost* be running with much faster ECDH.
         If we're built for a 64-bit target, using OpenSSL 1.0.1, but we
         don't have one of the built-in __uint128-based speedups, we are
         just one build operation away from an accelerated handshake.

         (We could be looking at OPENSSL_NO_EC_NISTP_64_GCC_128 instead of
          doing this test, but that gives compile-time options, not runtime
          behavior.)
      */
      EC_KEY *key = EC_KEY_new_by_curve_name(NID_X9_62_prime256v1);
      const EC_GROUP *g = key ? EC_KEY_get0_group(key) : NULL;
      const EC_METHOD *m = g ? EC_GROUP_method_of(g) : NULL;
      const int warn = (m == EC_GFp_simple_method() ||
                        m == EC_GFp_mont_method() ||
                        m == EC_GFp_nist_method());
      EC_KEY_free(key);

      if (warn)
        log_notice(LD_GENERAL, "We were built to run on a 64-bit CPU, with "
                   "OpenSSL 1.0.1 or later, but with a version of OpenSSL "
                   "that apparently lacks accelerated support for the NIST "
                   "P-224 and P-256 groups. Building openssl with such "
                   "support (using the enable-ec_nistp_64_gcc_128 option "
                   "when configuring it) would make ECDH much faster.");
    }
    /* LCOV_EXCL_STOP */
#endif

    tor_tls_allocate_tor_tls_object_ex_data_index();

    tls_library_is_initialized = 1;
  }
}

/** Free all global TLS structures. */
void
tor_tls_free_all(void)
{
  check_no_tls_errors();

  if (server_tls_context) {
    tor_tls_context_t *ctx = server_tls_context;
    server_tls_context = NULL;
    tor_tls_context_decref(ctx);
  }
  if (client_tls_context) {
    tor_tls_context_t *ctx = client_tls_context;
    client_tls_context = NULL;
    tor_tls_context_decref(ctx);
  }
}

/** We need to give OpenSSL a callback to verify certificates. This is
 * it: We always accept peer certs and complete the handshake.  We
 * don't validate them until later.
 */
STATIC int
always_accept_verify_cb(int preverify_ok,
                        X509_STORE_CTX *x509_ctx)
{
  (void) preverify_ok;
  (void) x509_ctx;
  return 1;
}

/** Return a newly allocated X509 name with commonName <b>cname</b>. */
static X509_NAME *
tor_x509_name_new(const char *cname)
{
  int nid;
  X509_NAME *name;
  /* LCOV_EXCL_BR_START : these branches will only fail on OOM errors */
  if (!(name = X509_NAME_new()))
    return NULL;
  if ((nid = OBJ_txt2nid("commonName")) == NID_undef) goto error;
  if (!(X509_NAME_add_entry_by_NID(name, nid, MBSTRING_ASC,
                                   (unsigned char*)cname, -1, -1, 0)))
    goto error;
  /* LCOV_EXCL_BR_STOP */
  return name;
 error:
  /* LCOV_EXCL_START : these lines will only execute on out of memory errors*/
  X509_NAME_free(name);
  return NULL;
  /* LCOV_EXCL_STOP */
}

/** Generate and sign an X509 certificate with the public key <b>rsa</b>,
 * signed by the private key <b>rsa_sign</b>.  The commonName of the
 * certificate will be <b>cname</b>; the commonName of the issuer will be
 * <b>cname_sign</b>. The cert will be valid for <b>cert_lifetime</b>
 * seconds, starting from some time in the past.
 *
 * Return a certificate on success, NULL on failure.
 */
MOCK_IMPL(STATIC X509 *,
          tor_tls_create_certificate,(crypto_pk_t *rsa,
                                      crypto_pk_t *rsa_sign,
                                      const char *cname,
                                      const char *cname_sign,
                                      unsigned int cert_lifetime))
{
  /* OpenSSL generates self-signed certificates with random 64-bit serial
   * numbers, so let's do that too. */
#define SERIAL_NUMBER_SIZE 8

  time_t start_time, end_time;
  BIGNUM *serial_number = NULL;
  unsigned char serial_tmp[SERIAL_NUMBER_SIZE];
  EVP_PKEY *sign_pkey = NULL, *pkey=NULL;
  X509 *x509 = NULL;
  X509_NAME *name = NULL, *name_issuer=NULL;

  tor_tls_init();

  /* Make sure we're part-way through the certificate lifetime, rather
   * than having it start right now. Don't choose quite uniformly, since
   * then we might pick a time where we're about to expire. Lastly, be
   * sure to start on a day boundary. */
  time_t now = time(NULL);
  start_time = crypto_rand_time_range(now - cert_lifetime, now) + 2*24*3600;
  start_time -= start_time % (24*3600);

  tor_assert(rsa);
  tor_assert(cname);
  tor_assert(rsa_sign);
  tor_assert(cname_sign);
  if (!(sign_pkey = crypto_pk_get_evp_pkey_(rsa_sign,1)))
    goto error;
  if (!(pkey = crypto_pk_get_evp_pkey_(rsa,0)))
    goto error;
  if (!(x509 = X509_new()))
    goto error;
  if (!(X509_set_version(x509, 2)))
    goto error;

  { /* our serial number is 8 random bytes. */
    if (crypto_rand((char *)serial_tmp, sizeof(serial_tmp)) < 0)
      goto error;
    if (!(serial_number = BN_bin2bn(serial_tmp, sizeof(serial_tmp), NULL)))
      goto error;
    if (!(BN_to_ASN1_INTEGER(serial_number, X509_get_serialNumber(x509))))
      goto error;
  }

  if (!(name = tor_x509_name_new(cname)))
    goto error;
  if (!(X509_set_subject_name(x509, name)))
    goto error;
  if (!(name_issuer = tor_x509_name_new(cname_sign)))
    goto error;
  if (!(X509_set_issuer_name(x509, name_issuer)))
    goto error;

  if (!X509_time_adj(X509_get_notBefore(x509),0,&start_time))
    goto error;
  end_time = start_time + cert_lifetime;
  if (!X509_time_adj(X509_get_notAfter(x509),0,&end_time))
    goto error;
  if (!X509_set_pubkey(x509, pkey))
    goto error;
  if (!X509_sign(x509, sign_pkey, EVP_sha1()))
    goto error;

  goto done;
 error:
  if (x509) {
    X509_free(x509);
    x509 = NULL;
  }
 done:
  tls_log_errors(NULL, LOG_WARN, LD_NET, "generating certificate");
  if (sign_pkey)
    EVP_PKEY_free(sign_pkey);
  if (pkey)
    EVP_PKEY_free(pkey);
  if (serial_number)
    BN_clear_free(serial_number);
  if (name)
    X509_NAME_free(name);
  if (name_issuer)
    X509_NAME_free(name_issuer);
  return x509;

#undef SERIAL_NUMBER_SIZE
}

/** List of ciphers that servers should select from when the client might be
 * claiming extra unsupported ciphers in order to avoid fingerprinting.  */
#define SERVER_CIPHER_LIST                         \
  (TLS1_TXT_DHE_RSA_WITH_AES_256_SHA ":"           \
   TLS1_TXT_DHE_RSA_WITH_AES_128_SHA ":"           \
   SSL3_TXT_EDH_RSA_DES_192_CBC3_SHA)

/** List of ciphers that servers should select from when we actually have
 * our choice of what cipher to use. */
const char UNRESTRICTED_SERVER_CIPHER_LIST[] =
  /* This list is autogenerated with the gen_server_ciphers.py script;
   * don't hand-edit it. */
#ifdef TLS1_TXT_ECDHE_RSA_WITH_AES_256_GCM_SHA384
       TLS1_TXT_ECDHE_RSA_WITH_AES_256_GCM_SHA384 ":"
#endif
#ifdef TLS1_TXT_ECDHE_RSA_WITH_AES_128_GCM_SHA256
       TLS1_TXT_ECDHE_RSA_WITH_AES_128_GCM_SHA256 ":"
#endif
#ifdef TLS1_TXT_ECDHE_RSA_WITH_AES_256_SHA384
       TLS1_TXT_ECDHE_RSA_WITH_AES_256_SHA384 ":"
#endif
#ifdef TLS1_TXT_ECDHE_RSA_WITH_AES_128_SHA256
       TLS1_TXT_ECDHE_RSA_WITH_AES_128_SHA256 ":"
#endif
#ifdef TLS1_TXT_ECDHE_RSA_WITH_AES_256_CBC_SHA
       TLS1_TXT_ECDHE_RSA_WITH_AES_256_CBC_SHA ":"
#endif
#ifdef TLS1_TXT_ECDHE_RSA_WITH_AES_128_CBC_SHA
       TLS1_TXT_ECDHE_RSA_WITH_AES_128_CBC_SHA ":"
#endif
#ifdef TLS1_TXT_DHE_RSA_WITH_AES_256_GCM_SHA384
       TLS1_TXT_DHE_RSA_WITH_AES_256_GCM_SHA384 ":"
#endif
#ifdef TLS1_TXT_DHE_RSA_WITH_AES_128_GCM_SHA256
       TLS1_TXT_DHE_RSA_WITH_AES_128_GCM_SHA256 ":"
#endif
#ifdef TLS1_TXT_DHE_RSA_WITH_AES_256_SHA256
       TLS1_TXT_DHE_RSA_WITH_AES_256_SHA256 ":"
#endif
#ifdef TLS1_TXT_DHE_RSA_WITH_AES_128_SHA256
       TLS1_TXT_DHE_RSA_WITH_AES_128_SHA256 ":"
#endif
       /* Required */
       TLS1_TXT_DHE_RSA_WITH_AES_256_SHA ":"
       /* Required */
       TLS1_TXT_DHE_RSA_WITH_AES_128_SHA ":"
#ifdef TLS1_TXT_ECDHE_RSA_WITH_DES_192_CBC3_SHA
       TLS1_TXT_ECDHE_RSA_WITH_DES_192_CBC3_SHA ":"
#endif
       /* Required */
       SSL3_TXT_EDH_RSA_DES_192_CBC3_SHA;

/* Note: to set up your own private testing network with link crypto
 * disabled, set your Tors' cipher list to
 * (SSL3_TXT_RSA_NULL_SHA).  If you do this, you won't be able to communicate
 * with any of the "real" Tors, though. */

#define CIPHER(id, name) name ":"
#define XCIPHER(id, name)
/** List of ciphers that clients should advertise, omitting items that
 * our OpenSSL doesn't know about. */
static const char CLIENT_CIPHER_LIST[] =
#include "ciphers.inc"
  /* Tell it not to use SSLv2 ciphers, so that it can select an SSLv3 version
   * of any cipher we say. */
  "!SSLv2"
  ;
#undef CIPHER
#undef XCIPHER

/** Free all storage held in <b>cert</b> */
void
tor_x509_cert_free(tor_x509_cert_t *cert)
{
  if (! cert)
    return;
  if (cert->cert)
    X509_free(cert->cert);
  tor_free(cert->encoded);
  memwipe(cert, 0x03, sizeof(*cert));
  /* LCOV_EXCL_BR_START since cert will never be NULL here */
  tor_free(cert);
  /* LCOV_EXCL_BR_STOP */
}

/**
 * Allocate a new tor_x509_cert_t to hold the certificate "x509_cert".
 *
 * Steals a reference to x509_cert.
 */
MOCK_IMPL(STATIC tor_x509_cert_t *,
          tor_x509_cert_new,(X509 *x509_cert))
{
  tor_x509_cert_t *cert;
  EVP_PKEY *pkey;
  RSA *rsa;
  int length;
  unsigned char *buf = NULL;

  if (!x509_cert)
    return NULL;

  length = i2d_X509(x509_cert, &buf);
  cert = tor_malloc_zero(sizeof(tor_x509_cert_t));
  if (length <= 0 || buf == NULL) {
    /* LCOV_EXCL_START for the same reason as the exclusion above */
    tor_free(cert);
    log_err(LD_CRYPTO, "Couldn't get length of encoded x509 certificate");
    X509_free(x509_cert);
    return NULL;
    /* LCOV_EXCL_STOP */
  }
  cert->encoded_len = (size_t) length;
  cert->encoded = tor_malloc(length);
  memcpy(cert->encoded, buf, length);
  OPENSSL_free(buf);

  cert->cert = x509_cert;

  crypto_digest_all(&cert->cert_digests,
                    (char*)cert->encoded, cert->encoded_len);

  if ((pkey = X509_get_pubkey(x509_cert)) &&
      (rsa = EVP_PKEY_get1_RSA(pkey))) {
    crypto_pk_t *pk = crypto_new_pk_from_rsa_(rsa);
    crypto_pk_get_all_digests(pk, &cert->pkey_digests);
    cert->pkey_digests_set = 1;
    crypto_pk_free(pk);
    EVP_PKEY_free(pkey);
  }

  return cert;
}

/** Read a DER-encoded X509 cert, of length exactly <b>certificate_len</b>,
 * from a <b>certificate</b>.  Return a newly allocated tor_x509_cert_t on
 * success and NULL on failure. */
tor_x509_cert_t *
tor_x509_cert_decode(const uint8_t *certificate, size_t certificate_len)
{
  X509 *x509;
  const unsigned char *cp = (const unsigned char *)certificate;
  tor_x509_cert_t *newcert;
  tor_assert(certificate);
  check_no_tls_errors();

  if (certificate_len > INT_MAX)
    goto err;

  x509 = d2i_X509(NULL, &cp, (int)certificate_len);

  if (!x509)
    goto err; /* Couldn't decode */
  if (cp - certificate != (int)certificate_len) {
    X509_free(x509);
    goto err; /* Didn't use all the bytes */
  }
  newcert = tor_x509_cert_new(x509);
  if (!newcert) {
    goto err;
  }
  if (newcert->encoded_len != certificate_len ||
      fast_memneq(newcert->encoded, certificate, certificate_len)) {
    /* Cert wasn't in DER */
    tor_x509_cert_free(newcert);
    goto err;
  }
  return newcert;
 err:
  tls_log_errors(NULL, LOG_INFO, LD_CRYPTO, "decoding a certificate");
  return NULL;
}

/** Set *<b>encoded_out</b> and *<b>size_out</b> to <b>cert</b>'s encoded DER
 * representation and length, respectively. */
void
tor_x509_cert_get_der(const tor_x509_cert_t *cert,
                 const uint8_t **encoded_out, size_t *size_out)
{
  tor_assert(cert);
  tor_assert(encoded_out);
  tor_assert(size_out);
  *encoded_out = cert->encoded;
  *size_out = cert->encoded_len;
}

/** Return a set of digests for the public key in <b>cert</b>, or NULL if this
 * cert's public key is not one we know how to take the digest of. */
const digests_t *
tor_x509_cert_get_id_digests(const tor_x509_cert_t *cert)
{
  if (cert->pkey_digests_set)
    return &cert->pkey_digests;
  else
    return NULL;
}

/** Return a set of digests for the public key in <b>cert</b>. */
const digests_t *
tor_x509_cert_get_cert_digests(const tor_x509_cert_t *cert)
{
  return &cert->cert_digests;
}

/** Remove a reference to <b>ctx</b>, and free it if it has no more
 * references. */
static void
tor_tls_context_decref(tor_tls_context_t *ctx)
{
  tor_assert(ctx);
  if (--ctx->refcnt == 0) {
    SSL_CTX_free(ctx->ctx);
    tor_x509_cert_free(ctx->my_link_cert);
    tor_x509_cert_free(ctx->my_id_cert);
    tor_x509_cert_free(ctx->my_auth_cert);
    crypto_pk_free(ctx->link_key);
    crypto_pk_free(ctx->auth_key);
    /* LCOV_EXCL_BR_START since ctx will never be NULL here */
    tor_free(ctx);
    /* LCOV_EXCL_BR_STOP */
  }
}

/** Set *<b>link_cert_out</b> and *<b>id_cert_out</b> to the link certificate
 * and ID certificate that we're currently using for our V3 in-protocol
 * handshake's certificate chain.  If <b>server</b> is true, provide the certs
 * that we use in server mode; otherwise, provide the certs that we use in
 * client mode. */
int
tor_tls_get_my_certs(int server,
                     const tor_x509_cert_t **link_cert_out,
                     const tor_x509_cert_t **id_cert_out)
{
  tor_tls_context_t *ctx = server ? server_tls_context : client_tls_context;
  if (! ctx)
    return -1;
  if (link_cert_out)
    *link_cert_out = server ? ctx->my_link_cert : ctx->my_auth_cert;
  if (id_cert_out)
    *id_cert_out = ctx->my_id_cert;
  return 0;
}

/**
 * Return the authentication key that we use to authenticate ourselves as a
 * client in the V3 in-protocol handshake.
 */
crypto_pk_t *
tor_tls_get_my_client_auth_key(void)
{
  if (! client_tls_context)
    return NULL;
  return client_tls_context->auth_key;
}

/**
 * Return a newly allocated copy of the public key that a certificate
 * certifies.  Return NULL if the cert's key is not RSA.
 */
crypto_pk_t *
tor_tls_cert_get_key(tor_x509_cert_t *cert)
{
  crypto_pk_t *result = NULL;
  EVP_PKEY *pkey = X509_get_pubkey(cert->cert);
  RSA *rsa;
  if (!pkey)
    return NULL;
  rsa = EVP_PKEY_get1_RSA(pkey);
  if (!rsa) {
    EVP_PKEY_free(pkey);
    return NULL;
  }
  result = crypto_new_pk_from_rsa_(rsa);
  EVP_PKEY_free(pkey);
  return result;
}

/** Return true iff the other side of <b>tls</b> has authenticated to us, and
 * the key certified in <b>cert</b> is the same as the key they used to do it.
 */
MOCK_IMPL(int,
tor_tls_cert_matches_key,(const tor_tls_t *tls, const tor_x509_cert_t *cert))
{
  X509 *peercert = SSL_get_peer_certificate(tls->ssl);
  EVP_PKEY *link_key = NULL, *cert_key = NULL;
  int result;

  if (!peercert)
    return 0;
  link_key = X509_get_pubkey(peercert);
  cert_key = X509_get_pubkey(cert->cert);

  result = link_key && cert_key && EVP_PKEY_cmp(cert_key, link_key) == 1;

  X509_free(peercert);
  if (link_key)
    EVP_PKEY_free(link_key);
  if (cert_key)
    EVP_PKEY_free(cert_key);

  return result;
}

/** Check whether <b>cert</b> is well-formed, currently live, and correctly
 * signed by the public key in <b>signing_cert</b>.  If <b>check_rsa_1024</b>,
 * make sure that it has an RSA key with 1024 bits; otherwise, just check that
 * the key is long enough. Return 1 if the cert is good, and 0 if it's bad or
 * we couldn't check it. */
int
tor_tls_cert_is_valid(int severity,
                      const tor_x509_cert_t *cert,
                      const tor_x509_cert_t *signing_cert,
                      int check_rsa_1024)
{
  check_no_tls_errors();
  EVP_PKEY *cert_key;
  int r, key_ok = 0;

  if (!signing_cert)
    goto bad;

  EVP_PKEY *signing_key = X509_get_pubkey(signing_cert->cert);
  if (!signing_key)
    goto bad;
  r = X509_verify(cert->cert, signing_key);
  EVP_PKEY_free(signing_key);
  if (r <= 0)
    goto bad;

  /* okay, the signature checked out right.  Now let's check the check the
   * lifetime. */
  if (check_cert_lifetime_internal(severity, cert->cert,
                                   48*60*60, 30*24*60*60) < 0)
    goto bad;

  cert_key = X509_get_pubkey(cert->cert);
  if (check_rsa_1024 && cert_key) {
    RSA *rsa = EVP_PKEY_get1_RSA(cert_key);
    if (rsa && BN_num_bits(rsa->n) == 1024)
      key_ok = 1;
    if (rsa)
      RSA_free(rsa);
  } else if (cert_key) {
    int min_bits = 1024;
#ifdef EVP_PKEY_EC
    if (EVP_PKEY_type(cert_key->type) == EVP_PKEY_EC)
      min_bits = 128;
#endif
    if (EVP_PKEY_bits(cert_key) >= min_bits)
      key_ok = 1;
  }
  EVP_PKEY_free(cert_key);
  if (!key_ok)
    goto bad;

  /* XXXX compare DNs or anything? */

  return 1;
 bad:
  tls_log_errors(NULL, LOG_INFO, LD_CRYPTO, "checking a certificate");
  return 0;
}

/** Increase the reference count of <b>ctx</b>. */
static void
tor_tls_context_incref(tor_tls_context_t *ctx)
{
  ++ctx->refcnt;
}

/** Create new global client and server TLS contexts.
 *
 * If <b>server_identity</b> is NULL, this will not generate a server
 * TLS context. If TOR_TLS_CTX_IS_PUBLIC_SERVER is set in <b>flags</b>, use
 * the same TLS context for incoming and outgoing connections, and
 * ignore <b>client_identity</b>. If one of TOR_TLS_CTX_USE_ECDHE_P{224,256}
 * is set in <b>flags</b>, use that ECDHE group if possible; otherwise use
 * the default ECDHE group. */
int
tor_tls_context_init(unsigned flags,
                     crypto_pk_t *client_identity,
                     crypto_pk_t *server_identity,
                     unsigned int key_lifetime)
{
  int rv1 = 0;
  int rv2 = 0;
  const int is_public_server = flags & TOR_TLS_CTX_IS_PUBLIC_SERVER;
  check_no_tls_errors();

  if (is_public_server) {
    tor_tls_context_t *new_ctx;
    tor_tls_context_t *old_ctx;

    tor_assert(server_identity != NULL);

    rv1 = tor_tls_context_init_one(&server_tls_context,
                                   server_identity,
                                   key_lifetime, flags, 0);

    if (rv1 >= 0) {
      new_ctx = server_tls_context;
      tor_tls_context_incref(new_ctx);
      old_ctx = client_tls_context;
      client_tls_context = new_ctx;

      if (old_ctx != NULL) {
        tor_tls_context_decref(old_ctx);
      }
    }
  } else {
    if (server_identity != NULL) {
      rv1 = tor_tls_context_init_one(&server_tls_context,
                                     server_identity,
                                     key_lifetime,
                                     flags,
                                     0);
    } else {
      tor_tls_context_t *old_ctx = server_tls_context;
      server_tls_context = NULL;

      if (old_ctx != NULL) {
        tor_tls_context_decref(old_ctx);
      }
    }

    rv2 = tor_tls_context_init_one(&client_tls_context,
                                   client_identity,
                                   key_lifetime,
                                   flags,
                                   1);
  }

  tls_log_errors(NULL, LOG_WARN, LD_CRYPTO, "constructing a TLS context");
  return MIN(rv1, rv2);
}

/** Create a new global TLS context.
 *
 * You can call this function multiple times.  Each time you call it,
 * it generates new certificates; all new connections will use
 * the new SSL context.
 */
STATIC int
tor_tls_context_init_one(tor_tls_context_t **ppcontext,
                         crypto_pk_t *identity,
                         unsigned int key_lifetime,
                         unsigned int flags,
                         int is_client)
{
  tor_tls_context_t *new_ctx = tor_tls_context_new(identity,
                                                   key_lifetime,
                                                   flags,
                                                   is_client);
  tor_tls_context_t *old_ctx = *ppcontext;

  if (new_ctx != NULL) {
    *ppcontext = new_ctx;

    /* Free the old context if one existed. */
    if (old_ctx != NULL) {
      /* This is safe even if there are open connections: we reference-
       * count tor_tls_context_t objects. */
      tor_tls_context_decref(old_ctx);
    }
  }

  return ((new_ctx != NULL) ? 0 : -1);
}

/** The group we should use for ecdhe when none was selected. */
#define  NID_tor_default_ecdhe_group NID_X9_62_prime256v1

/** Create a new TLS context for use with Tor TLS handshakes.
 * <b>identity</b> should be set to the identity key used to sign the
 * certificate.
 */
STATIC tor_tls_context_t *
tor_tls_context_new(crypto_pk_t *identity, unsigned int key_lifetime,
                    unsigned flags, int is_client)
{
  crypto_pk_t *rsa = NULL, *rsa_auth = NULL;
  EVP_PKEY *pkey = NULL;
  tor_tls_context_t *result = NULL;
  X509 *cert = NULL, *idcert = NULL, *authcert = NULL;
  char *nickname = NULL, *nn2 = NULL;

  tor_tls_init();
  nickname = crypto_random_hostname(8, 20, "www.", ".net");
#ifdef DISABLE_V3_LINKPROTO_SERVERSIDE
  nn2 = crypto_random_hostname(8, 20, "www.", ".net");
#else
  nn2 = crypto_random_hostname(8, 20, "www.", ".com");
#endif

  /* Generate short-term RSA key for use with TLS. */
  if (!(rsa = crypto_pk_new()))
    goto error;
  if (crypto_pk_generate_key(rsa)<0)
    goto error;
  if (!is_client) {
    /* Generate short-term RSA key for use in the in-protocol ("v3")
     * authentication handshake. */
    if (!(rsa_auth = crypto_pk_new()))
      goto error;
    if (crypto_pk_generate_key(rsa_auth)<0)
      goto error;
    /* Create a link certificate signed by identity key. */
    cert = tor_tls_create_certificate(rsa, identity, nickname, nn2,
                                      key_lifetime);
    /* Create self-signed certificate for identity key. */
    idcert = tor_tls_create_certificate(identity, identity, nn2, nn2,
                                        IDENTITY_CERT_LIFETIME);
    /* Create an authentication certificate signed by identity key. */
    authcert = tor_tls_create_certificate(rsa_auth, identity, nickname, nn2,
                                          key_lifetime);
    if (!cert || !idcert || !authcert) {
      log_warn(LD_CRYPTO, "Error creating certificate");
      goto error;
    }
  }

  result = tor_malloc_zero(sizeof(tor_tls_context_t));
  result->refcnt = 1;
  if (!is_client) {
    result->my_link_cert = tor_x509_cert_new(X509_dup(cert));
    result->my_id_cert = tor_x509_cert_new(X509_dup(idcert));
    result->my_auth_cert = tor_x509_cert_new(X509_dup(authcert));
    if (!result->my_link_cert || !result->my_id_cert || !result->my_auth_cert)
      goto error;
    result->link_key = crypto_pk_dup_key(rsa);
    result->auth_key = crypto_pk_dup_key(rsa_auth);
  }

#if 0
  /* Tell OpenSSL to only use TLS1.  This may have subtly different results
   * from SSLv23_method() with SSLv2 and SSLv3 disabled, so we need to do some
   * investigation before we consider adjusting it. It should be compatible
   * with existing Tors. */
  if (!(result->ctx = SSL_CTX_new(TLSv1_method())))
    goto error;
#endif

  /* Tell OpenSSL to use TLS 1.0 or later but not SSL2 or SSL3. */
#ifdef HAVE_TLS_METHOD
  if (!(result->ctx = SSL_CTX_new(TLS_method())))
    goto error;
#else
  if (!(result->ctx = SSL_CTX_new(SSLv23_method())))
    goto error;
#endif
  SSL_CTX_set_options(result->ctx, SSL_OP_NO_SSLv2);
  SSL_CTX_set_options(result->ctx, SSL_OP_NO_SSLv3);

  /* Prefer the server's ordering of ciphers: the client's ordering has
  * historically been chosen for fingerprinting resistance. */
  SSL_CTX_set_options(result->ctx, SSL_OP_CIPHER_SERVER_PREFERENCE);

  /* Disable TLS tickets if they're supported.  We never want to use them;
   * using them can make our perfect forward secrecy a little worse, *and*
   * create an opportunity to fingerprint us (since it's unusual to use them
   * with TLS sessions turned off).
   *
   * In 0.2.4, clients advertise support for them though, to avoid a TLS
   * distinguishability vector.  This can give us worse PFS, though, if we
   * get a server that doesn't set SSL_OP_NO_TICKET.  With luck, there will
   * be few such servers by the time 0.2.4 is more stable.
   */
#ifdef SSL_OP_NO_TICKET
  if (! is_client) {
    SSL_CTX_set_options(result->ctx, SSL_OP_NO_TICKET);
  }
#endif

  SSL_CTX_set_options(result->ctx, SSL_OP_SINGLE_DH_USE);
  SSL_CTX_set_options(result->ctx, SSL_OP_SINGLE_ECDH_USE);

#ifdef SSL_OP_NO_SESSION_RESUMPTION_ON_RENEGOTIATION
  SSL_CTX_set_options(result->ctx,
                      SSL_OP_NO_SESSION_RESUMPTION_ON_RENEGOTIATION);
#endif
  /* Yes, we know what we are doing here.  No, we do not treat a renegotiation
   * as authenticating any earlier-received data.
   */
  {
    SSL_CTX_set_options(result->ctx,
                        SSL_OP_ALLOW_UNSAFE_LEGACY_RENEGOTIATION);
  }
#ifdef SSL_OP_NO_COMPRESSION
  SSL_CTX_set_options(result->ctx, SSL_OP_NO_COMPRESSION);
#endif
#if OPENSSL_VERSION_NUMBER < OPENSSL_V_SERIES(1,1,0)
#ifndef OPENSSL_NO_COMP
  /* Don't actually allow compression; it uses ram and time, but the data
   * we transmit is all encrypted anyway. */
  if (result->ctx->comp_methods)
    result->ctx->comp_methods = NULL;
#endif
#endif
#ifdef SSL_MODE_RELEASE_BUFFERS
  SSL_CTX_set_mode(result->ctx, SSL_MODE_RELEASE_BUFFERS);
#endif
  if (! is_client) {
    if (cert && !SSL_CTX_use_certificate(result->ctx,cert))
      goto error;
    X509_free(cert); /* We just added a reference to cert. */
    cert=NULL;
    if (idcert) {
      X509_STORE *s = SSL_CTX_get_cert_store(result->ctx);
      tor_assert(s);
      X509_STORE_add_cert(s, idcert);
      X509_free(idcert); /* The context now owns the reference to idcert */
      idcert = NULL;
    }
  }
  SSL_CTX_set_session_cache_mode(result->ctx, SSL_SESS_CACHE_OFF);
  if (!is_client) {
    tor_assert(rsa);
    if (!(pkey = crypto_pk_get_evp_pkey_(rsa,1)))
      goto error;
    if (!SSL_CTX_use_PrivateKey(result->ctx, pkey))
      goto error;
    EVP_PKEY_free(pkey);
    pkey = NULL;
    if (!SSL_CTX_check_private_key(result->ctx))
      goto error;
  }
  {
    crypto_dh_t *dh = crypto_dh_new(DH_TYPE_TLS);
    tor_assert(dh);
    SSL_CTX_set_tmp_dh(result->ctx, crypto_dh_get_dh_(dh));
    crypto_dh_free(dh);
  }
  if (! is_client) {
    int nid;
    EC_KEY *ec_key;
    if (flags & TOR_TLS_CTX_USE_ECDHE_P224)
      nid = NID_secp224r1;
    else if (flags & TOR_TLS_CTX_USE_ECDHE_P256)
      nid = NID_X9_62_prime256v1;
    else
      nid = NID_tor_default_ecdhe_group;
    /* Use P-256 for ECDHE. */
    ec_key = EC_KEY_new_by_curve_name(nid);
    if (ec_key != NULL) /*XXXX Handle errors? */
      SSL_CTX_set_tmp_ecdh(result->ctx, ec_key);
    EC_KEY_free(ec_key);
  }
  SSL_CTX_set_verify(result->ctx, SSL_VERIFY_PEER,
                     always_accept_verify_cb);
  /* let us realloc bufs that we're writing from */
  SSL_CTX_set_mode(result->ctx, SSL_MODE_ACCEPT_MOVING_WRITE_BUFFER);

  if (rsa)
    crypto_pk_free(rsa);
  if (rsa_auth)
    crypto_pk_free(rsa_auth);
  X509_free(authcert);
  tor_free(nickname);
  tor_free(nn2);
  return result;

 error:
  tls_log_errors(NULL, LOG_WARN, LD_NET, "creating TLS context");
  tor_free(nickname);
  tor_free(nn2);
  if (pkey)
    EVP_PKEY_free(pkey);
  if (rsa)
    crypto_pk_free(rsa);
  if (rsa_auth)
    crypto_pk_free(rsa_auth);
  if (result)
    tor_tls_context_decref(result);
  if (cert)
    X509_free(cert);
  if (idcert)
    X509_free(idcert);
  if (authcert)
    X509_free(authcert);
  return NULL;
}

/** Invoked when a TLS state changes: log the change at severity 'debug' */
STATIC void
tor_tls_debug_state_callback(const SSL *ssl, int type, int val)
{
  /* LCOV_EXCL_START since this depends on whether debug is captured or not */
  log_debug(LD_HANDSHAKE, "SSL %p is now in state %s [type=%d,val=%d].",
            ssl, SSL_state_string_long(ssl), type, val);
  /* LCOV_EXCL_STOP */
}

/* Return the name of the negotiated ciphersuite in use on <b>tls</b> */
const char *
tor_tls_get_ciphersuite_name(tor_tls_t *tls)
{
  return SSL_get_cipher(tls->ssl);
}

/* Here's the old V2 cipher list we sent from 0.2.1.1-alpha up to
 * 0.2.3.17-beta. If a client is using this list, we can't believe the ciphers
 * that it claims to support.  We'll prune this list to remove the ciphers
 * *we* don't recognize. */
STATIC uint16_t v2_cipher_list[] = {
  0xc00a, /* TLS1_TXT_ECDHE_ECDSA_WITH_AES_256_CBC_SHA */
  0xc014, /* TLS1_TXT_ECDHE_RSA_WITH_AES_256_CBC_SHA */
  0x0039, /* TLS1_TXT_DHE_RSA_WITH_AES_256_SHA */
  0x0038, /* TLS1_TXT_DHE_DSS_WITH_AES_256_SHA */
  0xc00f, /* TLS1_TXT_ECDH_RSA_WITH_AES_256_CBC_SHA */
  0xc005, /* TLS1_TXT_ECDH_ECDSA_WITH_AES_256_CBC_SHA */
  0x0035, /* TLS1_TXT_RSA_WITH_AES_256_SHA */
  0xc007, /* TLS1_TXT_ECDHE_ECDSA_WITH_RC4_128_SHA */
  0xc009, /* TLS1_TXT_ECDHE_ECDSA_WITH_AES_128_CBC_SHA */
  0xc011, /* TLS1_TXT_ECDHE_RSA_WITH_RC4_128_SHA */
  0xc013, /* TLS1_TXT_ECDHE_RSA_WITH_AES_128_CBC_SHA */
  0x0033, /* TLS1_TXT_DHE_RSA_WITH_AES_128_SHA */
  0x0032, /* TLS1_TXT_DHE_DSS_WITH_AES_128_SHA */
  0xc00c, /* TLS1_TXT_ECDH_RSA_WITH_RC4_128_SHA */
  0xc00e, /* TLS1_TXT_ECDH_RSA_WITH_AES_128_CBC_SHA */
  0xc002, /* TLS1_TXT_ECDH_ECDSA_WITH_RC4_128_SHA */
  0xc004, /* TLS1_TXT_ECDH_ECDSA_WITH_AES_128_CBC_SHA */
  0x0004, /* SSL3_TXT_RSA_RC4_128_MD5 */
  0x0005, /* SSL3_TXT_RSA_RC4_128_SHA */
  0x002f, /* TLS1_TXT_RSA_WITH_AES_128_SHA */
  0xc008, /* TLS1_TXT_ECDHE_ECDSA_WITH_DES_192_CBC3_SHA */
  0xc012, /* TLS1_TXT_ECDHE_RSA_WITH_DES_192_CBC3_SHA */
  0x0016, /* SSL3_TXT_EDH_RSA_DES_192_CBC3_SHA */
  0x0013, /* SSL3_TXT_EDH_DSS_DES_192_CBC3_SHA */
  0xc00d, /* TLS1_TXT_ECDH_RSA_WITH_DES_192_CBC3_SHA */
  0xc003, /* TLS1_TXT_ECDH_ECDSA_WITH_DES_192_CBC3_SHA */
  0xfeff, /* SSL3_TXT_RSA_FIPS_WITH_3DES_EDE_CBC_SHA */
  0x000a, /* SSL3_TXT_RSA_DES_192_CBC3_SHA */
  0
};
/** Have we removed the unrecognized ciphers from v2_cipher_list yet? */
static int v2_cipher_list_pruned = 0;

/** Return 0 if <b>m</b> does not support the cipher with ID <b>cipher</b>;
 * return 1 if it does support it, or if we have no way to tell. */
STATIC int
find_cipher_by_id(const SSL *ssl, const SSL_METHOD *m, uint16_t cipher)
{
  const SSL_CIPHER *c;
#ifdef HAVE_SSL_CIPHER_FIND
  {
    unsigned char cipherid[3];
    tor_assert(ssl);
    set_uint16(cipherid, htons(cipher));
    cipherid[2] = 0; /* If ssl23_get_cipher_by_char finds no cipher starting
                      * with a two-byte 'cipherid', it may look for a v2
                      * cipher with the appropriate 3 bytes. */
    c = SSL_CIPHER_find((SSL*)ssl, cipherid);
    if (c)
      tor_assert((SSL_CIPHER_get_id(c) & 0xffff) == cipher);
    return c != NULL;
  }
#elif defined(HAVE_STRUCT_SSL_METHOD_ST_GET_CIPHER_BY_CHAR)
  if (m && m->get_cipher_by_char) {
    unsigned char cipherid[3];
    set_uint16(cipherid, htons(cipher));
    cipherid[2] = 0; /* If ssl23_get_cipher_by_char finds no cipher starting
                      * with a two-byte 'cipherid', it may look for a v2
                      * cipher with the appropriate 3 bytes. */
    c = m->get_cipher_by_char(cipherid);
    if (c)
      tor_assert((c->id & 0xffff) == cipher);
    return c != NULL;
  } else
#endif
#if OPENSSL_VERSION_NUMBER < OPENSSL_V_SERIES(1,1,0)
  if (m && m->get_cipher && m->num_ciphers) {
    /* It would seem that some of the "let's-clean-up-openssl" forks have
     * removed the get_cipher_by_char function.  Okay, so now you get a
     * quadratic search.
     */
    int i;
    for (i = 0; i < m->num_ciphers(); ++i) {
      c = m->get_cipher(i);
      if (c && (c->id & 0xffff) == cipher) {
        return 1;
      }
    }
    return 0;
  }
#endif
  (void) ssl;
  (void) m;
  (void) cipher;
  return 1; /* No way to search */
}

/** Remove from v2_cipher_list every cipher that we don't support, so that
 * comparing v2_cipher_list to a client's cipher list will give a sensible
 * result. */
static void
prune_v2_cipher_list(const SSL *ssl)
{
  uint16_t *inp, *outp;
#ifdef HAVE_TLS_METHOD
  const SSL_METHOD *m = TLS_method();
#else
  const SSL_METHOD *m = SSLv23_method();
#endif

  inp = outp = v2_cipher_list;
  while (*inp) {
    if (find_cipher_by_id(ssl, m, *inp)) {
      *outp++ = *inp++;
    } else {
      inp++;
    }
  }
  *outp = 0;

  v2_cipher_list_pruned = 1;
}

/** Examine the client cipher list in <b>ssl</b>, and determine what kind of
 * client it is.  Return one of CIPHERS_ERR, CIPHERS_V1, CIPHERS_V2,
 * CIPHERS_UNRESTRICTED.
 **/
STATIC int
tor_tls_classify_client_ciphers(const SSL *ssl,
                                STACK_OF(SSL_CIPHER) *peer_ciphers)
{
  int i, res;
  tor_tls_t *tor_tls;
  if (PREDICT_UNLIKELY(!v2_cipher_list_pruned))
    prune_v2_cipher_list(ssl);

  tor_tls = tor_tls_get_by_ssl(ssl);
  if (tor_tls && tor_tls->client_cipher_list_type)
    return tor_tls->client_cipher_list_type;

  /* If we reached this point, we just got a client hello.  See if there is
   * a cipher list. */
  if (!peer_ciphers) {
    log_info(LD_NET, "No ciphers on session");
    res = CIPHERS_ERR;
    goto done;
  }
  /* Now we need to see if there are any ciphers whose presence means we're
   * dealing with an updated Tor. */
  for (i = 0; i < sk_SSL_CIPHER_num(peer_ciphers); ++i) {
    SSL_CIPHER *cipher = sk_SSL_CIPHER_value(peer_ciphers, i);
    const char *ciphername = SSL_CIPHER_get_name(cipher);
    if (strcmp(ciphername, TLS1_TXT_DHE_RSA_WITH_AES_128_SHA) &&
        strcmp(ciphername, TLS1_TXT_DHE_RSA_WITH_AES_256_SHA) &&
        strcmp(ciphername, SSL3_TXT_EDH_RSA_DES_192_CBC3_SHA) &&
        strcmp(ciphername, "(NONE)")) {
      log_debug(LD_NET, "Got a non-version-1 cipher called '%s'", ciphername);
      // return 1;
      goto v2_or_higher;
    }
  }
  res = CIPHERS_V1;
  goto done;
 v2_or_higher:
  {
    const uint16_t *v2_cipher = v2_cipher_list;
    for (i = 0; i < sk_SSL_CIPHER_num(peer_ciphers); ++i) {
      SSL_CIPHER *cipher = sk_SSL_CIPHER_value(peer_ciphers, i);
      uint16_t id = SSL_CIPHER_get_id(cipher) & 0xffff;
      if (id == 0x00ff) /* extended renegotiation indicator. */
        continue;
      if (!id || id != *v2_cipher) {
        res = CIPHERS_UNRESTRICTED;
        goto dump_ciphers;
      }
      ++v2_cipher;
    }
    if (*v2_cipher != 0) {
      res = CIPHERS_UNRESTRICTED;
      goto dump_ciphers;
    }
    res = CIPHERS_V2;
  }

 dump_ciphers:
  {
    smartlist_t *elts = smartlist_new();
    char *s;
    for (i = 0; i < sk_SSL_CIPHER_num(peer_ciphers); ++i) {
      SSL_CIPHER *cipher = sk_SSL_CIPHER_value(peer_ciphers, i);
      const char *ciphername = SSL_CIPHER_get_name(cipher);
      smartlist_add(elts, (char*)ciphername);
    }
    s = smartlist_join_strings(elts, ":", 0, NULL);
    log_debug(LD_NET, "Got a %s V2/V3 cipher list from %s.  It is: '%s'",
              (res == CIPHERS_V2) ? "fictitious" : "real", ADDR(tor_tls), s);
    tor_free(s);
    smartlist_free(elts);
  }
 done:
  if (tor_tls)
    return tor_tls->client_cipher_list_type = res;

  return res;
}

/** Return true iff the cipher list suggested by the client for <b>ssl</b> is
 * a list that indicates that the client knows how to do the v2 TLS connection
 * handshake. */
STATIC int
tor_tls_client_is_using_v2_ciphers(const SSL *ssl)
{
  STACK_OF(SSL_CIPHER) *ciphers;
#ifdef HAVE_SSL_GET_CLIENT_CIPHERS
  ciphers = SSL_get_client_ciphers(ssl);
#else
  SSL_SESSION *session;
  if (!(session = SSL_get_session((SSL *)ssl))) {
    log_info(LD_NET, "No session on TLS?");
    return CIPHERS_ERR;
  }
  ciphers = session->ciphers;
#endif

  return tor_tls_classify_client_ciphers(ssl, ciphers) >= CIPHERS_V2;
}

/** Invoked when we're accepting a connection on <b>ssl</b>, and the connection
 * changes state. We use this:
 * <ul><li>To alter the state of the handshake partway through, so we
 *         do not send or request extra certificates in v2 handshakes.</li>
 * <li>To detect renegotiation</li></ul>
 */
STATIC void
tor_tls_server_info_callback(const SSL *ssl, int type, int val)
{
  tor_tls_t *tls;
  (void) val;

  tor_tls_debug_state_callback(ssl, type, val);

  if (type != SSL_CB_ACCEPT_LOOP)
    return;

  OSSL_HANDSHAKE_STATE ssl_state = SSL_get_state(ssl);
  if (! STATE_IS_SW_SERVER_HELLO(ssl_state))
    return;
  tls = tor_tls_get_by_ssl(ssl);
  if (tls) {
    /* Check whether we're watching for renegotiates.  If so, this is one! */
    if (tls->negotiated_callback)
      tls->got_renegotiate = 1;
    if (tls->server_handshake_count < 127) /*avoid any overflow possibility*/
      ++tls->server_handshake_count;
  } else {
    log_warn(LD_BUG, "Couldn't look up the tls for an SSL*. How odd!");
    return;
  }

  /* Now check the cipher list. */
  if (tor_tls_client_is_using_v2_ciphers(ssl)) {
    if (tls->wasV2Handshake)
      return; /* We already turned this stuff off for the first handshake;
               * This is a renegotiation. */

    /* Yes, we're casting away the const from ssl.  This is very naughty of us.
     * Let's hope openssl doesn't notice! */

    /* Set SSL_MODE_NO_AUTO_CHAIN to keep from sending back any extra certs. */
    SSL_set_mode((SSL*) ssl, SSL_MODE_NO_AUTO_CHAIN);
    /* Don't send a hello request. */
    SSL_set_verify((SSL*) ssl, SSL_VERIFY_NONE, NULL);

    if (tls) {
      tls->wasV2Handshake = 1;
    } else {
      /* LCOV_EXCL_START this line is not reachable */
      log_warn(LD_BUG, "Couldn't look up the tls for an SSL*. How odd!");
      /* LCOV_EXCL_STOP */
    }
  }
}

/** Callback to get invoked on a server after we've read the list of ciphers
 * the client supports, but before we pick our own ciphersuite.
 *
 * We can't abuse an info_cb for this, since by the time one of the
 * client_hello info_cbs is called, we've already picked which ciphersuite to
 * use.
 *
 * Technically, this function is an abuse of this callback, since the point of
 * a session_secret_cb is to try to set up and/or verify a shared-secret for
 * authentication on the fly.  But as long as we return 0, we won't actually be
 * setting up a shared secret, and all will be fine.
 */
STATIC int
tor_tls_session_secret_cb(SSL *ssl, void *secret, int *secret_len,
                          STACK_OF(SSL_CIPHER) *peer_ciphers,
                          SSL_CIPHER **cipher, void *arg)
{
  (void) secret;
  (void) secret_len;
  (void) peer_ciphers;
  (void) cipher;
  (void) arg;

  if (tor_tls_classify_client_ciphers(ssl, peer_ciphers) ==
       CIPHERS_UNRESTRICTED) {
    SSL_set_cipher_list(ssl, UNRESTRICTED_SERVER_CIPHER_LIST);
  }

  SSL_set_session_secret_cb(ssl, NULL, NULL);

  return 0;
}
static void
tor_tls_setup_session_secret_cb(tor_tls_t *tls)
{
  SSL_set_session_secret_cb(tls->ssl, tor_tls_session_secret_cb, NULL);
}

/** Create a new TLS object from a file descriptor, and a flag to
 * determine whether it is functioning as a server.
 */
tor_tls_t *
tor_tls_new(int sock, int isServer)
{
  BIO *bio = NULL;
  tor_tls_t *result = tor_malloc_zero(sizeof(tor_tls_t));
  tor_tls_context_t *context = isServer ? server_tls_context :
    client_tls_context;
  result->magic = TOR_TLS_MAGIC;

  check_no_tls_errors();
  tor_assert(context); /* make sure somebody made it first */
  if (!(result->ssl = SSL_new(context->ctx))) {
    tls_log_errors(NULL, LOG_WARN, LD_NET, "creating SSL object");
    tor_free(result);
    goto err;
  }

#ifdef SSL_set_tlsext_host_name
  /* Browsers use the TLS hostname extension, so we should too. */
  if (!isServer) {
    char *fake_hostname = crypto_random_hostname(4,25, "www.",".com");
    SSL_set_tlsext_host_name(result->ssl, fake_hostname);
    tor_free(fake_hostname);
  }
#endif

  if (!SSL_set_cipher_list(result->ssl,
                     isServer ? SERVER_CIPHER_LIST : CLIENT_CIPHER_LIST)) {
    tls_log_errors(NULL, LOG_WARN, LD_NET, "setting ciphers");
#ifdef SSL_set_tlsext_host_name
    SSL_set_tlsext_host_name(result->ssl, NULL);
#endif
    SSL_free(result->ssl);
    tor_free(result);
    goto err;
  }
  result->socket = sock;
  bio = BIO_new_socket(sock, BIO_NOCLOSE);
  if (! bio) {
    tls_log_errors(NULL, LOG_WARN, LD_NET, "opening BIO");
#ifdef SSL_set_tlsext_host_name
    SSL_set_tlsext_host_name(result->ssl, NULL);
#endif
    SSL_free(result->ssl);
    tor_free(result);
    goto err;
  }
  {
    int set_worked =
      SSL_set_ex_data(result->ssl, tor_tls_object_ex_data_index, result);
    if (!set_worked) {
      log_warn(LD_BUG,
               "Couldn't set the tls for an SSL*; connection will fail");
    }
  }
  SSL_set_bio(result->ssl, bio, bio);
  tor_tls_context_incref(context);
  result->context = context;
  result->state = TOR_TLS_ST_HANDSHAKE;
  result->isServer = isServer;
  result->wantwrite_n = 0;
  result->last_write_count = BIO_number_written(bio);
  result->last_read_count = BIO_number_read(bio);
  if (result->last_write_count || result->last_read_count) {
    log_warn(LD_NET, "Newly created BIO has read count %lu, write count %lu",
             result->last_read_count, result->last_write_count);
  }
  if (isServer) {
    SSL_set_info_callback(result->ssl, tor_tls_server_info_callback);
  } else {
    SSL_set_info_callback(result->ssl, tor_tls_debug_state_callback);
  }

  if (isServer)
    tor_tls_setup_session_secret_cb(result);

  goto done;
 err:
  result = NULL;
 done:
  /* Not expected to get called. */
  tls_log_errors(NULL, LOG_WARN, LD_NET, "creating tor_tls_t object");
  return result;
}

/** Make future log messages about <b>tls</b> display the address
 * <b>address</b>.
 */
void
tor_tls_set_logged_address(tor_tls_t *tls, const char *address)
{
  tor_assert(tls);
  tor_free(tls->address);
  tls->address = tor_strdup(address);
}

/** Set <b>cb</b> to be called with argument <b>arg</b> whenever <b>tls</b>
 * next gets a client-side renegotiate in the middle of a read.  Do not
 * invoke this function until <em>after</em> initial handshaking is done!
 */
void
tor_tls_set_renegotiate_callback(tor_tls_t *tls,
                                 void (*cb)(tor_tls_t *, void *arg),
                                 void *arg)
{
  tls->negotiated_callback = cb;
  tls->callback_arg = arg;
  tls->got_renegotiate = 0;
  if (cb) {
    SSL_set_info_callback(tls->ssl, tor_tls_server_info_callback);
  } else {
    SSL_set_info_callback(tls->ssl, tor_tls_debug_state_callback);
  }
}

/** If this version of openssl requires it, turn on renegotiation on
 * <b>tls</b>.
 */
void
tor_tls_unblock_renegotiation(tor_tls_t *tls)
{
  /* Yes, we know what we are doing here.  No, we do not treat a renegotiation
   * as authenticating any earlier-received data. */
  SSL_set_options(tls->ssl,
                  SSL_OP_ALLOW_UNSAFE_LEGACY_RENEGOTIATION);
}

/** If this version of openssl supports it, turn off renegotiation on
 * <b>tls</b>.  (Our protocol never requires this for security, but it's nice
 * to use belt-and-suspenders here.)
 */
void
tor_tls_block_renegotiation(tor_tls_t *tls)
{
#ifdef SUPPORT_UNSAFE_RENEGOTIATION_FLAG
  tls->ssl->s3->flags &= ~SSL3_FLAGS_ALLOW_UNSAFE_LEGACY_RENEGOTIATION;
#else
  (void) tls;
#endif
}

/** Assert that the flags that allow legacy renegotiation are still set */
void
tor_tls_assert_renegotiation_unblocked(tor_tls_t *tls)
{
  long options = SSL_get_options(tls->ssl);
  tor_assert(0 != (options & SSL_OP_ALLOW_UNSAFE_LEGACY_RENEGOTIATION));
}

/** Return whether this tls initiated the connect (client) or
 * received it (server). */
int
tor_tls_is_server(tor_tls_t *tls)
{
  tor_assert(tls);
  return tls->isServer;
}

/** Release resources associated with a TLS object.  Does not close the
 * underlying file descriptor.
 */
void
tor_tls_free(tor_tls_t *tls)
{
  if (!tls)
    return;
  tor_assert(tls->ssl);
  {
    size_t r,w;
    tor_tls_get_n_raw_bytes(tls,&r,&w); /* ensure written_by_tls is updated */
  }
#ifdef SSL_set_tlsext_host_name
  SSL_set_tlsext_host_name(tls->ssl, NULL);
#endif
  SSL_free(tls->ssl);
  tls->ssl = NULL;
  tls->negotiated_callback = NULL;
  if (tls->context)
    tor_tls_context_decref(tls->context);
  tor_free(tls->address);
  tls->magic = 0x99999999;
  tor_free(tls);
}

/** Underlying function for TLS reading.  Reads up to <b>len</b>
 * characters from <b>tls</b> into <b>cp</b>.  On success, returns the
 * number of characters read.  On failure, returns TOR_TLS_ERROR,
 * TOR_TLS_CLOSE, TOR_TLS_WANTREAD, or TOR_TLS_WANTWRITE.
 */
MOCK_IMPL(int,
tor_tls_read,(tor_tls_t *tls, char *cp, size_t len))
{
  int r, err;
  tor_assert(tls);
  tor_assert(tls->ssl);
  tor_assert(tls->state == TOR_TLS_ST_OPEN);
  tor_assert(len<INT_MAX);
  r = SSL_read(tls->ssl, cp, (int)len);
  if (r > 0) {
    if (tls->got_renegotiate) {
      /* Renegotiation happened! */
      log_info(LD_NET, "Got a TLS renegotiation from %s", ADDR(tls));
      if (tls->negotiated_callback)
        tls->negotiated_callback(tls, tls->callback_arg);
      tls->got_renegotiate = 0;
    }
    return r;
  }
  err = tor_tls_get_error(tls, r, CATCH_ZERO, "reading", LOG_DEBUG, LD_NET);
  if (err == TOR_TLS_ZERORETURN_ || err == TOR_TLS_CLOSE) {
    log_debug(LD_NET,"read returned r=%d; TLS is closed",r);
    tls->state = TOR_TLS_ST_CLOSED;
    return TOR_TLS_CLOSE;
  } else {
    tor_assert(err != TOR_TLS_DONE);
    log_debug(LD_NET,"read returned r=%d, err=%d",r,err);
    return err;
  }
}

/** Total number of bytes that we've used TLS to send.  Used to track TLS
 * overhead. */
STATIC uint64_t total_bytes_written_over_tls = 0;
/** Total number of bytes that TLS has put on the network for us. Used to
 * track TLS overhead. */
STATIC uint64_t total_bytes_written_by_tls = 0;

/** Underlying function for TLS writing.  Write up to <b>n</b>
 * characters from <b>cp</b> onto <b>tls</b>.  On success, returns the
 * number of characters written.  On failure, returns TOR_TLS_ERROR,
 * TOR_TLS_WANTREAD, or TOR_TLS_WANTWRITE.
 */
int
tor_tls_write(tor_tls_t *tls, const char *cp, size_t n)
{
  int r, err;
  tor_assert(tls);
  tor_assert(tls->ssl);
  tor_assert(tls->state == TOR_TLS_ST_OPEN);
  tor_assert(n < INT_MAX);
  if (n == 0)
    return 0;
  if (tls->wantwrite_n) {
    /* if WANTWRITE last time, we must use the _same_ n as before */
    tor_assert(n >= tls->wantwrite_n);
    log_debug(LD_NET,"resuming pending-write, (%d to flush, reusing %d)",
              (int)n, (int)tls->wantwrite_n);
    n = tls->wantwrite_n;
    tls->wantwrite_n = 0;
  }
  r = SSL_write(tls->ssl, cp, (int)n);
  err = tor_tls_get_error(tls, r, 0, "writing", LOG_INFO, LD_NET);
  if (err == TOR_TLS_DONE) {
    total_bytes_written_over_tls += r;
    return r;
  }
  if (err == TOR_TLS_WANTWRITE || err == TOR_TLS_WANTREAD) {
    tls->wantwrite_n = n;
  }
  return err;
}

/** Perform initial handshake on <b>tls</b>.  When finished, returns
 * TOR_TLS_DONE.  On failure, returns TOR_TLS_ERROR, TOR_TLS_WANTREAD,
 * or TOR_TLS_WANTWRITE.
 */
int
tor_tls_handshake(tor_tls_t *tls)
{
  int r;
  tor_assert(tls);
  tor_assert(tls->ssl);
  tor_assert(tls->state == TOR_TLS_ST_HANDSHAKE);

  check_no_tls_errors();

  OSSL_HANDSHAKE_STATE oldstate = SSL_get_state(tls->ssl);

  if (tls->isServer) {
    log_debug(LD_HANDSHAKE, "About to call SSL_accept on %p (%s)", tls,
              SSL_state_string_long(tls->ssl));
    r = SSL_accept(tls->ssl);
  } else {
    log_debug(LD_HANDSHAKE, "About to call SSL_connect on %p (%s)", tls,
              SSL_state_string_long(tls->ssl));
    r = SSL_connect(tls->ssl);
  }

  OSSL_HANDSHAKE_STATE newstate = SSL_get_state(tls->ssl);

  if (oldstate != newstate)
    log_debug(LD_HANDSHAKE, "After call, %p was in state %s",
              tls, SSL_state_string_long(tls->ssl));
  /* We need to call this here and not earlier, since OpenSSL has a penchant
   * for clearing its flags when you say accept or connect. */
  tor_tls_unblock_renegotiation(tls);
  r = tor_tls_get_error(tls,r,0, "handshaking", LOG_INFO, LD_HANDSHAKE);
  if (ERR_peek_error() != 0) {
    tls_log_errors(tls, tls->isServer ? LOG_INFO : LOG_WARN, LD_HANDSHAKE,
                   "handshaking");
    return TOR_TLS_ERROR_MISC;
  }
  if (r == TOR_TLS_DONE) {
    tls->state = TOR_TLS_ST_OPEN;
    return tor_tls_finish_handshake(tls);
  }
  return r;
}

/** Perform the final part of the intial TLS handshake on <b>tls</b>.  This
 * should be called for the first handshake only: it determines whether the v1
 * or the v2 handshake was used, and adjusts things for the renegotiation
 * handshake as appropriate.
 *
 * tor_tls_handshake() calls this on its own; you only need to call this if
 * bufferevent is doing the handshake for you.
 */
int
tor_tls_finish_handshake(tor_tls_t *tls)
{
  int r = TOR_TLS_DONE;
  check_no_tls_errors();
  if (tls->isServer) {
    SSL_set_info_callback(tls->ssl, NULL);
    SSL_set_verify(tls->ssl, SSL_VERIFY_PEER, always_accept_verify_cb);
    SSL_clear_mode(tls->ssl, SSL_MODE_NO_AUTO_CHAIN);
    if (tor_tls_client_is_using_v2_ciphers(tls->ssl)) {
      /* This check is redundant, but back when we did it in the callback,
       * we might have not been able to look up the tor_tls_t if the code
       * was buggy.  Fixing that. */
      if (!tls->wasV2Handshake) {
        log_warn(LD_BUG, "For some reason, wasV2Handshake didn't"
                 " get set. Fixing that.");
      }
      tls->wasV2Handshake = 1;
      log_debug(LD_HANDSHAKE, "Completed V2 TLS handshake with client; waiting"
                " for renegotiation.");
    } else {
      tls->wasV2Handshake = 0;
    }
  } else {
    /* Client-side */
    tls->wasV2Handshake = 1;
    /* XXXX this can move, probably? -NM */
    if (SSL_set_cipher_list(tls->ssl, SERVER_CIPHER_LIST) == 0) {
      tls_log_errors(NULL, LOG_WARN, LD_HANDSHAKE, "re-setting ciphers");
      r = TOR_TLS_ERROR_MISC;
    }
  }
  tls_log_errors(NULL, LOG_WARN, LD_NET, "finishing the handshake");
  return r;
}

/** Shut down an open tls connection <b>tls</b>.  When finished, returns
 * TOR_TLS_DONE.  On failure, returns TOR_TLS_ERROR, TOR_TLS_WANTREAD,
 * or TOR_TLS_WANTWRITE.
 */
int
tor_tls_shutdown(tor_tls_t *tls)
{
  int r, err;
  char buf[128];
  tor_assert(tls);
  tor_assert(tls->ssl);
  check_no_tls_errors();

  while (1) {
    if (tls->state == TOR_TLS_ST_SENTCLOSE) {
      /* If we've already called shutdown once to send a close message,
       * we read until the other side has closed too.
       */
      do {
        r = SSL_read(tls->ssl, buf, 128);
      } while (r>0);
      err = tor_tls_get_error(tls, r, CATCH_ZERO, "reading to shut down",
                              LOG_INFO, LD_NET);
      if (err == TOR_TLS_ZERORETURN_) {
        tls->state = TOR_TLS_ST_GOTCLOSE;
        /* fall through... */
      } else {
        return err;
      }
    }

    r = SSL_shutdown(tls->ssl);
    if (r == 1) {
      /* If shutdown returns 1, the connection is entirely closed. */
      tls->state = TOR_TLS_ST_CLOSED;
      return TOR_TLS_DONE;
    }
    err = tor_tls_get_error(tls, r, CATCH_SYSCALL|CATCH_ZERO, "shutting down",
                            LOG_INFO, LD_NET);
    if (err == TOR_TLS_SYSCALL_) {
      /* The underlying TCP connection closed while we were shutting down. */
      tls->state = TOR_TLS_ST_CLOSED;
      return TOR_TLS_DONE;
    } else if (err == TOR_TLS_ZERORETURN_) {
      /* The TLS connection says that it sent a shutdown record, but
       * isn't done shutting down yet.  Make sure that this hasn't
       * happened before, then go back to the start of the function
       * and try to read.
       */
      if (tls->state == TOR_TLS_ST_GOTCLOSE ||
         tls->state == TOR_TLS_ST_SENTCLOSE) {
        log_warn(LD_NET,
            "TLS returned \"half-closed\" value while already half-closed");
        return TOR_TLS_ERROR_MISC;
      }
      tls->state = TOR_TLS_ST_SENTCLOSE;
      /* fall through ... */
    } else {
      return err;
    }
  } /* end loop */
}

/** Return true iff this TLS connection is authenticated.
 */
int
tor_tls_peer_has_cert(tor_tls_t *tls)
{
  X509 *cert;
  cert = SSL_get_peer_certificate(tls->ssl);
  tls_log_errors(tls, LOG_WARN, LD_HANDSHAKE, "getting peer certificate");
  if (!cert)
    return 0;
  X509_free(cert);
  return 1;
}

/** Return the peer certificate, or NULL if there isn't one. */
MOCK_IMPL(tor_x509_cert_t *,
tor_tls_get_peer_cert,(tor_tls_t *tls))
{
  X509 *cert;
  cert = SSL_get_peer_certificate(tls->ssl);
  tls_log_errors(tls, LOG_WARN, LD_HANDSHAKE, "getting peer certificate");
  if (!cert)
    return NULL;
  return tor_x509_cert_new(cert);
}

/** Warn that a certificate lifetime extends through a certain range. */
static void
log_cert_lifetime(int severity, const X509 *cert, const char *problem)
{
  BIO *bio = NULL;
  BUF_MEM *buf;
  char *s1=NULL, *s2=NULL;
  char mytime[33];
  time_t now = time(NULL);
  struct tm tm;
  size_t n;

  if (problem)
    tor_log(severity, LD_GENERAL,
        "Certificate %s. Either their clock is set wrong, or your clock "
        "is wrong.",
           problem);

  if (!(bio = BIO_new(BIO_s_mem()))) {
    log_warn(LD_GENERAL, "Couldn't allocate BIO!"); goto end;
  }
  if (!(ASN1_TIME_print(bio, X509_get_notBefore_const(cert)))) {
    tls_log_errors(NULL, LOG_WARN, LD_NET, "printing certificate lifetime");
    goto end;
  }
  BIO_get_mem_ptr(bio, &buf);
  s1 = tor_strndup(buf->data, buf->length);

  (void)BIO_reset(bio);
  if (!(ASN1_TIME_print(bio, X509_get_notAfter_const(cert)))) {
    tls_log_errors(NULL, LOG_WARN, LD_NET, "printing certificate lifetime");
    goto end;
  }
  BIO_get_mem_ptr(bio, &buf);
  s2 = tor_strndup(buf->data, buf->length);

  n = strftime(mytime, 32, "%b %d %H:%M:%S %Y UTC", tor_gmtime_r(&now, &tm));
  if (n > 0) {
    tor_log(severity, LD_GENERAL,
        "(certificate lifetime runs from %s through %s. Your time is %s.)",
        s1,s2,mytime);
  } else {
    tor_log(severity, LD_GENERAL,
        "(certificate lifetime runs from %s through %s. "
        "Couldn't get your time.)",
        s1, s2);
  }

 end:
  /* Not expected to get invoked */
  tls_log_errors(NULL, LOG_WARN, LD_NET, "getting certificate lifetime");
  if (bio)
    BIO_free(bio);
  tor_free(s1);
  tor_free(s2);
}

/** Helper function: try to extract a link certificate and an identity
 * certificate from <b>tls</b>, and store them in *<b>cert_out</b> and
 * *<b>id_cert_out</b> respectively.  Log all messages at level
 * <b>severity</b>.
 *
 * Note that a reference is added to cert_out, so it needs to be
 * freed. id_cert_out doesn't. */
MOCK_IMPL(STATIC void,
try_to_extract_certs_from_tls,(int severity, tor_tls_t *tls,
                               X509 **cert_out, X509 **id_cert_out))
{
  X509 *cert = NULL, *id_cert = NULL;
  STACK_OF(X509) *chain = NULL;
  int num_in_chain, i;
  *cert_out = *id_cert_out = NULL;
  if (!(cert = SSL_get_peer_certificate(tls->ssl)))
    return;
  *cert_out = cert;
  if (!(chain = SSL_get_peer_cert_chain(tls->ssl)))
    return;
  num_in_chain = sk_X509_num(chain);
  /* 1 means we're receiving (server-side), and it's just the id_cert.
   * 2 means we're connecting (client-side), and it's both the link
   * cert and the id_cert.
   */
  if (num_in_chain < 1) {
    log_fn(severity,LD_PROTOCOL,
           "Unexpected number of certificates in chain (%d)",
           num_in_chain);
    return;
  }
  for (i=0; i<num_in_chain; ++i) {
    id_cert = sk_X509_value(chain, i);
    if (X509_cmp(id_cert, cert) != 0)
      break;
  }
  *id_cert_out = id_cert;
}

/** If the provided tls connection is authenticated and has a
 * certificate chain that is currently valid and signed, then set
 * *<b>identity_key</b> to the identity certificate's key and return
 * 0.  Else, return -1 and log complaints with log-level <b>severity</b>.
 */
int
tor_tls_verify(int severity, tor_tls_t *tls, crypto_pk_t **identity_key)
{
  X509 *cert = NULL, *id_cert = NULL;
  EVP_PKEY *id_pkey = NULL;
  RSA *rsa;
  int r = -1;

  check_no_tls_errors();
  *identity_key = NULL;

  try_to_extract_certs_from_tls(severity, tls, &cert, &id_cert);
  if (!cert)
    goto done;
  if (!id_cert) {
    log_fn(severity,LD_PROTOCOL,"No distinct identity certificate found");
    goto done;
  }
  tls_log_errors(tls, severity, LD_HANDSHAKE, "before verifying certificate");

  if (!(id_pkey = X509_get_pubkey(id_cert)) ||
      X509_verify(cert, id_pkey) <= 0) {
    log_fn(severity,LD_PROTOCOL,"X509_verify on cert and pkey returned <= 0");
    tls_log_errors(tls, severity, LD_HANDSHAKE, "verifying certificate");
    goto done;
  }

  rsa = EVP_PKEY_get1_RSA(id_pkey);
  if (!rsa)
    goto done;
  *identity_key = crypto_new_pk_from_rsa_(rsa);

  r = 0;

 done:
  if (cert)
    X509_free(cert);
  if (id_pkey)
    EVP_PKEY_free(id_pkey);

  /* This should never get invoked, but let's make sure in case OpenSSL
   * acts unexpectedly. */
  tls_log_errors(tls, LOG_WARN, LD_HANDSHAKE, "finishing tor_tls_verify");

  return r;
}

/** Check whether the certificate set on the connection <b>tls</b> is expired
 * give or take <b>past_tolerance</b> seconds, or not-yet-valid give or take
 * <b>future_tolerance</b> seconds. Return 0 for valid, -1 for failure.
 *
 * NOTE: you should call tor_tls_verify before tor_tls_check_lifetime.
 */
int
tor_tls_check_lifetime(int severity, tor_tls_t *tls,
                       int past_tolerance, int future_tolerance)
{
  X509 *cert;
  int r = -1;

  if (!(cert = SSL_get_peer_certificate(tls->ssl)))
    goto done;

  if (check_cert_lifetime_internal(severity, cert,
                                   past_tolerance, future_tolerance) < 0)
    goto done;

  r = 0;
 done:
  if (cert)
    X509_free(cert);
  /* Not expected to get invoked */
  tls_log_errors(tls, LOG_WARN, LD_NET, "checking certificate lifetime");

  return r;
}

/** Helper: check whether <b>cert</b> is expired give or take
 * <b>past_tolerance</b> seconds, or not-yet-valid give or take
 * <b>future_tolerance</b> seconds.  If it is live, return 0.  If it is not
 * live, log a message and return -1. */
static int
check_cert_lifetime_internal(int severity, const X509 *cert,
                             int past_tolerance, int future_tolerance)
{
  time_t now, t;

  now = time(NULL);

  t = now + future_tolerance;
  if (X509_cmp_time(X509_get_notBefore_const(cert), &t) > 0) {
    log_cert_lifetime(severity, cert, "not yet valid");
    return -1;
  }
  t = now - past_tolerance;
  if (X509_cmp_time(X509_get_notAfter_const(cert), &t) < 0) {
    log_cert_lifetime(severity, cert, "already expired");
    return -1;
  }

  return 0;
}

/** Return the number of bytes available for reading from <b>tls</b>.
 */
int
tor_tls_get_pending_bytes(tor_tls_t *tls)
{
  tor_assert(tls);
  return SSL_pending(tls->ssl);
}

/** If <b>tls</b> requires that the next write be of a particular size,
 * return that size.  Otherwise, return 0. */
size_t
tor_tls_get_forced_write_size(tor_tls_t *tls)
{
  return tls->wantwrite_n;
}

/** Sets n_read and n_written to the number of bytes read and written,
 * respectively, on the raw socket used by <b>tls</b> since the last time this
 * function was called on <b>tls</b>. */
void
tor_tls_get_n_raw_bytes(tor_tls_t *tls, size_t *n_read, size_t *n_written)
{
  BIO *wbio, *tmpbio;
  unsigned long r, w;
  r = BIO_number_read(SSL_get_rbio(tls->ssl));
  /* We want the number of bytes actually for real written.  Unfortunately,
   * sometimes OpenSSL replaces the wbio on tls->ssl with a buffering bio,
   * which makes the answer turn out wrong.  Let's cope with that.  Note
   * that this approach will fail if we ever replace tls->ssl's BIOs with
   * buffering bios for reasons of our own.  As an alternative, we could
   * save the original BIO for  tls->ssl in the tor_tls_t structure, but
   * that would be tempting fate. */
  wbio = SSL_get_wbio(tls->ssl);
  if (wbio->method == BIO_f_buffer() && (tmpbio = BIO_next(wbio)) != NULL)
    wbio = tmpbio;
  w = BIO_number_written(wbio);

  /* We are ok with letting these unsigned ints go "negative" here:
   * If we wrapped around, this should still give us the right answer, unless
   * we wrapped around by more than ULONG_MAX since the last time we called
   * this function.
   */
  *n_read = (size_t)(r - tls->last_read_count);
  *n_written = (size_t)(w - tls->last_write_count);
  if (*n_read > INT_MAX || *n_written > INT_MAX) {
    log_warn(LD_BUG, "Preposterously large value in tor_tls_get_n_raw_bytes. "
             "r=%lu, last_read=%lu, w=%lu, last_written=%lu",
             r, tls->last_read_count, w, tls->last_write_count);
  }
  total_bytes_written_by_tls += *n_written;
  tls->last_read_count = r;
  tls->last_write_count = w;
}

/** Return a ratio of the bytes that TLS has sent to the bytes that we've told
 * it to send. Used to track whether our TLS records are getting too tiny. */
MOCK_IMPL(double,
tls_get_write_overhead_ratio,(void))
{
  if (total_bytes_written_over_tls == 0)
    return 1.0;

  return U64_TO_DBL(total_bytes_written_by_tls) /
    U64_TO_DBL(total_bytes_written_over_tls);
}

/** Implement check_no_tls_errors: If there are any pending OpenSSL
 * errors, log an error message. */
void
check_no_tls_errors_(const char *fname, int line)
{
  if (ERR_peek_error() == 0)
    return;
  log_warn(LD_CRYPTO, "Unhandled OpenSSL errors found at %s:%d: ",
      tor_fix_source_file(fname), line);
  tls_log_errors(NULL, LOG_WARN, LD_NET, NULL);
}

/** Return true iff the initial TLS connection at <b>tls</b> did not use a v2
 * TLS handshake. Output is undefined if the handshake isn't finished. */
int
tor_tls_used_v1_handshake(tor_tls_t *tls)
{
  return ! tls->wasV2Handshake;
<<<<<<< HEAD
#else
  if (tls->isServer) {
# ifdef V2_HANDSHAKE_SERVER
    return ! tls->wasV2Handshake;
# endif
  } else {
# ifdef V2_HANDSHAKE_CLIENT
    return ! tls->wasV2Handshake;
# endif
  }
  return 1;
#endif
}

/** Return true iff <b>name</b> is a DN of a kind that could only
 * occur in a v3-handshake-indicating certificate */
STATIC int
dn_indicates_v3_cert(X509_NAME *name)
{
#ifdef DISABLE_V3_LINKPROTO_CLIENTSIDE
  (void)name;
  return 0;
#else
  X509_NAME_ENTRY *entry;
  int n_entries;
  ASN1_OBJECT *obj;
  ASN1_STRING *str;
  unsigned char *s;
  int len, r;

  n_entries = X509_NAME_entry_count(name);
  if (n_entries != 1) {
    return 1; /* More than one entry in the DN. */
  }
  entry = X509_NAME_get_entry(name, 0);

  obj = X509_NAME_ENTRY_get_object(entry);
  if (OBJ_obj2nid(obj) != OBJ_txt2nid("commonName")) {
    return 1; /* The entry isn't a commonName. */
  }

  str = X509_NAME_ENTRY_get_data(entry);
  len = ASN1_STRING_to_UTF8(&s, str);
  if (len < 0) {
    return 0;
  }
  if (len < 4) {
    OPENSSL_free(s);
    return 1;
  }
  r = fast_memneq(s + len - 4, ".net", 4);
  OPENSSL_free(s);
  return r;
#endif
}

/** Return true iff the peer certificate we're received on <b>tls</b>
 * indicates that this connection should use the v3 (in-protocol)
 * authentication handshake.
 *
 * Only the connection initiator should use this, and only once the initial
 * handshake is done; the responder detects a v1 handshake by cipher types,
 * and a v3/v2 handshake by Versions cell vs renegotiation.
 */
int
tor_tls_received_v3_certificate(tor_tls_t *tls)
{
  check_no_tls_errors();

  X509 *cert = SSL_get_peer_certificate(tls->ssl);
  EVP_PKEY *key = NULL;
  X509_NAME *issuer_name, *subject_name;
  int is_v3 = 0;

  if (!cert) {
    log_warn(LD_BUG, "Called on a connection with no peer certificate");
    goto done;
  }

  subject_name = X509_get_subject_name(cert);
  issuer_name = X509_get_issuer_name(cert);

  if (X509_name_cmp(subject_name, issuer_name) == 0) {
    is_v3 = 1; /* purportedly self signed */
    goto done;
  }

  if (dn_indicates_v3_cert(subject_name) ||
      dn_indicates_v3_cert(issuer_name)) {
    is_v3 = 1; /* DN is fancy */
    goto done;
  }

  key = X509_get_pubkey(cert);
  if (EVP_PKEY_bits(key) != 1024 ||
      EVP_PKEY_type(key->type) != EVP_PKEY_RSA) {
    is_v3 = 1; /* Key is fancy */
    goto done;
  }

 done:
  tls_log_errors(tls, LOG_WARN, LD_NET, "checking for a v3 cert");

  if (key)
    EVP_PKEY_free(key);
  if (cert)
    X509_free(cert);

  return is_v3;
=======
>>>>>>> 9d019a7d
}

/** Return the number of server handshakes that we've noticed doing on
 * <b>tls</b>. */
int
tor_tls_get_num_server_handshakes(tor_tls_t *tls)
{
  return tls->server_handshake_count;
}

/** Return true iff the server TLS connection <b>tls</b> got the renegotiation
 * request it was waiting for. */
int
tor_tls_server_got_renegotiate(tor_tls_t *tls)
{
  return tls->got_renegotiate;
}

#ifndef HAVE_SSL_GET_CLIENT_RANDOM
static size_t
SSL_get_client_random(SSL *s, uint8_t *out, size_t len)
{
  if (len == 0)
    return SSL3_RANDOM_SIZE;
  tor_assert(len == SSL3_RANDOM_SIZE);
  tor_assert(s->s3);
  memcpy(out, s->s3->client_random, len);
  return len;
}
#endif

#ifndef HAVE_SSL_GET_SERVER_RANDOM
static size_t
SSL_get_server_random(SSL *s, uint8_t *out, size_t len)
{
  if (len == 0)
    return SSL3_RANDOM_SIZE;
  tor_assert(len == SSL3_RANDOM_SIZE);
  tor_assert(s->s3);
  memcpy(out, s->s3->server_random, len);
  return len;
}
#endif

#ifndef HAVE_SSL_SESSION_GET_MASTER_KEY
STATIC size_t
SSL_SESSION_get_master_key(SSL_SESSION *s, uint8_t *out, size_t len)
{
  tor_assert(s);
  if (len == 0)
    return s->master_key_length;
  tor_assert(len == (size_t)s->master_key_length);
  tor_assert(out);
  memcpy(out, s->master_key, len);
  return len;
}
#endif

/** Set the DIGEST256_LEN buffer at <b>secrets_out</b> to the value used in
 * the v3 handshake to prove that the client knows the TLS secrets for the
 * connection <b>tls</b>.  Return 0 on success, -1 on failure.
 */
MOCK_IMPL(int,
tor_tls_get_tlssecrets,(tor_tls_t *tls, uint8_t *secrets_out))
{
#define TLSSECRET_MAGIC "Tor V3 handshake TLS cross-certification"
  uint8_t buf[128];
  size_t len;
  tor_assert(tls);

  SSL *const ssl = tls->ssl;
  SSL_SESSION *const session = SSL_get_session(ssl);

  tor_assert(ssl);
  tor_assert(session);

  const size_t server_random_len = SSL_get_server_random(ssl, NULL, 0);
  const size_t client_random_len = SSL_get_client_random(ssl, NULL, 0);
  const size_t master_key_len = SSL_SESSION_get_master_key(session, NULL, 0);

  tor_assert(server_random_len);
  tor_assert(client_random_len);
  tor_assert(master_key_len);

  len = client_random_len + server_random_len + strlen(TLSSECRET_MAGIC) + 1;
  tor_assert(len <= sizeof(buf));

  {
    size_t r = SSL_get_client_random(ssl, buf, client_random_len);
    tor_assert(r == client_random_len);
  }

  {
    size_t r = SSL_get_server_random(ssl,
                                     buf+client_random_len,
                                     server_random_len);
    tor_assert(r == server_random_len);
  }

  uint8_t *master_key = tor_malloc_zero(master_key_len);
  {
    size_t r = SSL_SESSION_get_master_key(session, master_key, master_key_len);
    tor_assert(r == master_key_len);
  }

  uint8_t *nextbuf = buf + client_random_len + server_random_len;
  memcpy(nextbuf, TLSSECRET_MAGIC, strlen(TLSSECRET_MAGIC) + 1);

  /*
    The value is an HMAC, using the TLS master key as the HMAC key, of
    client_random | server_random | TLSSECRET_MAGIC
  */
  crypto_hmac_sha256((char*)secrets_out,
                     (char*)master_key,
                     master_key_len,
                     (char*)buf, len);
  memwipe(buf, 0, sizeof(buf));
  memwipe(master_key, 0, master_key_len);
  tor_free(master_key);

  return 0;
}

/** Examine the amount of memory used and available for buffers in <b>tls</b>.
 * Set *<b>rbuf_capacity</b> to the amount of storage allocated for the read
 * buffer and *<b>rbuf_bytes</b> to the amount actually used.
 * Set *<b>wbuf_capacity</b> to the amount of storage allocated for the write
 * buffer and *<b>wbuf_bytes</b> to the amount actually used.
 *
 * Return 0 on success, -1 on failure.*/
int
tor_tls_get_buffer_sizes(tor_tls_t *tls,
                         size_t *rbuf_capacity, size_t *rbuf_bytes,
                         size_t *wbuf_capacity, size_t *wbuf_bytes)
{
#if OPENSSL_VERSION_NUMBER >= OPENSSL_V_SERIES(1,1,0)
  (void)tls;
  (void)rbuf_capacity;
  (void)rbuf_bytes;
  (void)wbuf_capacity;
  (void)wbuf_bytes;

  return -1;
#else
  if (tls->ssl->s3->rbuf.buf)
    *rbuf_capacity = tls->ssl->s3->rbuf.len;
  else
    *rbuf_capacity = 0;
  if (tls->ssl->s3->wbuf.buf)
    *wbuf_capacity = tls->ssl->s3->wbuf.len;
  else
    *wbuf_capacity = 0;
  *rbuf_bytes = tls->ssl->s3->rbuf.left;
  *wbuf_bytes = tls->ssl->s3->wbuf.left;
  return 0;
#endif
}

#ifdef USE_BUFFEREVENTS
/** Construct and return an TLS-encrypting bufferevent to send data over
 * <b>socket</b>, which must match the socket of the underlying bufferevent
 * <b>bufev_in</b>.  The TLS object <b>tls</b> is used for encryption.
 *
 * This function will either create a filtering bufferevent that wraps around
 * <b>bufev_in</b>, or it will free bufev_in and return a new bufferevent that
 * uses the <b>tls</b> to talk to the network directly.  Do not use
 * <b>bufev_in</b> after calling this function.
 *
 * The connection will start out doing a server handshake if <b>receiving</b>
 * is strue, and a client handshake otherwise.
 *
 * Returns NULL on failure.
 */
struct bufferevent *
tor_tls_init_bufferevent(tor_tls_t *tls, struct bufferevent *bufev_in,
                         evutil_socket_t socket, int receiving,
                         int filter)
{
  struct bufferevent *out;
  const enum bufferevent_ssl_state state = receiving ?
    BUFFEREVENT_SSL_ACCEPTING : BUFFEREVENT_SSL_CONNECTING;

  if (filter || tor_libevent_using_iocp_bufferevents()) {
    /* Grab an extra reference to the SSL, since BEV_OPT_CLOSE_ON_FREE
       means that the SSL will get freed too.

       This increment makes our SSL usage not-threadsafe, BTW.  We should
       see if we're allowed to use CRYPTO_add from outside openssl. */
    tls->ssl->references += 1;
    out = bufferevent_openssl_filter_new(tor_libevent_get_base(),
                                         bufev_in,
                                         tls->ssl,
                                         state,
                                         BEV_OPT_DEFER_CALLBACKS|
                                         BEV_OPT_CLOSE_ON_FREE);
    /* Tell the underlying bufferevent when to accept more data from the SSL
       filter (only when it's got less than 32K to write), and when to notify
       the SSL filter that it could write more (when it drops under 24K). */
    bufferevent_setwatermark(bufev_in, EV_WRITE, 24*1024, 32*1024);
  } else {
    if (bufev_in) {
      evutil_socket_t s = bufferevent_getfd(bufev_in);
      tor_assert(s == -1 || s == socket);
      tor_assert(evbuffer_get_length(bufferevent_get_input(bufev_in)) == 0);
      tor_assert(evbuffer_get_length(bufferevent_get_output(bufev_in)) == 0);
      tor_assert(BIO_number_read(SSL_get_rbio(tls->ssl)) == 0);
      tor_assert(BIO_number_written(SSL_get_rbio(tls->ssl)) == 0);
      bufferevent_free(bufev_in);
    }

    /* Current versions (as of 2.0.x) of Libevent need to defer
     * bufferevent_openssl callbacks, or else our callback functions will
     * get called reentrantly, which is bad for us.
     */
    out = bufferevent_openssl_socket_new(tor_libevent_get_base(),
                                         socket,
                                         tls->ssl,
                                         state,
                                         BEV_OPT_DEFER_CALLBACKS);
  }
  tls->state = TOR_TLS_ST_BUFFEREVENT;

  /* Unblock _after_ creating the bufferevent, since accept/connect tend to
   * clear flags. */
  tor_tls_unblock_renegotiation(tls);

  return out;
}
#endif

/** Check whether the ECC group requested is supported by the current OpenSSL
 * library instance.  Return 1 if the group is supported, and 0 if not.
 */
int
evaluate_ecgroup_for_tls(const char *ecgroup)
{
  EC_KEY *ec_key;
  int nid;
  int ret;

  if (!ecgroup)
    nid = NID_tor_default_ecdhe_group;
  else if (!strcasecmp(ecgroup, "P256"))
    nid = NID_X9_62_prime256v1;
  else if (!strcasecmp(ecgroup, "P224"))
    nid = NID_secp224r1;
  else
    return 0;

  ec_key = EC_KEY_new_by_curve_name(nid);
  ret = (ec_key != NULL);
  EC_KEY_free(ec_key);

  return ret;
}
<|MERGE_RESOLUTION|>--- conflicted
+++ resolved
@@ -2316,118 +2316,6 @@
 tor_tls_used_v1_handshake(tor_tls_t *tls)
 {
   return ! tls->wasV2Handshake;
-<<<<<<< HEAD
-#else
-  if (tls->isServer) {
-# ifdef V2_HANDSHAKE_SERVER
-    return ! tls->wasV2Handshake;
-# endif
-  } else {
-# ifdef V2_HANDSHAKE_CLIENT
-    return ! tls->wasV2Handshake;
-# endif
-  }
-  return 1;
-#endif
-}
-
-/** Return true iff <b>name</b> is a DN of a kind that could only
- * occur in a v3-handshake-indicating certificate */
-STATIC int
-dn_indicates_v3_cert(X509_NAME *name)
-{
-#ifdef DISABLE_V3_LINKPROTO_CLIENTSIDE
-  (void)name;
-  return 0;
-#else
-  X509_NAME_ENTRY *entry;
-  int n_entries;
-  ASN1_OBJECT *obj;
-  ASN1_STRING *str;
-  unsigned char *s;
-  int len, r;
-
-  n_entries = X509_NAME_entry_count(name);
-  if (n_entries != 1) {
-    return 1; /* More than one entry in the DN. */
-  }
-  entry = X509_NAME_get_entry(name, 0);
-
-  obj = X509_NAME_ENTRY_get_object(entry);
-  if (OBJ_obj2nid(obj) != OBJ_txt2nid("commonName")) {
-    return 1; /* The entry isn't a commonName. */
-  }
-
-  str = X509_NAME_ENTRY_get_data(entry);
-  len = ASN1_STRING_to_UTF8(&s, str);
-  if (len < 0) {
-    return 0;
-  }
-  if (len < 4) {
-    OPENSSL_free(s);
-    return 1;
-  }
-  r = fast_memneq(s + len - 4, ".net", 4);
-  OPENSSL_free(s);
-  return r;
-#endif
-}
-
-/** Return true iff the peer certificate we're received on <b>tls</b>
- * indicates that this connection should use the v3 (in-protocol)
- * authentication handshake.
- *
- * Only the connection initiator should use this, and only once the initial
- * handshake is done; the responder detects a v1 handshake by cipher types,
- * and a v3/v2 handshake by Versions cell vs renegotiation.
- */
-int
-tor_tls_received_v3_certificate(tor_tls_t *tls)
-{
-  check_no_tls_errors();
-
-  X509 *cert = SSL_get_peer_certificate(tls->ssl);
-  EVP_PKEY *key = NULL;
-  X509_NAME *issuer_name, *subject_name;
-  int is_v3 = 0;
-
-  if (!cert) {
-    log_warn(LD_BUG, "Called on a connection with no peer certificate");
-    goto done;
-  }
-
-  subject_name = X509_get_subject_name(cert);
-  issuer_name = X509_get_issuer_name(cert);
-
-  if (X509_name_cmp(subject_name, issuer_name) == 0) {
-    is_v3 = 1; /* purportedly self signed */
-    goto done;
-  }
-
-  if (dn_indicates_v3_cert(subject_name) ||
-      dn_indicates_v3_cert(issuer_name)) {
-    is_v3 = 1; /* DN is fancy */
-    goto done;
-  }
-
-  key = X509_get_pubkey(cert);
-  if (EVP_PKEY_bits(key) != 1024 ||
-      EVP_PKEY_type(key->type) != EVP_PKEY_RSA) {
-    is_v3 = 1; /* Key is fancy */
-    goto done;
-  }
-
- done:
-  tls_log_errors(tls, LOG_WARN, LD_NET, "checking for a v3 cert");
-
-  if (key)
-    EVP_PKEY_free(key);
-  if (cert)
-    X509_free(cert);
-
-  return is_v3;
-=======
->>>>>>> 9d019a7d
 }
 
 /** Return the number of server handshakes that we've noticed doing on
