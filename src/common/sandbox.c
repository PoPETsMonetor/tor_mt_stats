--- conflicted
+++ resolved
@@ -207,18 +207,15 @@
     // getaddrinfo uses this..
     SCMP_SYS(stat64),
 #endif
-<<<<<<< HEAD
 
 #ifdef __NR_getrandom
     SCMP_SYS(getrandom),
 #endif
 
-=======
 #ifdef __NR_sysinfo
     // qsort uses this..
     SCMP_SYS(sysinfo),
 #endif
->>>>>>> 20e89453
     /*
      * These socket syscalls are not required on x86_64 and not supported with
      * some libseccomp versions (eg: 1.0.1)
