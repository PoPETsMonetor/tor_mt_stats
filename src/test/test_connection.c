--- conflicted
+++ resolved
@@ -725,11 +725,6 @@
                                                         TEST_CONN_RSRC_PURPOSE,
                                                          other_res) == 0);
 
-<<<<<<< HEAD
-  /* now try closing the one that isn't downloading:
-   * these tests won't work unless tor thinks it is bootstrapping */
-  tt_assert(networkstatus_consensus_is_bootstrapping(time(NULL)));
-=======
   /* one connection, linked and attached but not downloading */
   conn->base_.state = TEST_CONN_STATE;
   tt_assert(networkstatus_consensus_is_already_downloading(res) == 0);
@@ -740,7 +735,6 @@
   tt_assert(connection_dir_count_by_purpose_and_resource(
                                                         TEST_CONN_RSRC_PURPOSE,
                                                          other_res) == 0);
->>>>>>> 9f217c83
 
   /* two connections, both not downloading */
   conn2 = test_conn_download_status_add_a_connection(res);
