dnl Copyright (c) 2001-2004, Roger Dingledine
dnl Copyright (c) 2004-2006, Roger Dingledine, Nick Mathewson
dnl Copyright (c) 2007-2015, The Tor Project, Inc.
dnl See LICENSE for licensing information

AC_PREREQ([2.63])
AC_INIT([tor],[0.2.8.2-alpha-dev])
AC_CONFIG_SRCDIR([src/or/main.c])
AC_CONFIG_MACRO_DIR([m4])

# "foreign" means we don't follow GNU package layout standards
# "1.11" means we require automake version 1.11 or newer
# "subdir-objects" means put .o files in the same directory as the .c files
AM_INIT_AUTOMAKE([foreign 1.11 subdir-objects])

m4_ifdef([AM_SILENT_RULES], [AM_SILENT_RULES([yes])])
AC_CONFIG_HEADERS([orconfig.h])

AC_CANONICAL_HOST

PKG_PROG_PKG_CONFIG

if test -f "/etc/redhat-release"; then
  if test -f "/usr/kerberos/include"; then
    CPPFLAGS="$CPPFLAGS -I/usr/kerberos/include"
  fi
fi

# Not a no-op; we want to make sure that CPPFLAGS is set before we use
# the += operator on it in src/or/Makefile.am
CPPFLAGS="$CPPFLAGS -I\${top_srcdir}/src/common"

#XXXX020 We should make these enabled or not, before 0.2.0.x-final
AC_ARG_ENABLE(openbsd-malloc,
   AS_HELP_STRING(--enable-openbsd-malloc, [use malloc code from OpenBSD.  Linux only]))
AC_ARG_ENABLE(instrument-downloads,
   AS_HELP_STRING(--enable-instrument-downloads, [instrument downloads of directory resources etc.]))
AC_ARG_ENABLE(static-openssl,
   AS_HELP_STRING(--enable-static-openssl, [link against a static openssl library. Requires --with-openssl-dir]))
AC_ARG_ENABLE(static-libevent,
   AS_HELP_STRING(--enable-static-libevent, [link against a static libevent library. Requires --with-libevent-dir]))
AC_ARG_ENABLE(static-zlib,
   AS_HELP_STRING(--enable-static-zlib, [link against a static zlib library. Requires --with-zlib-dir]))
AC_ARG_ENABLE(static-tor,
   AS_HELP_STRING(--enable-static-tor, [create an entirely static Tor binary. Requires --with-openssl-dir and --with-libevent-dir and --with-zlib-dir]))
AC_ARG_ENABLE(unittests,
   AS_HELP_STRING(--disable-unittests, [don't build unit tests for Tor. Risky!]))
AC_ARG_ENABLE(coverage,
   AS_HELP_STRING(--enable-coverage, [enable coverage support in the unit-test build]))
AC_ARG_ENABLE(asserts-in-tests,
   AS_HELP_STRING(--disable-asserts-in-tests, [disable tor_assert() calls in the unit tests, for branch coverage]))
AC_ARG_ENABLE(system-torrc,
   AS_HELP_STRING(--disable-system-torrc, [don't look for a system-wide torrc file]))

if test "x$enable_coverage" != "xyes" -a "x$enable_asserts_in_tests" = "xno" ; then
    AC_MSG_ERROR([Can't disable assertions outside of coverage build])
fi

AM_CONDITIONAL(UNITTESTS_ENABLED, test "x$enable_unittests" != "xno")
AM_CONDITIONAL(COVERAGE_ENABLED, test "x$enable_coverage" = "xyes")
AM_CONDITIONAL(DISABLE_ASSERTS_IN_UNIT_TESTS, test "x$enable_asserts_in_tests" = "xno")

if test "$enable_static_tor" = "yes"; then
  enable_static_libevent="yes";
  enable_static_openssl="yes";
  enable_static_zlib="yes";
  CFLAGS="$CFLAGS -static"
fi

if test "$enable_system_torrc" = "no"; then
  AC_DEFINE(DISABLE_SYSTEM_TORRC, 1,
            [Defined if we're not going to look for a torrc in SYSCONF])
fi

AM_CONDITIONAL(USE_OPENBSD_MALLOC, test "x$enable_openbsd_malloc" = "xyes")
if test "x$enable_instrument_downloads" = "xyes"; then
  AC_DEFINE(INSTRUMENT_DOWNLOADS, 1,
            [Defined if we want to keep track of how much of each kind of resource we download.])
fi

AC_ARG_ENABLE(transparent,
     AS_HELP_STRING(--disable-transparent, [disable transparent proxy support]),
     [case "${enableval}" in
        "yes") transparent=true ;;
        "no")  transparent=false ;;
        *) AC_MSG_ERROR(bad value for --enable-transparent) ;;
      esac], [transparent=true])

AC_ARG_ENABLE(asciidoc,
     AS_HELP_STRING(--disable-asciidoc, [don't use asciidoc (disables building of manpages)]),
     [case "${enableval}" in
        "yes") asciidoc=true ;;
        "no")  asciidoc=false ;;
        *) AC_MSG_ERROR(bad value for --disable-asciidoc) ;;
      esac], [asciidoc=true])

# systemd notify support
AC_ARG_ENABLE(systemd,
      AS_HELP_STRING(--enable-systemd, [enable systemd notification support]),
      [case "${enableval}" in
        "yes") systemd=true ;;
        "no")  systemd=false ;;
        * ) AC_MSG_ERROR(bad value for --enable-systemd) ;;
      esac], [systemd=auto])



# systemd support
if test "x$enable_systemd" = "xno"; then
    have_systemd=no;
else
    PKG_CHECK_MODULES(SYSTEMD,
        [libsystemd-daemon],
        have_systemd=yes,
        have_systemd=no)
    if test "x$have_systemd" = "xno"; then
        AC_MSG_NOTICE([Okay, checking for systemd a different way...])
        PKG_CHECK_MODULES(SYSTEMD,
            [libsystemd],
            have_systemd=yes,
            have_systemd=no)
    fi
fi

if test "x$have_systemd" = "xyes"; then
    AC_DEFINE(HAVE_SYSTEMD,1,[Have systemd])
    TOR_SYSTEMD_CFLAGS="${SYSTEMD_CFLAGS}"
    TOR_SYSTEMD_LIBS="${SYSTEMD_LIBS}"
    PKG_CHECK_MODULES(LIBSYSTEMD209, [libsystemd >= 209],
         [AC_DEFINE(HAVE_SYSTEMD_209,1,[Have systemd v209 or more])], [])
fi
AC_SUBST(TOR_SYSTEMD_CFLAGS)
AC_SUBST(TOR_SYSTEMD_LIBS)

if test "x$enable_systemd" = "xyes" -a "x$have_systemd" != "xyes" ; then
    AC_MSG_ERROR([Explicitly requested systemd support, but systemd not found])
fi

case "$host" in
   *-*-solaris* )
     AC_DEFINE(_REENTRANT, 1, [Define on some platforms to activate x_r() functions in time.h])
     ;;
esac

AC_ARG_ENABLE(gcc-warnings,
     AS_HELP_STRING(--enable-gcc-warnings, [enable verbose warnings]))
AC_ARG_ENABLE(gcc-warnings-advisory,
     AS_HELP_STRING(--enable-gcc-warnings-advisory, [enable verbose warnings, excluding -Werror]))

dnl Others suggest '/gs /safeseh /nxcompat /dynamicbase' for non-gcc on Windows
AC_ARG_ENABLE(gcc-hardening,
    AS_HELP_STRING(--disable-gcc-hardening, [disable compiler security checks]))

AC_ARG_ENABLE(expensive-hardening,
    AS_HELP_STRING(--enable-expensive-hardening, [enable more expensive compiler hardening; makes Tor slower]))

dnl Linker hardening options
dnl Currently these options are ELF specific - you can't use this with MacOSX
AC_ARG_ENABLE(linker-hardening,
    AS_HELP_STRING(--disable-linker-hardening, [disable linker security fixups]))

AC_ARG_ENABLE(local-appdata,
   AS_HELP_STRING(--enable-local-appdata, [default to host local application data paths on Windows]))
if test "$enable_local_appdata" = "yes"; then
  AC_DEFINE(ENABLE_LOCAL_APPDATA, 1,
            [Defined if we default to host local appdata paths on Windows])
fi

# Tor2web mode flag
AC_ARG_ENABLE(tor2web-mode,
     AS_HELP_STRING(--enable-tor2web-mode, [support tor2web non-anonymous mode]),
[if test "x$enableval" = "xyes"; then
    CFLAGS="$CFLAGS -D ENABLE_TOR2WEB_MODE=1"
fi])

AC_ARG_ENABLE(bufferevents,
     AS_HELP_STRING(--enable-bufferevents, [use Libevent's buffered IO]))

AC_ARG_ENABLE(tool-name-check,
     AS_HELP_STRING(--disable-tool-name-check, [check for sanely named toolchain when cross-compiling]))

AC_ARG_ENABLE(seccomp,
     AS_HELP_STRING(--disable-seccomp, [do not attempt to use libseccomp]))

AC_ARG_ENABLE(libscrypt,
     AS_HELP_STRING(--disable-libscrypt, [do not attempt to use libscrypt]))

dnl check for the correct "ar" when cross-compiling
AN_MAKEVAR([AR], [AC_PROG_AR])
AN_PROGRAM([ar], [AC_PROG_AR])
AC_DEFUN([AC_PROG_AR], [AC_CHECK_TOOL([AR], [ar], [ar])])
AC_PROG_AR

dnl Check whether the above macro has settled for a simply named tool even
dnl though we're cross compiling. We must do this before running AC_PROG_CC,
dnl because that will find any cc on the system, not only the cross-compiler,
dnl and then verify that a binary built with this compiler runs on the
dnl build system. It will then come to the false conclusion that we're not
dnl cross-compiling.
if test "x$enable_tool_name_check" != "xno"; then
    if test "x$ac_tool_warned" = "xyes"; then
        AC_MSG_ERROR([We are cross compiling but could not find a properly named toolchain. Do you have your cross-compiling toolchain in PATH? (You can --disable-tool-name-check to ignore this.)])
	elif test "x$ac_ct_AR" != "x" -a "x$cross_compiling" = "xmaybe"; then
		AC_MSG_ERROR([We think we are cross compiling but could not find a properly named toolchain. Do you have your cross-compiling toolchain in PATH? (You can --disable-tool-name-check to ignore this.)])
	fi
fi

AC_PROG_CC
AC_PROG_CPP
AC_PROG_MAKE_SET
AC_PROG_RANLIB

AC_PATH_PROG([PERL], [perl])

dnl autoconf 2.59 appears not to support AC_PROG_SED
AC_CHECK_PROG([SED],[sed],[sed],[/bin/false])

dnl check for asciidoc and a2x
AC_PATH_PROG([ASCIIDOC], [asciidoc], none)
AC_PATH_PROGS([A2X], [a2x a2x.py], none)

AM_CONDITIONAL(USE_ASCIIDOC, test "x$asciidoc" = "xtrue")

AM_CONDITIONAL(USE_FW_HELPER, test "x$natpmp" = "xtrue" || test "x$upnp" = "xtrue")
AM_CONDITIONAL(NAT_PMP, test "x$natpmp" = "xtrue")
AM_CONDITIONAL(MINIUPNPC, test "x$upnp" = "xtrue")
AM_PROG_CC_C_O
AC_PROG_CC_C99

AC_ARG_VAR([PYTHON], [path to Python binary])
AC_CHECK_PROGS(PYTHON, [python python2 python2.7 python3 python3.3])
if test "x$PYTHON" = "x"; then
  AC_MSG_WARN([Python unavailable; some tests will not be run.])
fi
AM_CONDITIONAL(USEPYTHON, [test "x$PYTHON" != "x"])

ifdef([AC_C_FLEXIBLE_ARRAY_MEMBER], [
AC_C_FLEXIBLE_ARRAY_MEMBER
], [
 dnl Maybe we've got an old autoconf...
 AC_CACHE_CHECK([for flexible array members],
     tor_cv_c_flexarray,
     [AC_COMPILE_IFELSE(
       AC_LANG_PROGRAM([
 struct abc { int a; char b[]; };
], [
 struct abc *def = malloc(sizeof(struct abc)+sizeof(char));
 def->b[0] = 33;
]),
  [tor_cv_c_flexarray=yes],
  [tor_cv_c_flexarray=no])])
 if test "$tor_cv_flexarray" = "yes"; then
   AC_DEFINE([FLEXIBLE_ARRAY_MEMBER], [], [Define to nothing if C supports flexible array members, and to 1 if it does not.])
 else
   AC_DEFINE([FLEXIBLE_ARRAY_MEMBER], [1], [Define to nothing if C supports flexible array members, and to 1 if it does not.])
 fi
])

AC_CACHE_CHECK([for working C99 mid-block declaration syntax],
      tor_cv_c_c99_decl,
      [AC_COMPILE_IFELSE(
         [AC_LANG_PROGRAM([], [int x; x = 3; int y; y = 4 + x;])],
	 [tor_cv_c_c99_decl=yes],
	 [tor_cv_c_c99_decl=no] )])
if test "$tor_cv_c_c99_decl" != "yes"; then
  AC_MSG_ERROR([Your compiler doesn't support c99 mid-block declarations. This is required as of Tor 0.2.6.x])
fi

AC_CACHE_CHECK([for working C99 designated initializers],
      tor_cv_c_c99_designated_init,
      [AC_COMPILE_IFELSE(
         [AC_LANG_PROGRAM([struct s { int a; int b; };],
  	       [[ struct s ss = { .b = 5, .a = 6 }; ]])],
	 [tor_cv_c_c99_designated_init=yes],
	 [tor_cv_c_c99_designated_init=no] )])

if test "$tor_cv_c_c99_designated_init" != "yes"; then
  AC_MSG_ERROR([Your compiler doesn't support c99 designated initializers. This is required as of Tor 0.2.6.x])
fi

TORUSER=_tor
AC_ARG_WITH(tor-user,
        AS_HELP_STRING(--with-tor-user=NAME, [specify username for tor daemon]),
        [
           TORUSER=$withval
        ]
)
AC_SUBST(TORUSER)

TORGROUP=_tor
AC_ARG_WITH(tor-group,
        AS_HELP_STRING(--with-tor-group=NAME, [specify group name for tor daemon]),
        [
           TORGROUP=$withval
        ]
)
AC_SUBST(TORGROUP)


dnl If _WIN32 is defined and non-zero, we are building for win32
AC_MSG_CHECKING([for win32])
AC_RUN_IFELSE([AC_LANG_SOURCE([
int main(int c, char **v) {
#ifdef _WIN32
#if _WIN32
  return 0;
#else
  return 1;
#endif
#else
  return 2;
#endif
}])],
bwin32=true; AC_MSG_RESULT([yes]),
bwin32=false; AC_MSG_RESULT([no]),
bwin32=cross; AC_MSG_RESULT([cross])
)

if test "$bwin32" = "cross"; then
AC_MSG_CHECKING([for win32 (cross)])
AC_COMPILE_IFELSE([AC_LANG_SOURCE([
#ifdef _WIN32
int main(int c, char **v) {return 0;}
#else
#error
int main(int c, char **v) {return x(y);}
#endif
])],
bwin32=true; AC_MSG_RESULT([yes]),
bwin32=false; AC_MSG_RESULT([no]))
fi

AH_BOTTOM([
#ifdef _WIN32
/* Defined to access windows functions and definitions for >=WinXP */
# ifndef WINVER
#  define WINVER 0x0501
# endif

/* Defined to access _other_ windows functions and definitions for >=WinXP */
# ifndef _WIN32_WINNT
#  define _WIN32_WINNT 0x0501
# endif

/* Defined to avoid including some windows headers as part of Windows.h */
# ifndef WIN32_LEAN_AND_MEAN
#  define WIN32_LEAN_AND_MEAN 1
# endif
#endif
])


AM_CONDITIONAL(BUILD_NT_SERVICES, test "x$bwin32" = "xtrue")

dnl Enable C99 when compiling with MIPSpro
AC_MSG_CHECKING([for MIPSpro compiler])
AC_COMPILE_IFELSE([AC_LANG_PROGRAM(, [
#if (defined(__sgi) && defined(_COMPILER_VERSION))
#error
  return x(y);
#endif
])],
bmipspro=false; AC_MSG_RESULT(no),
bmipspro=true; AC_MSG_RESULT(yes))

if test "$bmipspro" = "true"; then
  CFLAGS="$CFLAGS -c99"
fi

AC_C_BIGENDIAN

AC_SEARCH_LIBS(socket, [socket network])
AC_SEARCH_LIBS(gethostbyname, [nsl])
AC_SEARCH_LIBS(dlopen, [dl])
AC_SEARCH_LIBS(inet_aton, [resolv])
AC_SEARCH_LIBS(backtrace, [execinfo])
saved_LIBS="$LIBS"
AC_SEARCH_LIBS([clock_gettime], [rt])
if test "$LIBS" != "$saved_LIBS"; then
   # Looks like we need -lrt for clock_gettime().
   have_rt=yes
fi

AC_SEARCH_LIBS(pthread_create, [pthread])
AC_SEARCH_LIBS(pthread_detach, [pthread])

AM_CONDITIONAL(THREADS_WIN32, test "$bwin32" = "true")
AM_CONDITIONAL(THREADS_PTHREADS, test "$bwin32" = "false")

AC_CHECK_FUNCS(
        _NSGetEnviron \
	RtlSecureZeroMemory \
	SecureZeroMemory \
        accept4 \
        backtrace \
        backtrace_symbols_fd \
        clock_gettime \
	eventfd \
	explicit_bzero \
	timingsafe_memcmp \
        flock \
        ftime \
        getaddrinfo \
        getentropy \
        getifaddrs \
        getpass \
        getrlimit \
        gettimeofday \
        gmtime_r \
	htonll \
        inet_aton \
        ioctl \
        issetugid \
        llround \
        localtime_r \
        lround \
        memmem \
        memset_s \
	pipe \
	pipe2 \
        prctl \
	readpassphrase \
        rint \
        sigaction \
        socketpair \
	statvfs \
        strlcat \
        strlcpy \
	strnlen \
        strptime \
        strtok_r \
        strtoull \
        sysconf \
	sysctl \
        uname \
	usleep \
        vasprintf \
	_vscprintf
)

if test "$bwin32" != "true"; then
  AC_CHECK_HEADERS(pthread.h)
  AC_CHECK_FUNCS(pthread_create)
  AC_CHECK_FUNCS(pthread_condattr_setclock)
fi

if test "$bwin32" = "true"; then
  AC_CHECK_DECLS([SecureZeroMemory, _getwch], , , [
#include <windows.h>
#include <conio.h>
#include <wchar.h>
                 ])
fi

AM_CONDITIONAL(BUILD_READPASSPHRASE_C,
  test "x$ac_cv_func_readpassphrase" = "xno" && test "$bwin32" = "false")

dnl ------------------------------------------------------
dnl Where do you live, libevent?  And how do we call you?

if test "$bwin32" = "true"; then
  TOR_LIB_WS32=-lws2_32
  TOR_LIB_IPHLPAPI=-liphlpapi
  # Some of the cargo-cults recommend -lwsock32 as well, but I don't
  # think it's actually necessary.
  TOR_LIB_GDI=-lgdi32
else
  TOR_LIB_WS32=
  TOR_LIB_GDI=
fi
AC_SUBST(TOR_LIB_WS32)
AC_SUBST(TOR_LIB_GDI)
AC_SUBST(TOR_LIB_IPHLPAPI)

tor_libevent_pkg_redhat="libevent"
tor_libevent_pkg_debian="libevent-dev"
tor_libevent_devpkg_redhat="libevent-devel"
tor_libevent_devpkg_debian="libevent-dev"

dnl On Gnu/Linux or any place we require it, we'll add librt to the Libevent
dnl linking for static builds.
STATIC_LIBEVENT_FLAGS=""
if test "$enable_static_libevent" = "yes"; then
    if test "$have_rt" = "yes"; then
      STATIC_LIBEVENT_FLAGS=" -lrt "
    fi
fi

TOR_SEARCH_LIBRARY(libevent, $trylibeventdir, [-levent $STATIC_LIBEVENT_FLAGS $TOR_LIB_WS32], [
#ifdef _WIN32
#include <winsock2.h>
#endif
#include <sys/time.h>
#include <sys/types.h>
#include <event.h>], [
#ifdef _WIN32
#include <winsock2.h>
#endif
void *event_init(void);],
    [
#ifdef _WIN32
{WSADATA d; WSAStartup(0x101,&d); }
#endif
event_init();
], [--with-libevent-dir], [/opt/libevent])

dnl Now check for particular libevent functions.
save_LIBS="$LIBS"
save_LDFLAGS="$LDFLAGS"
save_CPPFLAGS="$CPPFLAGS"
LIBS="-levent $STATIC_LIBEVENT_FLAGS $TOR_LIB_WS32 $LIBS"
LDFLAGS="$TOR_LDFLAGS_libevent $LDFLAGS"
CPPFLAGS="$TOR_CPPFLAGS_libevent $CPPFLAGS"
AC_CHECK_FUNCS([event_get_version_number \
                evutil_secure_rng_set_urandom_device_file \
                evutil_secure_rng_init \
               ])
AC_CHECK_MEMBERS([struct event.min_heap_idx], , ,
[#include <event.h>
])

AC_CHECK_HEADERS(event2/event.h event2/dns.h event2/bufferevent_ssl.h)

LIBS="$STATIC_LIBEVENT_FLAGS $TOR_LIB_WS32 $save_LIBS"

AM_CONDITIONAL(USE_EXTERNAL_EVDNS,
  test "x$ac_cv_header_event2_dns_h" = "xyes")

if test "$enable_static_libevent" = "yes"; then
   if test "$tor_cv_library_libevent_dir" = "(system)"; then
     AC_MSG_ERROR("You must specify an explicit --with-libevent-dir=x option when using --enable-static-libevent")
   else
     TOR_LIBEVENT_LIBS="$TOR_LIBDIR_libevent/libevent.a $STATIC_LIBEVENT_FLAGS"
   fi
else
     if test "x$ac_cv_header_event2_event_h" = "xyes"; then
       AC_SEARCH_LIBS(event_new, [event event_core], , AC_MSG_ERROR("libevent2 is installed but linking it failed while searching for event_new"))
       AC_SEARCH_LIBS(evdns_base_new, [event event_extra], , AC_MSG_ERROR("libevent2 is installed but linking it failed while searching for evdns_base_new"))

       if test "$ac_cv_search_event_new" != "none required"; then
         TOR_LIBEVENT_LIBS="$ac_cv_search_event_new"
       fi
       if test "$ac_cv_search_evdns_base_new" != "none required"; then
         TOR_LIBEVENT_LIBS="$ac_cv_search_evdns_base_new $TOR_LIBEVENT_LIBS"
       fi
     else
       TOR_LIBEVENT_LIBS="-levent"
     fi
fi

LIBS="$save_LIBS"
LDFLAGS="$save_LDFLAGS"
CPPFLAGS="$save_CPPFLAGS"

dnl This isn't the best test for Libevent 2.0.3-alpha.  Once it's released,
dnl we can do much better.
if test "$enable_bufferevents" = "yes"; then
  if test "$ac_cv_header_event2_bufferevent_ssl_h" != "yes"; then
    AC_MSG_ERROR([You've asked for bufferevent support, but you're using a version of Libevent without SSL support.  This won't work.  We need Libevent 2.0.8-rc or later, and you don't seem to even have Libevent 2.0.3-alpha.])
  else

    CPPFLAGS="$CPPFLAGS $TOR_CPPFLAGS_libevent"

    # Check for the right version.  First see if version detection works.
    AC_MSG_CHECKING([whether we can detect the Libevent version])
    AC_COMPILE_IFELSE([AC_LANG_SOURCE([
#include <event2/event.h>
#if !defined(LIBEVENT_VERSION_NUMBER) || LIBEVENT_VERSION_NUMBER < 10
#error
int x = y(zz);
#else
int x = 1;
#endif
  ])], [event_version_number_works=yes; AC_MSG_RESULT([yes]) ],
     [event_version_number_works=no;  AC_MSG_RESULT([no])])
    if test "$event_version_number_works" != "yes"; then
      AC_MSG_WARN([Version detection on Libevent seems broken.  Your Libevent installation is probably screwed up or very old.])
    else
      AC_MSG_CHECKING([whether Libevent is new enough for bufferevents])
      AC_COMPILE_IFELSE([AC_LANG_SOURCE([
#include <event2/event.h>
#if !defined(LIBEVENT_VERSION_NUMBER) || LIBEVENT_VERSION_NUMBER < 0x02000d00
#error
int x = y(zz);
#else
int x = 1;
#endif
   ])], [ AC_MSG_RESULT([yes]) ],
      [ AC_MSG_RESULT([no])
        AC_MSG_ERROR([Libevent does not seem new enough to support bufferevents.  We require 2.0.13-stable or later]) ] )
    fi
  fi
fi

LIBS="$save_LIBS"
LDFLAGS="$save_LDFLAGS"
CPPFLAGS="$save_CPPFLAGS"

AM_CONDITIONAL(USE_BUFFEREVENTS, test "$enable_bufferevents" = "yes")
if test "$enable_bufferevents" = "yes"; then
  AC_DEFINE(USE_BUFFEREVENTS, 1, [Defined if we're going to use Libevent's buffered IO API])
  if test "$enable_static_libevent" = "yes"; then
    TOR_LIBEVENT_LIBS="$TOR_LIBDIR_libevent/libevent_openssl.a $TOR_LIBEVENT_LIBS"
  else
    TOR_LIBEVENT_LIBS="-levent_openssl $TOR_LIBEVENT_LIBS"
  fi
fi
AC_SUBST(TOR_LIBEVENT_LIBS)

dnl ------------------------------------------------------
dnl Where do you live, libm?

dnl On some platforms (Haiku/BeOS) the math library is
dnl part of libroot. In which case don't link against lm
TOR_LIB_MATH=""
save_LIBS="$LIBS"
AC_SEARCH_LIBS(pow, [m], , AC_MSG_ERROR([Could not find pow in libm or libc.]))
if test "$ac_cv_search_pow" != "none required"; then
    TOR_LIB_MATH="$ac_cv_search_pow"
fi
LIBS="$save_LIBS"
AC_SUBST(TOR_LIB_MATH)

dnl ------------------------------------------------------
dnl Where do you live, openssl?  And how do we call you?

tor_openssl_pkg_redhat="openssl"
tor_openssl_pkg_debian="libssl-dev"
tor_openssl_devpkg_redhat="openssl-devel"
tor_openssl_devpkg_debian="libssl-dev"

ALT_openssl_WITHVAL=""
AC_ARG_WITH(ssl-dir,
  AS_HELP_STRING(--with-ssl-dir=PATH, [obsolete alias for --with-openssl-dir]),
  [
      if test "x$withval" != "xno" && test "x$withval" != "x"; then
         ALT_openssl_WITHVAL="$withval"
      fi
  ])

TOR_SEARCH_LIBRARY(openssl, $tryssldir, [-lssl -lcrypto $TOR_LIB_GDI],
    [#include <openssl/rand.h>],
    [void RAND_add(const void *buf, int num, double entropy);],
    [RAND_add((void*)0,0,0);], [],
    [/usr/local/openssl /usr/lib/openssl /usr/local/ssl /usr/lib/ssl /usr/local /usr/athena /opt/openssl])

dnl XXXX check for OPENSSL_VERSION_NUMBER == SSLeay()

if test "$enable_static_openssl" = "yes"; then
   if test "$tor_cv_library_openssl_dir" = "(system)"; then
     AC_MSG_ERROR("You must specify an explicit --with-openssl-dir=x option when using --enable-static-openssl")
   else
     TOR_OPENSSL_LIBS="$TOR_LIBDIR_openssl/libssl.a $TOR_LIBDIR_openssl/libcrypto.a"
   fi
else
     TOR_OPENSSL_LIBS="-lssl -lcrypto"
fi
AC_SUBST(TOR_OPENSSL_LIBS)

dnl Now check for particular openssl functions.
save_LIBS="$LIBS"
save_LDFLAGS="$LDFLAGS"
save_CPPFLAGS="$CPPFLAGS"
LIBS="$TOR_OPENSSL_LIBS $LIBS"
LDFLAGS="$TOR_LDFLAGS_openssl $LDFLAGS"
CPPFLAGS="$TOR_CPPFLAGS_openssl $CPPFLAGS"

AC_TRY_COMPILE([
#include <openssl/opensslv.h>
#if OPENSSL_VERSION_NUMBER < 0x1000000fL
#error "too old"
#endif
   ], [],
   [ : ],
   [ AC_ERROR([OpenSSL is too old. We require 1.0.0 or later. You can specify a path to a newer one with --with-openssl-dir.]) ])

AC_TRY_COMPILE([
#include <openssl/opensslv.h>
#include <openssl/evp.h>
#if defined(OPENSSL_NO_EC) || defined(OPENSSL_NO_ECDH) || defined(OPENSSL_NO_ECDSA)
#error "no ECC"
#endif
#if !defined(NID_X9_62_prime256v1) || !defined(NID_secp224r1)
#error "curves unavailable"
#endif
   ], [],
   [ : ],
   [ AC_ERROR([OpenSSL is built without full ECC support, including curves P256 and P224. You can specify a path to one with ECC support with --with-openssl-dir.]) ])

AC_CHECK_MEMBERS([struct ssl_method_st.get_cipher_by_char], , ,
[#include <openssl/ssl.h>
])

AC_CHECK_FUNCS([ \
		SSL_SESSION_get_master_key \
		SSL_get_server_random \
                SSL_get_client_ciphers \
                SSL_get_client_random \
		SSL_CIPHER_find \
		TLS_method
	       ])

dnl Check if OpenSSL has scrypt implementation.
AC_CHECK_FUNCS([ EVP_PBE_scrypt ])

LIBS="$save_LIBS"
LDFLAGS="$save_LDFLAGS"
CPPFLAGS="$save_CPPFLAGS"

dnl ------------------------------------------------------
dnl Where do you live, zlib?  And how do we call you?

tor_zlib_pkg_redhat="zlib"
tor_zlib_pkg_debian="zlib1g"
tor_zlib_devpkg_redhat="zlib-devel"
tor_zlib_devpkg_debian="zlib1g-dev"

TOR_SEARCH_LIBRARY(zlib, $tryzlibdir, [-lz],
    [#include <zlib.h>],
    [const char * zlibVersion(void);],
    [zlibVersion();], [--with-zlib-dir],
    [/opt/zlib])

if test "$enable_static_zlib" = "yes"; then
   if test "$tor_cv_library_zlib_dir" = "(system)"; then
     AC_MSG_ERROR("You must specify an explicit --with-zlib-dir=x option when
 using --enable-static-zlib")
   else
     TOR_ZLIB_LIBS="$TOR_LIBDIR_zlib/libz.a"
   fi
else
     TOR_ZLIB_LIBS="-lz"
fi
AC_SUBST(TOR_ZLIB_LIBS)

dnl ----------------------------------------------------------------------
dnl Check if libcap is available for capabilities.

tor_cap_pkg_debian="libcap2"
tor_cap_pkg_redhat="libcap"
tor_cap_devpkg_debian="libcap-dev"
tor_cap_devpkg_redhat="libcap-devel"

AC_CHECK_LIB([cap], [cap_init], [],
  AC_MSG_NOTICE([Libcap was not found. Capabilities will not be usable.])
)
AC_CHECK_FUNCS(cap_set_proc)

dnl ---------------------------------------------------------------------
dnl Now that we know about our major libraries, we can check for compiler
dnl and linker hardening options.  We need to do this with the libraries known,
dnl since sometimes the linker will like an option but not be willing to
dnl use it with a build of a library.

all_ldflags_for_check="$TOR_LDFLAGS_zlib $TOR_LDFLAGS_openssl $TOR_LDFLAGS_libevent"
all_libs_for_check="$TOR_ZLIB_LIBS $TOR_LIB_MATH $TOR_LIBEVENT_LIBS $TOR_OPENSSL_LIBS $TOR_SYSTEMD_LIBS $TOR_LIB_WS32 $TOR_LIB_GDI $TOR_CAP_LIBS"

AC_COMPILE_IFELSE([AC_LANG_PROGRAM([], [
#if !defined(__clang__)
#error
#endif])], have_clang=yes, have_clang=no)

<<<<<<< HEAD
if test "x$enable_gcc_hardening" != "xno"; then
    CFLAGS="$CFLAGS -D_FORTIFY_SOURCE=2"
    if test "x$have_clang" = "xyes"; then
=======
if test x$enable_gcc_hardening != xno; then
    CFLAGS="$CFLAGS -U_FORTIFY_SOURCE -D_FORTIFY_SOURCE=2"
    if test x$have_clang = xyes; then
>>>>>>> 039fc842
        TOR_CHECK_CFLAGS(-Qunused-arguments)
    fi
    TOR_CHECK_CFLAGS(-fstack-protector-all, also_link)
    AS_VAR_PUSHDEF([can_compile], [tor_cv_cflags_-fstack-protector-all])
    AS_VAR_PUSHDEF([can_link], [tor_can_link_-fstack-protector-all])
m4_ifdef([AS_VAR_IF],[
    AS_VAR_IF(can_compile, [yes],
        AS_VAR_IF(can_link, [yes],
                  [],
                  AC_MSG_ERROR([We tried to build with stack protection; it looks like your compiler supports it but your libc does not provide it. Are you missing libssp? (You can --disable-gcc-hardening to ignore this error.)]))
        )])
    AS_VAR_POPDEF([can_link])
    AS_VAR_POPDEF([can_compile])
    TOR_CHECK_CFLAGS(-Wstack-protector)
    TOR_CHECK_CFLAGS(-fwrapv)
    TOR_CHECK_CFLAGS(--param ssp-buffer-size=1)
    if test "$bwin32" = "false"; then
       TOR_CHECK_CFLAGS(-fPIE)
       TOR_CHECK_LDFLAGS(-pie, "$all_ldflags_for_check", "$all_libs_for_check")
    fi
fi

if test "x$enable_expensive_hardening" = "xyes"; then
   TOR_CHECK_CFLAGS([-fsanitize=address])
   TOR_CHECK_CFLAGS([-fsanitize=undefined])
   TOR_CHECK_CFLAGS([-fno-omit-frame-pointer])
fi

if test "x$enable_linker_hardening" != "xno"; then
    TOR_CHECK_LDFLAGS(-z relro -z now, "$all_ldflags_for_check", "$all_libs_for_check")
fi

# For backtrace support
TOR_CHECK_LDFLAGS(-rdynamic)

dnl ------------------------------------------------------
dnl Now see if we have a -fomit-frame-pointer compiler option.

saved_CFLAGS="$CFLAGS"
TOR_CHECK_CFLAGS(-fomit-frame-pointer)
F_OMIT_FRAME_POINTER=''
if test "$saved_CFLAGS" != "$CFLAGS"; then
  if test "x$enable_expensive_hardening" != "xyes"; then
    F_OMIT_FRAME_POINTER='-fomit-frame-pointer'
  fi
fi
CFLAGS="$saved_CFLAGS"
AC_SUBST(F_OMIT_FRAME_POINTER)

dnl ------------------------------------------------------
dnl If we are adding -fomit-frame-pointer (or if the compiler's doing it
dnl for us, as GCC 4.6 and later do at many optimization levels), then
dnl we should try to add -fasynchronous-unwind-tables so that our backtrace
dnl code will work.
TOR_CHECK_CFLAGS(-fasynchronous-unwind-tables)

dnl ============================================================
dnl Check for libseccomp

if test "x$enable_seccomp" != "xno"; then
  AC_CHECK_HEADERS([seccomp.h])
  AC_SEARCH_LIBS(seccomp_init, [seccomp])
fi

dnl ============================================================
dnl Check for libscrypt

if test "x$enable_libscrypt" != "xno"; then
  AC_CHECK_HEADERS([libscrypt.h])
  AC_SEARCH_LIBS(libscrypt_scrypt, [scrypt])
fi

dnl ============================================================
dnl We need an implementation of curve25519.

dnl set these defaults.
build_curve25519_donna=no
build_curve25519_donna_c64=no
use_curve25519_donna=no
use_curve25519_nacl=no
CURVE25519_LIBS=

dnl The best choice is using curve25519-donna-c64, but that requires
dnl that we
AC_CACHE_CHECK([whether we can use curve25519-donna-c64],
  tor_cv_can_use_curve25519_donna_c64,
  [AC_RUN_IFELSE(
    [AC_LANG_PROGRAM([dnl
      #include <stdint.h>
      typedef unsigned uint128_t __attribute__((mode(TI)));
  int func(uint64_t a, uint64_t b) {
           uint128_t c = ((uint128_t)a) * b;
           int ok = ((uint64_t)(c>>96)) == 522859 &&
             (((uint64_t)(c>>64))&0xffffffffL) == 3604448702L &&
                 (((uint64_t)(c>>32))&0xffffffffL) == 2351960064L &&
                 (((uint64_t)(c))&0xffffffffL) == 0;
           return ok;
      }
  ], [dnl
    int ok = func( ((uint64_t)2000000000) * 1000000000,
                   ((uint64_t)1234567890) << 24);
        return !ok;
      ])],
  [tor_cv_can_use_curve25519_donna_c64=yes],
      [tor_cv_can_use_curve25519_donna_c64=no],
  [AC_LINK_IFELSE(
        [AC_LANG_PROGRAM([dnl
      #include <stdint.h>
      typedef unsigned uint128_t __attribute__((mode(TI)));
  int func(uint64_t a, uint64_t b) {
           uint128_t c = ((uint128_t)a) * b;
           int ok = ((uint64_t)(c>>96)) == 522859 &&
             (((uint64_t)(c>>64))&0xffffffffL) == 3604448702L &&
                 (((uint64_t)(c>>32))&0xffffffffL) == 2351960064L &&
                 (((uint64_t)(c))&0xffffffffL) == 0;
           return ok;
      }
  ], [dnl
    int ok = func( ((uint64_t)2000000000) * 1000000000,
    	         ((uint64_t)1234567890) << 24);
        return !ok;
      ])],
          [tor_cv_can_use_curve25519_donna_c64=cross],
      [tor_cv_can_use_curve25519_donna_c64=no])])])

AC_CHECK_HEADERS([crypto_scalarmult_curve25519.h \
                  nacl/crypto_scalarmult_curve25519.h])

AC_CACHE_CHECK([for nacl compiled with a fast curve25519 implementation],
  tor_cv_can_use_curve25519_nacl,
  [tor_saved_LIBS="$LIBS"
   LIBS="$LIBS -lnacl"
   AC_LINK_IFELSE(
     [AC_LANG_PROGRAM([dnl
       #ifdef HAVE_CRYPTO_SCALARMULT_CURVE25519_H
       #include <crypto_scalarmult_curve25519.h>
   #elif defined(HAVE_NACL_CRYPTO_SCALARMULT_CURVE25519_H)
   #include <nacl/crypto_scalarmult_curve25519.h>
   #endif
       #ifdef crypto_scalarmult_curve25519_ref_BYTES
   #error Hey, this is the reference implementation! That's not fast.
   #endif
     ], [
   unsigned char *a, *b, *c; crypto_scalarmult_curve25519(a,b,c);
     ])], [tor_cv_can_use_curve25519_nacl=yes],
     [tor_cv_can_use_curve25519_nacl=no])
   LIBS="$tor_saved_LIBS" ])

 dnl Okay, now we need to figure out which one to actually use. Fall back
 dnl to curve25519-donna.c

 if test "x$tor_cv_can_use_curve25519_donna_c64" != "xno"; then
   build_curve25519_donna_c64=yes
   use_curve25519_donna=yes
 elif test "x$tor_cv_can_use_curve25519_nacl" = "xyes"; then
   use_curve25519_nacl=yes
   CURVE25519_LIBS=-lnacl
 else
   build_curve25519_donna=yes
   use_curve25519_donna=yes
 fi

if test "x$use_curve25519_donna" = "xyes"; then
  AC_DEFINE(USE_CURVE25519_DONNA, 1,
            [Defined if we should use an internal curve25519_donna{,_c64} implementation])
fi
if test "x$use_curve25519_nacl" = "xyes"; then
  AC_DEFINE(USE_CURVE25519_NACL, 1,
            [Defined if we should use a curve25519 from nacl])
fi
AM_CONDITIONAL(BUILD_CURVE25519_DONNA,
  test "x$build_curve25519_donna" = "xyes")
AM_CONDITIONAL(BUILD_CURVE25519_DONNA_C64,
  test "x$build_curve25519_donna_c64" = "xyes")
AC_SUBST(CURVE25519_LIBS)

dnl Make sure to enable support for large off_t if available.
AC_SYS_LARGEFILE

AC_CHECK_HEADERS(
        assert.h \
        errno.h \
        fcntl.h \
        signal.h \
        string.h \
	sys/capability.h \
        sys/fcntl.h \
        sys/stat.h \
        sys/time.h \
        sys/types.h \
        time.h \
        unistd.h
 , , AC_MSG_WARN(Some headers were not found, compilation may fail.  If compilation succeeds, please send your orconfig.h to the developers so we can fix this warning.))

dnl These headers are not essential

AC_CHECK_HEADERS(
        arpa/inet.h \
        crt_externs.h \
        execinfo.h \
        grp.h \
        ifaddrs.h \
        inttypes.h \
        limits.h \
        linux/types.h \
        machine/limits.h \
        malloc.h \
        malloc/malloc.h \
        malloc_np.h \
        netdb.h \
        netinet/in.h \
        netinet/in6.h \
        pwd.h \
	readpassphrase.h \
        stdint.h \
	sys/eventfd.h \
        sys/file.h \
        sys/ioctl.h \
        sys/limits.h \
        sys/mman.h \
        sys/param.h \
        sys/prctl.h \
        sys/resource.h \
        sys/select.h \
        sys/socket.h \
	sys/statvfs.h \
        sys/syscall.h \
	sys/sysctl.h \
        sys/syslimits.h \
        sys/time.h \
        sys/types.h \
        sys/un.h \
        sys/utime.h \
        sys/wait.h \
        syslog.h \
        utime.h
)

AC_CHECK_HEADERS(sys/param.h)

AC_CHECK_HEADERS(net/if.h, net_if_found=1, net_if_found=0,
[#ifdef HAVE_SYS_TYPES_H
#include <sys/types.h>
#endif
#ifdef HAVE_SYS_SOCKET_H
#include <sys/socket.h>
#endif])
AC_CHECK_HEADERS(net/pfvar.h, net_pfvar_found=1, net_pfvar_found=0,
[#ifdef HAVE_SYS_TYPES_H
#include <sys/types.h>
#endif
#ifdef HAVE_SYS_SOCKET_H
#include <sys/socket.h>
#endif
#ifdef HAVE_NET_IF_H
#include <net/if.h>
#endif
#ifdef HAVE_NETINET_IN_H
#include <netinet/in.h>
#endif])

AC_CHECK_HEADERS(linux/if.h,[],[],
[
#ifdef HAVE_SYS_SOCKET_H
#include <sys/socket.h>
#endif
])

AC_CHECK_HEADERS(linux/netfilter_ipv4.h,
        linux_netfilter_ipv4=1, linux_netfilter_ipv4=0,
[#ifdef HAVE_SYS_TYPES_H
#include <sys/types.h>
#endif
#ifdef HAVE_SYS_SOCKET_H
#include <sys/socket.h>
#endif
#ifdef HAVE_LIMITS_H
#include <limits.h>
#endif
#ifdef HAVE_LINUX_TYPES_H
#include <linux/types.h>
#endif
#ifdef HAVE_NETINET_IN6_H
#include <netinet/in6.h>
#endif
#ifdef HAVE_NETINET_IN_H
#include <netinet/in.h>
#endif])

AC_CHECK_HEADERS(linux/netfilter_ipv6/ip6_tables.h,
        linux_netfilter_ipv6_ip6_tables=1, linux_netfilter_ipv6_ip6_tables=0,
[#ifdef HAVE_SYS_TYPES_H
#include <sys/types.h>
#endif
#ifdef HAVE_SYS_SOCKET_H
#include <sys/socket.h>
#endif
#ifdef HAVE_LIMITS_H
#include <limits.h>
#endif
#ifdef HAVE_LINUX_TYPES_H
#include <linux/types.h>
#endif
#ifdef HAVE_NETINET_IN6_H
#include <netinet/in6.h>
#endif
#ifdef HAVE_NETINET_IN_H
#include <netinet/in.h>
#endif
#ifdef HAVE_LINUX_IF_H
#include <linux/if.h>
#endif])

if test "x$transparent" = "xtrue"; then
   transparent_ok=0
   if test "x$net_if_found" = "x1" && test "x$net_pfvar_found" = "x1"; then
     transparent_ok=1
   fi
   if test "x$linux_netfilter_ipv4" = "x1"; then
     transparent_ok=1
   fi
   if test "x$linux_netfilter_ipv6_ip6_tables" = "x1"; then
     transparent_ok=1
   fi
   if test "x$transparent_ok" = "x1"; then
     AC_DEFINE(USE_TRANSPARENT, 1, "Define to enable transparent proxy support")
     case "$host" in
       *-*-openbsd* | *-*-bitrig*)
         AC_DEFINE(OPENBSD, 1, "Define to handle pf on OpenBSD properly") ;;
     esac
   else
     AC_MSG_NOTICE([Transparent proxy support enabled, but missing headers.])
   fi
fi

AC_CHECK_MEMBERS([struct timeval.tv_sec], , ,
[#ifdef HAVE_SYS_TYPES_H
#include <sys/types.h>
#endif
#ifdef HAVE_SYS_TIME_H
#include <sys/time.h>
#endif])

dnl In case we aren't given a working stdint.h, we'll need to grow our own.
dnl Watch out.

AC_CHECK_SIZEOF(int8_t)
AC_CHECK_SIZEOF(int16_t)
AC_CHECK_SIZEOF(int32_t)
AC_CHECK_SIZEOF(int64_t)
AC_CHECK_SIZEOF(uint8_t)
AC_CHECK_SIZEOF(uint16_t)
AC_CHECK_SIZEOF(uint32_t)
AC_CHECK_SIZEOF(uint64_t)
AC_CHECK_SIZEOF(intptr_t)
AC_CHECK_SIZEOF(uintptr_t)

dnl AC_CHECK_TYPES([int8_t, int16_t, int32_t, int64_t, uint8_t, uint16_t, uint32_t, uint64_t, intptr_t, uintptr_t])

AC_CHECK_SIZEOF(char)
AC_CHECK_SIZEOF(short)
AC_CHECK_SIZEOF(int)
AC_CHECK_SIZEOF(long)
AC_CHECK_SIZEOF(long long)
AC_CHECK_SIZEOF(__int64)
AC_CHECK_SIZEOF(void *)
AC_CHECK_SIZEOF(time_t)
AC_CHECK_SIZEOF(size_t)
AC_CHECK_SIZEOF(pid_t)

AC_CHECK_TYPES([uint, u_char, ssize_t])

AC_PC_FROM_UCONTEXT([:])

dnl used to include sockaddr_storage, but everybody has that.
AC_CHECK_TYPES([struct in6_addr, struct sockaddr_in6, sa_family_t], , ,
[#ifdef HAVE_SYS_TYPES_H
#include <sys/types.h>
#endif
#ifdef HAVE_NETINET_IN_H
#include <netinet/in.h>
#endif
#ifdef HAVE_NETINET_IN6_H
#include <netinet/in6.h>
#endif
#ifdef HAVE_SYS_SOCKET_H
#include <sys/socket.h>
#endif
#ifdef _WIN32
#define _WIN32_WINNT 0x0501
#define WIN32_LEAN_AND_MEAN
#include <winsock2.h>
#include <ws2tcpip.h>
#endif
])
AC_CHECK_MEMBERS([struct in6_addr.s6_addr32, struct in6_addr.s6_addr16, struct sockaddr_in.sin_len, struct sockaddr_in6.sin6_len], , ,
[#ifdef HAVE_SYS_TYPES_H
#include <sys/types.h>
#endif
#ifdef HAVE_NETINET_IN_H
#include <netinet/in.h>
#endif
#ifdef HAVE_NETINET_IN6_H
#include <netinet/in6.h>
#endif
#ifdef HAVE_SYS_SOCKET_H
#include <sys/socket.h>
#endif
#ifdef _WIN32
#define _WIN32_WINNT 0x0501
#define WIN32_LEAN_AND_MEAN
#include <winsock2.h>
#include <ws2tcpip.h>
#endif
])

AC_CHECK_TYPES([rlim_t], , ,
[#ifdef HAVE_SYS_TYPES_H
#include <sys/types.h>
#endif
#ifdef HAVE_SYS_TIME_H
#include <sys/time.h>
#endif
#ifdef HAVE_SYS_RESOURCE_H
#include <sys/resource.h>
#endif
])

AX_CHECK_SIGN([time_t],
       [ : ],
       [ : ], [
#ifdef HAVE_SYS_TYPES_H
#include <sys/types.h>
#endif
#ifdef HAVE_SYS_TIME_H
#include <sys/time.h>
#endif
#ifdef HAVE_TIME_H
#include <time.h>
#endif
])

if test "$ax_cv_decl_time_t_signed" = "no"; then
  AC_MSG_ERROR([You have an unsigned time_t; Tor does not support that. Please tell the Tor developers about your interesting platform.])
fi

AX_CHECK_SIGN([size_t],
       [ tor_cv_size_t_signed=yes ],
       [ tor_cv_size_t_signed=no ], [
#ifdef HAVE_SYS_TYPES_H
#include <sys/types.h>
#endif
])

if test "$ax_cv_decl_size_t_signed" = "yes"; then
  AC_MSG_ERROR([You have a signed size_t; that's grossly nonconformant.])
fi

AX_CHECK_SIGN([enum always],
       [ AC_DEFINE(ENUM_VALS_ARE_SIGNED, 1, [Define if enum is always signed]) ],
       [ : ], [
 enum always { AAA, BBB, CCC };
])

AC_CHECK_SIZEOF(socklen_t, , [AC_INCLUDES_DEFAULT()
#ifdef HAVE_SYS_SOCKET_H
#include <sys/socket.h>
#endif
])

# We want to make sure that we _don't_ have a cell_t defined, like IRIX does.

AC_CHECK_SIZEOF(cell_t)

# Now make sure that NULL can be represented as zero bytes.
AC_CACHE_CHECK([whether memset(0) sets pointers to NULL], tor_cv_null_is_zero,
[AC_RUN_IFELSE([AC_LANG_SOURCE(
[[#include <stdlib.h>
#include <string.h>
#include <stdio.h>
#ifdef HAVE_STDDEF_H
#include <stddef.h>
#endif
int main () { char *p1,*p2; p1=NULL; memset(&p2,0,sizeof(p2));
return memcmp(&p1,&p2,sizeof(char*))?1:0; }]])],
       [tor_cv_null_is_zero=yes],
       [tor_cv_null_is_zero=no],
       [tor_cv_null_is_zero=cross])])

if test "$tor_cv_null_is_zero" = "cross"; then
  # Cross-compiling; let's hope that the target isn't raving mad.
  AC_MSG_NOTICE([Cross-compiling: we'll assume that NULL is represented as a sequence of 0-valued bytes.])
fi

if test "$tor_cv_null_is_zero" != "no"; then
  AC_DEFINE([NULL_REP_IS_ZERO_BYTES], 1,
            [Define to 1 iff memset(0) sets pointers to NULL])
fi

AC_CACHE_CHECK([whether memset(0) sets doubles to 0.0], tor_cv_dbl0_is_zero,
[AC_RUN_IFELSE([AC_LANG_SOURCE(
[[#include <stdlib.h>
#include <string.h>
#include <stdio.h>
#ifdef HAVE_STDDEF_H
#include <stddef.h>
#endif
int main () { double d1,d2; d1=0; memset(&d2,0,sizeof(d2));
return memcmp(&d1,&d2,sizeof(d1))?1:0; }]])],
       [tor_cv_dbl0_is_zero=yes],
       [tor_cv_dbl0_is_zero=no],
       [tor_cv_dbl0_is_zero=cross])])

if test "$tor_cv_dbl0_is_zero" = "cross"; then
  # Cross-compiling; let's hope that the target isn't raving mad.
  AC_MSG_NOTICE([Cross-compiling: we'll assume that 0.0 can be represented as a sequence of 0-valued bytes.])
fi

if test "$tor_cv_dbl0_is_zero" != "no"; then
  AC_DEFINE([DOUBLE_0_REP_IS_ZERO_BYTES], 1,
            [Define to 1 iff memset(0) sets doubles to 0.0])
fi

# And what happens when we malloc zero?
AC_CACHE_CHECK([whether we can malloc(0) safely.], tor_cv_malloc_zero_works,
[AC_RUN_IFELSE([AC_LANG_SOURCE(
[[#include <stdlib.h>
#include <string.h>
#include <stdio.h>
#ifdef HAVE_STDDEF_H
#include <stddef.h>
#endif
int main () { return malloc(0)?0:1; }]])],
       [tor_cv_malloc_zero_works=yes],
       [tor_cv_malloc_zero_works=no],
       [tor_cv_malloc_zero_works=cross])])

if test "$tor_cv_malloc_zero_works" = "cross"; then
  # Cross-compiling; let's hope that the target isn't raving mad.
  AC_MSG_NOTICE([Cross-compiling: we'll assume that we need to check malloc() arguments for 0.])
fi

if test "$tor_cv_malloc_zero_works" = "yes"; then
  AC_DEFINE([MALLOC_ZERO_WORKS], 1,
            [Define to 1 iff malloc(0) returns a pointer])
fi

# whether we seem to be in a 2s-complement world.
AC_CACHE_CHECK([whether we are using 2s-complement arithmetic], tor_cv_twos_complement,
[AC_RUN_IFELSE([AC_LANG_SOURCE(
[[int main () { int problem = ((-99) != (~99)+1);
return problem ? 1 : 0; }]])],
       [tor_cv_twos_complement=yes],
       [tor_cv_twos_complement=no],
       [tor_cv_twos_complement=cross])])

if test "$tor_cv_twos_complement" = "cross"; then
  # Cross-compiling; let's hope that the target isn't raving mad.
  AC_MSG_NOTICE([Cross-compiling: we'll assume that negative integers are represented with two's complement.])
fi

if test "$tor_cv_twos_complement" != "no"; then
  AC_DEFINE([USING_TWOS_COMPLEMENT], 1,
            [Define to 1 iff we represent negative integers with
             two's complement])
fi

# What does shifting a negative value do?
AC_CACHE_CHECK([whether right-shift on negative values does sign-extension], tor_cv_sign_extend,
[AC_RUN_IFELSE([AC_LANG_SOURCE(
[[int main () { int okay = (-60 >> 8) == -1; return okay ? 0 : 1; }]])],
       [tor_cv_sign_extend=yes],
       [tor_cv_sign_extend=no],
       [tor_cv_sign_extend=cross])])

if test "$tor_cv_sign_extend" = "cross"; then
  # Cross-compiling; let's hope that the target isn't raving mad.
  AC_MSG_NOTICE([Cross-compiling: we'll assume that right-shifting negative integers causes sign-extension])
fi

if test "$tor_cv_sign_extend" != "no"; then
  AC_DEFINE([RSHIFT_DOES_SIGN_EXTEND], 1,
            [Define to 1 iff right-shifting a negative value performs sign-extension])
fi

# Whether we should use the dmalloc memory allocation debugging library.
AC_MSG_CHECKING(whether to use dmalloc (debug memory allocation library))
AC_ARG_WITH(dmalloc,
AS_HELP_STRING(--with-dmalloc, [use debug memory allocation library]),
[if [[ "$withval" = "yes" ]]; then
  dmalloc=1
  AC_MSG_RESULT(yes)
else
  dmalloc=1
  AC_MSG_RESULT(no)
fi], [ dmalloc=0; AC_MSG_RESULT(no) ]
)

if [[ $dmalloc -eq 1 ]]; then
  AC_CHECK_HEADERS(dmalloc.h, , AC_MSG_ERROR(dmalloc header file not found. Do you have the development files for dmalloc installed?))
  AC_SEARCH_LIBS(dmalloc_malloc, [dmallocth dmalloc], , AC_MSG_ERROR(Libdmalloc library not found. If you enable it you better have it installed.))
  AC_DEFINE(USE_DMALLOC, 1, [Debug memory allocation library])
  AC_CHECK_FUNCS(dmalloc_strdup dmalloc_strndup)
fi

AC_ARG_WITH(tcmalloc,
AS_HELP_STRING(--with-tcmalloc, [use tcmalloc memory allocation library]),
[ tcmalloc=yes ], [ tcmalloc=no ])

if test "x$tcmalloc" = "xyes"; then
   LDFLAGS="-ltcmalloc $LDFLAGS"
fi

using_custom_malloc=no
if test "x$enable_openbsd_malloc" = "xyes"; then
   using_custom_malloc=yes
fi
if test "x$tcmalloc" = "xyes"; then
   using_custom_malloc=yes
fi
if test "$using_custom_malloc" = "no"; then
   AC_CHECK_FUNCS(mallinfo)
fi

# By default, we're going to assume we don't have mlockall()
# bionic and other platforms have various broken mlockall subsystems.
# Some systems don't have a working mlockall, some aren't linkable,
# and some have it but don't declare it.
AC_CHECK_FUNCS(mlockall)
AC_CHECK_DECLS([mlockall], , , [
#ifdef HAVE_SYS_MMAN_H
#include <sys/mman.h>
#endif])

# Allow user to specify an alternate syslog facility
AC_ARG_WITH(syslog-facility,
AS_HELP_STRING(--with-syslog-facility=LOG, [syslog facility to use (default=LOG_DAEMON)]),
syslog_facility="$withval", syslog_facility="LOG_DAEMON")
AC_DEFINE_UNQUOTED(LOGFACILITY,$syslog_facility,[name of the syslog facility])
AC_SUBST(LOGFACILITY)

# Check if we have getresuid and getresgid
AC_CHECK_FUNCS(getresuid getresgid)

# Check for gethostbyname_r in all its glorious incompatible versions.
#   (This logic is based on that in Python's configure.in)
AH_TEMPLATE(HAVE_GETHOSTBYNAME_R,
  [Define this if you have any gethostbyname_r()])

AC_CHECK_FUNC(gethostbyname_r, [
  AC_MSG_CHECKING([how many arguments gethostbyname_r() wants])
  OLD_CFLAGS=$CFLAGS
  CFLAGS="$CFLAGS $MY_CPPFLAGS $MY_THREAD_CPPFLAGS $MY_CFLAGS"
  AC_COMPILE_IFELSE([AC_LANG_PROGRAM([
#include <netdb.h>
  ], [[
    char *cp1, *cp2;
    struct hostent *h1, *h2;
    int i1, i2;
    (void)gethostbyname_r(cp1,h1,cp2,i1,&h2,&i2);
  ]])],[
    AC_DEFINE(HAVE_GETHOSTBYNAME_R)
    AC_DEFINE(HAVE_GETHOSTBYNAME_R_6_ARG, 1,
     [Define this if gethostbyname_r takes 6 arguments])
    AC_MSG_RESULT(6)
  ], [
    AC_TRY_COMPILE([
#include <netdb.h>
    ], [
      char *cp1, *cp2;
      struct hostent *h1;
      int i1, i2;
      (void)gethostbyname_r(cp1,h1,cp2,i1,&i2);
    ], [
      AC_DEFINE(HAVE_GETHOSTBYNAME_R)
      AC_DEFINE(HAVE_GETHOSTBYNAME_R_5_ARG, 1,
        [Define this if gethostbyname_r takes 5 arguments])
      AC_MSG_RESULT(5)
   ], [
      AC_TRY_COMPILE([
#include <netdb.h>
     ], [
       char *cp1;
       struct hostent *h1;
       struct hostent_data hd;
       (void) gethostbyname_r(cp1,h1,&hd);
     ], [
       AC_DEFINE(HAVE_GETHOSTBYNAME_R)
       AC_DEFINE(HAVE_GETHOSTBYNAME_R_3_ARG, 1,
         [Define this if gethostbyname_r takes 3 arguments])
       AC_MSG_RESULT(3)
     ], [
       AC_MSG_RESULT(0)
     ])
  ])
 ])
 CFLAGS=$OLD_CFLAGS
])

AC_CACHE_CHECK([whether the C compiler supports __func__],
  tor_cv_have_func_macro,
  AC_COMPILE_IFELSE([AC_LANG_SOURCE([
#include <stdio.h>
int main(int c, char **v) { puts(__func__); }])],
  tor_cv_have_func_macro=yes,
  tor_cv_have_func_macro=no))

AC_CACHE_CHECK([whether the C compiler supports __FUNC__],
  tor_cv_have_FUNC_macro,
  AC_COMPILE_IFELSE([AC_LANG_SOURCE([
#include <stdio.h>
int main(int c, char **v) { puts(__FUNC__); }])],
  tor_cv_have_FUNC_macro=yes,
  tor_cv_have_FUNC_macro=no))

AC_CACHE_CHECK([whether the C compiler supports __FUNCTION__],
  tor_cv_have_FUNCTION_macro,
  AC_COMPILE_IFELSE([AC_LANG_SOURCE([
#include <stdio.h>
int main(int c, char **v) { puts(__FUNCTION__); }])],
  tor_cv_have_FUNCTION_macro=yes,
  tor_cv_have_FUNCTION_macro=no))

AC_CACHE_CHECK([whether we have extern char **environ already declared],
  tor_cv_have_environ_declared,
  AC_COMPILE_IFELSE([AC_LANG_SOURCE([
/* We define _GNU_SOURCE here because it is also defined in compat.c.
 * Without it environ doesn't get declared. */
#define _GNU_SOURCE
#ifdef HAVE_UNISTD_H
#include <unistd.h>
#endif
#include <stdlib.h>
int main(int c, char **v) { char **t = environ; }])],
  tor_cv_have_environ_declared=yes,
  tor_cv_have_environ_declared=no))

if test "$tor_cv_have_func_macro" = "yes"; then
  AC_DEFINE(HAVE_MACRO__func__, 1, [Defined if the compiler supports __func__])
fi

if test "$tor_cv_have_FUNC_macro" = "yes"; then
  AC_DEFINE(HAVE_MACRO__FUNC__, 1, [Defined if the compiler supports __FUNC__])
fi

if test "$tor_cv_have_FUNCTION_macro" = "yes"; then
  AC_DEFINE(HAVE_MACRO__FUNCTION__, 1,
           [Defined if the compiler supports __FUNCTION__])
fi

if test "$tor_cv_have_environ_declared" = "yes"; then
  AC_DEFINE(HAVE_EXTERN_ENVIRON_DECLARED, 1,
           [Defined if we have extern char **environ already declared])
fi

# $prefix stores the value of the --prefix command line option, or
# NONE if the option wasn't set.  In the case that it wasn't set, make
# it be the default, so that we can use it to expand directories now.
if test "x$prefix" = "xNONE"; then
  prefix=$ac_default_prefix
fi

# and similarly for $exec_prefix
if test "x$exec_prefix" = "xNONE"; then
  exec_prefix=$prefix
fi

if test "x$BUILDDIR" = "x"; then
  BUILDDIR=`pwd`
fi
AC_SUBST(BUILDDIR)
AH_TEMPLATE([BUILDDIR],[tor's build directory])
AC_DEFINE_UNQUOTED(BUILDDIR,"$BUILDDIR")

if test "x$CONFDIR" = "x"; then
  CONFDIR=`eval echo $sysconfdir/tor`
fi
AC_SUBST(CONFDIR)
AH_TEMPLATE([CONFDIR],[tor's configuration directory])
AC_DEFINE_UNQUOTED(CONFDIR,"$CONFDIR")

BINDIR=`eval echo $bindir`
AC_SUBST(BINDIR)
LOCALSTATEDIR=`eval echo $localstatedir`
AC_SUBST(LOCALSTATEDIR)

if test "$bwin32" = "true"; then
  # Test if the linker supports the --nxcompat and --dynamicbase options
  # for Windows
  save_LDFLAGS="$LDFLAGS"
  LDFLAGS="-Wl,--nxcompat -Wl,--dynamicbase"
  AC_MSG_CHECKING([whether the linker supports DllCharacteristics])
  AC_LINK_IFELSE([AC_LANG_PROGRAM([])],
    [AC_MSG_RESULT([yes])]
    [save_LDFLAGS="$save_LDFLAGS $LDFLAGS"],
    [AC_MSG_RESULT([no])]
  )
  LDFLAGS="$save_LDFLAGS"
fi

# Set CFLAGS _after_ all the above checks, since our warnings are stricter
# than autoconf's macros like.
if test "$GCC" = "yes"; then
  # Disable GCC's strict aliasing checks.  They are an hours-to-debug
  # accident waiting to happen.
  CFLAGS="$CFLAGS -Wall -fno-strict-aliasing"
else
  # Override optimization level for non-gcc compilers
  CFLAGS="$CFLAGS -O"
  enable_gcc_warnings=no
  enable_gcc_warnings_advisory=no
fi

# OS X Lion started deprecating the system openssl. Let's just disable
# all deprecation warnings on OS X. Also, to potentially make the binary
# a little smaller, let's enable dead_strip.
case "$host_os" in

 darwin*)
    CFLAGS="$CFLAGS -Wno-deprecated-declarations"
    LDFLAGS="$LDFLAGS -dead_strip" ;;
esac

# Add some more warnings which we use in development but not in the
# released versions.  (Some relevant gcc versions can't handle these.)
if test "x$enable_gcc_warnings" = "xyes" ||
  test "x$enable_gcc_warnings_advisory" = "xyes"; then

  AC_COMPILE_IFELSE([AC_LANG_PROGRAM([], [
#if !defined(__GNUC__) || (__GNUC__ < 4)
#error
#endif])], have_gcc4=yes, have_gcc4=no)

  AC_COMPILE_IFELSE([AC_LANG_PROGRAM([], [
#if !defined(__GNUC__) || (__GNUC__ < 4) || (__GNUC__ == 4 && __GNUC_MINOR__ < 2)
#error
#endif])], have_gcc42=yes, have_gcc42=no)

  AC_COMPILE_IFELSE([AC_LANG_PROGRAM([], [
#if !defined(__GNUC__) || (__GNUC__ < 4) || (__GNUC__ == 4 && __GNUC_MINOR__ < 3)
#error
#endif])], have_gcc43=yes, have_gcc43=no)

  AC_COMPILE_IFELSE([AC_LANG_PROGRAM([], [
#if !defined(__GNUC__) || (__GNUC__ < 4) || (__GNUC__ == 4 && __GNUC_MINOR__ < 6)
#error
#endif])], have_gcc46=yes, have_gcc46=no)


  save_CFLAGS="$CFLAGS"
  CFLAGS="$CFLAGS -Wshorten-64-to-32"
  AC_COMPILE_IFELSE([AC_LANG_PROGRAM([], [])], have_shorten64_flag=yes,
                    have_shorten64_flag=no)
  CFLAGS="$save_CFLAGS"

  case "$host" in
    *-*-openbsd* | *-*-bitrig*)
      # Some OpenBSD versions (like 4.8) have -Wsystem-headers by default.
      # That's fine, except that the headers don't pass -Wredundant-decls.
      # Therefore, let's disable -Wsystem-headers when we're building
      # with maximal warnings on OpenBSD.
      CFLAGS="$CFLAGS -Wno-system-headers" ;;
  esac

  CFLAGS="$CFLAGS -W -Wfloat-equal -Wundef -Wpointer-arith"
  CFLAGS="$CFLAGS -Wstrict-prototypes -Wmissing-prototypes -Wwrite-strings"
  CFLAGS="$CFLAGS -Wredundant-decls -Wchar-subscripts -Wcomment -Wformat=2"
  CFLAGS="$CFLAGS -Wwrite-strings -Wmissing-declarations -Wredundant-decls"
  CFLAGS="$CFLAGS -Wnested-externs -Wbad-function-cast -Wswitch-enum"

  if test "x$enable_gcc_warnings" = "xyes"; then
    CFLAGS="$CFLAGS -Werror"
  fi

  # Disabled, so we can use mallinfo(): -Waggregate-return

  if test "x$have_gcc4" = "xyes"; then
    # These warnings break gcc 3.3.5 and work on gcc 4.0.2
    CFLAGS="$CFLAGS -Winit-self -Wmissing-field-initializers -Wold-style-definition"
  fi

  if test "x$have_gcc42" = "xyes"; then
    # These warnings break gcc 4.0.2 and work on gcc 4.2
    # XXXX020 See if any of these work with earlier versions.
    CFLAGS="$CFLAGS -Waddress -Wmissing-noreturn -Wstrict-overflow=1"

    # We used to use -Wstrict-overflow=5, but that breaks us heavily under 4.3.
  fi

  if test "x$have_gcc42" = "xyes" && test "x$have_clang" = "xno"; then
    # These warnings break gcc 4.0.2 and clang, but work on gcc 4.2
    CFLAGS="$CFLAGS -Wnormalized=id -Woverride-init"
  fi

  if test "x$have_gcc43" = "xyes"; then
    # These warnings break gcc 4.2 and work on gcc 4.3
    # XXXX020 See if any of these work with earlier versions.
    CFLAGS="$CFLAGS -Wextra -Warray-bounds"
  fi

  if test "x$have_gcc46" = "xyes"; then
    # This warning was added in gcc 4.3, but it appears to generate
    # spurious warnings in gcc 4.4.  I don't know if it works in 4.5.
    CFLAGS="$CFLAGS -Wlogical-op"
  fi

  if test "x$have_shorten64_flag" = "xyes"; then
    CFLAGS="$CFLAGS -Wshorten-64-to-32"
  fi



##This will break the world on some 64-bit architectures
# CFLAGS="$CFLAGS -Winline"
fi

if test "$enable_coverage" = "yes" && test "$have_clang" = "no"; then
   case "$host_os" in
    darwin*)
      AC_MSG_WARN([Tried to enable coverage on OSX without using the clang compiler. This might not work! If coverage fails, use CC=clang when configuring with --enable-profiling.])
   esac
fi

CPPFLAGS="$CPPFLAGS $TOR_CPPFLAGS_libevent $TOR_CPPFLAGS_openssl $TOR_CPPFLAGS_zlib"

AC_CONFIG_FILES([
        Doxyfile
        Makefile
        contrib/dist/suse/tor.sh
        contrib/operator-tools/tor.logrotate
        contrib/dist/tor.sh
        contrib/dist/torctl
        contrib/dist/tor.service
        src/config/torrc.sample
        src/config/torrc.minimal
        scripts/maint/checkOptionDocs.pl
        scripts/maint/updateVersions.pl
])

if test "x$asciidoc" = "xtrue" && test "$ASCIIDOC" = "none"; then
  regular_mans="doc/tor doc/tor-gencert doc/tor-resolve doc/torify"
  for file in $regular_mans ; do
    if ! [[ -f "$srcdir/$file.1.in" ]] || ! [[ -f "$srcdir/$file.html.in" ]] ; then
      echo "==================================";
      echo;
      echo "Building Tor has failed since manpages cannot be built.";
      echo;
      echo "You need asciidoc installed to be able to build the manpages.";
      echo "To build without manpages, use the --disable-asciidoc argument";
      echo "when calling configure.";
      echo;
      echo "==================================";
      exit 1;
    fi
  done
fi

AC_OUTPUT<|MERGE_RESOLUTION|>--- conflicted
+++ resolved
@@ -760,15 +760,9 @@
 #error
 #endif])], have_clang=yes, have_clang=no)
 
-<<<<<<< HEAD
 if test "x$enable_gcc_hardening" != "xno"; then
-    CFLAGS="$CFLAGS -D_FORTIFY_SOURCE=2"
+    CFLAGS="$CFLAGS -U_FORTIFY_SOURCE -D_FORTIFY_SOURCE=2"
     if test "x$have_clang" = "xyes"; then
-=======
-if test x$enable_gcc_hardening != xno; then
-    CFLAGS="$CFLAGS -U_FORTIFY_SOURCE -D_FORTIFY_SOURCE=2"
-    if test x$have_clang = xyes; then
->>>>>>> 039fc842
         TOR_CHECK_CFLAGS(-Qunused-arguments)
     fi
     TOR_CHECK_CFLAGS(-fstack-protector-all, also_link)
